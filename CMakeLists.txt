--- conflicted
+++ resolved
@@ -93,10 +93,6 @@
     message(STATUS "Found TileDB")
     get_target_property(_TDB_INCLUDES TileDB::tiledb_shared INTERFACE_INCLUDE_DIRECTORIES)
     message(STATUS "TileDB include directories are ${_TDB_INCLUDES}")
-<<<<<<< HEAD
-
-=======
->>>>>>> f953e628
 endif()
 
 add_subdirectory(src)
