# Prerequisites
*.d

# Compiled Object files
*.slo
*.lo
*.o
*.obj

# Precompiled Headers
*.gch
*.pch

# Compiled Dynamic libraries
*.so
*.dylib
*.dll

# Fortran module files
*.mod
*.smod

# Compiled Static libraries
*.lai
*.la
*.a
*.lib

# Executables
*.exe
*.out
*.app

build
.vs
.vscode

CMakeUserPresets.json

# Byte-compiled / optimized / DLL files
python/__pycache__/
*.py[cod]
*$py.class


# Distribution / packaging
apis/python/.Python
apis/python/build/
apis/python/develop-eggs/
apis/python/dist/
apis/python/downloads/
apis/python/eggs/
apis/python/.eggs/
apis/python/lib/
apis/python/lib64/
apis/python/parts/
apis/python/sdist/
apis/python/var/
apis/python/wheels/
apis/python/**/*.egg-info/
apis/python/.installed.cfg
apis/python/*.egg
apis/python/MANIFEST

# PyInstaller
#  Usually these files are written by a python script from a template
#  before PyInstaller builds the exe, so as to inject date/other infos into it.
*.manifest
*.spec

# Installer logs
apis/python/pip-log.txt
apis/python/pip-delete-this-directory.txt

# PyBuilder
apis/python/target/

# pyenv
apis/python/.python-version

# Environments
apis/python/.env
apis/python/.venv
apis/python/env/
apis/python/venv/
apis/python/ENV/
apis/python/env.bak/
apis/python/venv.bak/

# mypy
apis/python/.mypy_cache/

.idea
apis/python/src/tiledb/vector_search/version.py
_skbuild

# Quarto dev-cache
/.quarto/
docs/.quarto

documentation/reference/*
documentation/reference

<<<<<<< HEAD
# MacOS
*.DS_Store
=======
# Mac
*DS_Store
>>>>>>> 6f55e6ed
<|MERGE_RESOLUTION|>--- conflicted
+++ resolved
@@ -101,10 +101,5 @@
 documentation/reference/*
 documentation/reference
 
-<<<<<<< HEAD
-# MacOS
-*.DS_Store
-=======
 # Mac
-*DS_Store
->>>>>>> 6f55e6ed
+*DS_Store