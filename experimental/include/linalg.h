/**
 * @file   linalg.h
 *
 * @section LICENSE
 *
 * The MIT License
 *
 * @copyright Copyright (c) 2023 TileDB, Inc.
 *
 * Permission is hereby granted, free of charge, to any person obtaining a copy
 * of this software and associated documentation files (the "Software"), to deal
 * in the Software without restriction, including without limitation the rights
 * to use, copy, modify, merge, publish, distribute, sublicense, and/or sell
 * copies of the Software, and to permit persons to whom the Software is
 * furnished to do so, subject to the following conditions:
 *
 * The above copyright notice and this permission notice shall be included in
 * all copies or substantial portions of the Software.
 *
 * THE SOFTWARE IS PROVIDED "AS IS", WITHOUT WARRANTY OF ANY KIND, EXPRESS OR
 * IMPLIED, INCLUDING BUT NOT LIMITED TO THE WARRANTIES OF MERCHANTABILITY,
 * FITNESS FOR A PARTICULAR PURPOSE AND NONINFRINGEMENT. IN NO EVENT SHALL THE
 * AUTHORS OR COPYRIGHT HOLDERS BE LIABLE FOR ANY CLAIM, DAMAGES OR OTHER
 * LIABILITY, WHETHER IN AN ACTION OF CONTRACT, TORT OR OTHERWISE, ARISING FROM,
 * OUT OF OR IN CONNECTION WITH THE SOFTWARE OR THE USE OR OTHER DEALINGS IN
 * THE SOFTWARE.
 *
 * @section DESCRIPTION
 *
 * Header-only library of some basic linear algebra data structures and
 * operations. Uses C++23 reference implementation of mdspan from Sandia
 * National Laboratories.
 *
 * The data structures here are lightweight wrappers around span (1-D) or
 * mdspan (2-D).  Their primary purpose is to provide classes that own
 * their storage while also presenting the span and mdspan interfaces.
 *
 * The tdbMatrix class is derived from Matrix, but gets its initial data
 * from a given TileDB array.
 *
 */

#ifndef TDB_LINALG_H
#define TDB_LINALG_H

#include <cstddef>
#include <future>
#include <memory>
#include <span>
#include <stdexcept>
#include <thread>
#include <type_traits>
#include <vector>

#include <tiledb/tiledb>
#include "mdspan/mdspan.hpp"

#include "array_types.h"
#include "utils/timer.h"

namespace stdx {
using namespace Kokkos;
using namespace Kokkos::Experimental;
}  // namespace stdx

extern bool global_verbose;
extern bool global_debug;
extern std::string global_region;

template <class T>
std::vector<T> read_vector(const std::string&);

template <class M>
concept is_view = requires(M) {
  typename M::view_type;
};

/**
 * @brief A 1-D vector class that owns its storage.
 * @tparam T
 *
 * @todo More verification.  Replace uses of std::vector with this class.
 */
template <class T>
class Vector : public std::span<T> {
  using Base = std::span<T>;
  using Base::Base;

 public:
  using index_type = typename Base::difference_type;
  using size_type = typename Base::size_type;
  using reference = typename Base::reference;

 private:
  size_type nrows_;
  std::unique_ptr<T[]> storage_;

 public:
  explicit Vector(index_type nrows) noexcept
      : nrows_(nrows)
      , storage_{new T[nrows_]} {
    Base::operator=(Base{storage_.get(), nrows_});
  }

  Vector(index_type nrows, std::unique_ptr<T[]> storage)
      : nrows_(nrows)
      , storage_{std::move(storage)} {
    Base::operator=(Base{storage_.get(), nrows_});
  }

  Vector(Vector&& rhs)
      : nrows_{rhs.nrows_}
      , storage_{std::move(rhs.storage_)} {
    Base::operator=(Base{storage_.get(), nrows_});
  }

  constexpr reference operator()(size_type idx) const noexcept {
    return Base::operator[](idx);
  }

  constexpr size_type num_rows() const noexcept {
    return nrows_;
  }
};

template <class I = size_t>
using matrix_extents = stdx::dextents<I, 2>;

/**
 * @brief A 2-D matrix class that owns its storage.  The interface is
 * that of mdspan.
 *
 * @tparam T
 * @tparam LayoutPolicy
 * @tparam I
 *
 * @todo Make an alias for extents.
 */
template <class T, class LayoutPolicy = stdx::layout_right, class I = size_t>
class Matrix : public stdx::mdspan<T, matrix_extents<I>, LayoutPolicy> {
  using Base = stdx::mdspan<T, matrix_extents<I>, LayoutPolicy>;
  // using Base::Base;

 public:
  using layout_policy = LayoutPolicy;
  using index_type = typename Base::index_type;
  using size_type = typename Base::size_type;
  using reference = typename Base::reference;

  using view_type = Matrix;

 protected:
  size_type nrows_{0};
  size_type ncols_{0};

  // private:
  std::unique_ptr<T[]> storage_;

 public:
  Matrix() noexcept = default;

  Matrix(
      size_type nrows,
      size_type ncols,
      LayoutPolicy policy = LayoutPolicy()) noexcept
      : nrows_(nrows)
      , ncols_(ncols)
      , storage_{new T[nrows_ * ncols_]} {
    Base::operator=(Base{storage_.get(), nrows_, ncols_});
  }

  Matrix(
      std::unique_ptr<T[]>&& storage,
      size_type nrows,
      size_type ncols,
      LayoutPolicy policy = LayoutPolicy()) noexcept
      : nrows_(nrows)
      , ncols_(ncols)
      , storage_{std::move(storage)} {
    Base::operator=(Base{storage_.get(), nrows_, ncols_});
  }

  Matrix(Matrix&& rhs) noexcept
      : nrows_{rhs.nrows_}
      , ncols_{rhs.ncols_}
      , storage_{std::move(rhs.storage_)} {
    Base::operator=(Base{storage_.get(), nrows_, ncols_});
  }

  auto& operator=(Matrix&& rhs) noexcept {
    nrows_ = rhs.nrows_;
    ncols_ = rhs.ncols_;
    storage_ = std::move(rhs.storage_);
    Base::operator=(Base{storage_.get(), nrows_, ncols_});
    return *this;
  }

  auto data() {
    return storage_.get();
  }

  auto data() const {
    return storage_.get();
  }

  auto raveled() {
    return std::span(storage_.get(), nrows_ * ncols_);
  }

  auto raveled() const {
    return std::span(storage_.get(), nrows_ * ncols_);
  }

  auto operator[](index_type i) {
    if constexpr (std::is_same_v<LayoutPolicy, stdx::layout_right>) {
      return std::span(&Base::operator()(i, 0), ncols_);
    } else {
      return std::span(&Base::operator()(0, i), nrows_);
    }
  }

  auto operator[](index_type i) const {
    if constexpr (std::is_same_v<LayoutPolicy, stdx::layout_right>) {
      return std::span(&Base::operator()(i, 0), ncols_);
    } else {
      return std::span(&Base::operator()(0, i), nrows_);
    }
  }

  auto rank() const noexcept {
    return Base::extents().rank();
    // return 2;  //
  }

  auto span() const noexcept {
    if constexpr (std::is_same_v<LayoutPolicy, stdx::layout_right>) {
      return num_cols();
    } else {
      return num_rows();
    }
  }

  auto num_rows() const noexcept {
    return nrows_;
  }

  auto num_cols() const noexcept {
    return ncols_;
  }

  constexpr auto advance() const noexcept {
    return false;
  }

#if 0
  void advance_async() const noexcept {
    fut_ = std::async(std::launch::async, []() { return false; });
  }

  bool advance_wait() {
    return fut_.get();
  }
#else
  void advance_async() const noexcept {
  }

  constexpr static bool advance_wait() {
    return false;
  }

#endif

  constexpr auto offset() const noexcept {
    return 0UL;
  }

  bool blocked_{false};

  bool set_blocked() noexcept {
    return (blocked_ = true);
  }

  inline bool is_blocked() const noexcept {
    return blocked_;
  }

  bool async_{false};

  bool set_async() noexcept {
    return (async_ = true);
  }

  inline bool is_async() noexcept {
    return async_;
  }
};

/**
 * Convenience class for row-major matrices.
 */
template <class T, class I = size_t>
using RowMajorMatrix = Matrix<T, stdx::layout_right, I>;

/**
 * Convenience class for column-major matrices.
 */
template <class T, class I = size_t>
using ColMajorMatrix = Matrix<T, stdx::layout_left, I>;

/**
 * Convenience function for turning 2D matrices into 1D vectors.
 */
template <class T, class LayoutPolicy = stdx::layout_right, class I = size_t>
auto raveled(const Matrix<T, LayoutPolicy, I>& m) {
  return m.raveled();
}

template <class T, class LayoutPolicy = stdx::layout_right, class I = size_t>
auto span(const Matrix<T, LayoutPolicy, I>& m) {
  return m.span();
}

template <class LayoutPolicy>
struct order_traits {
  constexpr static auto order{TILEDB_ROW_MAJOR};
};

template <>
struct order_traits<stdx::layout_right> {
  constexpr static auto order{TILEDB_ROW_MAJOR};
};

template <>
struct order_traits<stdx::layout_left> {
  constexpr static auto order{TILEDB_COL_MAJOR};
};

template <class LayoutPolicy>
constexpr auto order_v = order_traits<LayoutPolicy>::order;

// @todo these are k
template <class T, class I>
size_t size(const Matrix<T, stdx::layout_right, I>& m) {
  return m.num_rows();
}

template <class T, class I>
size_t size(const Matrix<T, stdx::layout_left, I>& m) {
  return m.num_cols();
}

/**
 * Derived from `Matrix`.  Initialized in construction by filling from a given
 * TileDB array.
 *
 * @todo Evaluate whether or not we really need to do things this way or if
 * it is sufficient to simply have one Matrix class and have a factory that
 * creates them by reading from TileDB.
 */
template <class T, class LayoutPolicy = stdx::layout_right, class I = size_t>
class tdbMatrix : public Matrix<T, LayoutPolicy, I> {
  using Base = Matrix<T, LayoutPolicy, I>;
  using Base::Base;

 public:
  using index_type = typename Base::index_type;
  using size_type = typename Base::size_type;
  using reference = typename Base::reference;

  using view_type = Base;

  constexpr static auto matrix_order_{order_v<LayoutPolicy>};

 private:
<<<<<<< HEAD
  using row_domain_type = int32_t;
  using col_domain_type = int32_t;

  // @todo: Make this configurable
  std::map<std::string, std::string> init_{
      {"vfs.s3.region", global_region.c_str()}};
  tiledb::Config config_{init_};
  tiledb::Context ctx_{config_};

=======
  std::reference_wrapper<const tiledb::Context> ctx_;
>>>>>>> bfff10be
  tiledb::Array array_;
  tiledb::ArraySchema schema_;
  std::unique_ptr<T[]> backing_data_;
  size_t num_array_rows_{0};
  size_t num_array_cols_{0};

  std::tuple<index_type, index_type> row_view_;
  std::tuple<index_type, index_type> col_view_;
  index_type row_offset_{0};
  index_type col_offset_{0};

  std::future<bool> fut_;
  size_t pending_row_offset{0};
  size_t pending_col_offset{0};

 protected:
  tdbMatrix(const std::string& uri, bool) noexcept
      : array_{ctx_, uri, TILEDB_READ}
      , schema_{array_.schema()} {
  }

 public:
  /**
   * @brief Construct a new tdbMatrix object, limited to `num_elts` vectors.
   * In this case, the `Matrix` is row-major, so the number of vectors is
   * the number of rows.
   *
   * @param ctx The TileDB context to use.
   * @param uri URI of the TileDB array to read.
   * @param num_elts Number of vectors to read from the array.
   */
<<<<<<< HEAD
  tdbMatrix(const std::string& uri, size_t num_elts) noexcept
      requires(std::is_same_v<LayoutPolicy, stdx::layout_right>)
      : tdbMatrix(uri, num_elts, 0) {
  }
=======
  tdbMatrix(const tiledb::Context &ctx, const std::string &uri,
            size_t num_elts) noexcept
      requires(std::is_same_v<LayoutPolicy, stdx::layout_right>)
      : tdbMatrix(ctx, uri, num_elts, 0) {}
>>>>>>> bfff10be

  /**
   * @brief Construct a new tdbMatrix object, limited to `num_elts` vectors.
   * In this case, the `Matrix` is column-major, so the number of vectors is
   * the number of columns.
   *
   * @param ctx The TileDB context to use.
   * @param uri URI of the TileDB array to read.
   * @param num_elts Number of vectors to read from the array.
   */
<<<<<<< HEAD
  tdbMatrix(const std::string& uri, size_t num_elts) noexcept
      requires(std::is_same_v<LayoutPolicy, stdx::layout_left>)
      : tdbMatrix(uri, 0, num_elts) {
  }
=======
  tdbMatrix(const tiledb::Context &ctx, const std::string &uri,
            size_t num_elts) noexcept
      requires(std::is_same_v<LayoutPolicy, stdx::layout_left>)
      : tdbMatrix(ctx, uri, 0, num_elts) {}
>>>>>>> bfff10be

  /**
   * @brief Construct a new tdbMatrix object, reading all of the vectors in
   * the array.
   *
   * @param ctx The TileDB context to use.
   * @param uri URI of the TileDB array to read.
   */
  explicit tdbMatrix(const tiledb::Context& ctx, const std::string &uri) noexcept
      // requires (std::is_same_v<LayoutPolicy, stdx::layout_left>)
      : tdbMatrix(ctx, uri, 0, 0) {
    if (global_debug) {
      std::cerr << "# tdbMatrix constructor: " << uri << std::endl;
    }
  }

  /**
   * @brief Construct a new tdbMatrix object, reading a subset of the vectors
   * and a subset of the elements in each vector.
   *
   * @param ctx
   * @param uri
   * @param num_rows
   * @param num_cols
   */
  tdbMatrix(const tiledb::Context &ctx, const std::string &uri, size_t num_rows,
            size_t num_cols) noexcept
      : tdbMatrix(ctx, uri, 0, num_rows, 0, num_cols) {}

  /**
   * @brief "Slice" interface.
   * @param ctx The TileDB context to use.
   * @param uri
   * @param rows pair of row indices indicating begin and end of view
   * @param cols pair of column indices indicating begin and end of view
   */
  tdbMatrix(const tiledb::Context &ctx, const std::string &uri,
            std::tuple<size_t, size_t> rows,
            std::tuple<size_t, size_t> cols) noexcept
      : tdbMatrix(uri, std::get<0>(rows), std::get<1>(rows), std::get<0>(cols),
                  std::get<1>(cols)) {}

 private:
  /**
   * @brief General constructor.  Read a view of the array, delimited by the
   * given row and column indices.
   *
   * @param uri
   * @param row_begin
   * @param row_end
   * @param col_begin
   * @param col_end
   *
   * @todo Make this compatible with various schemas we are using
   */
  tdbMatrix(const tiledb::Context &ctx, const std::string &uri,
            size_t row_begin, size_t row_end, size_t col_begin,
            size_t col_end) // noexcept
      : ctx_{ctx}, array_{ctx, uri, TILEDB_READ}, schema_{array_.schema()} {
    life_timer _{"read matrix " + uri};

    auto cell_order = schema_.cell_order();
    auto tile_order = schema_.tile_order();

    // @todo Maybe throw an exception here?  Have to properly handle since this
    // is a constructor.
    assert(cell_order == tile_order);

    const size_t attr_idx = 0;

    auto domain_{schema_.domain()};

    auto array_rows_{domain_.dimension(0)};
    auto array_cols_{domain_.dimension(1)};

    num_array_rows_ =
        (array_rows_.template domain<row_domain_type>().second -
         array_rows_.template domain<row_domain_type>().first + 1);
    num_array_cols_ =
        (array_cols_.template domain<col_domain_type>().second -
         array_cols_.template domain<col_domain_type>().first + 1);

    if ((matrix_order_ == TILEDB_ROW_MAJOR && cell_order == TILEDB_COL_MAJOR) ||
        (matrix_order_ == TILEDB_COL_MAJOR && cell_order == TILEDB_ROW_MAJOR)) {
      std::swap(row_begin, col_begin);
      std::swap(row_end, col_end);
    }

    if (row_begin == 0 && row_end == 0) {
      row_end = num_array_rows_;
    }
    if (col_begin == 0 && col_end == 0) {
      col_end = num_array_cols_;
    }

    std::get<0>(row_view_) = row_begin;
    std::get<1>(row_view_) = row_end;
    std::get<0>(col_view_) = col_begin;
    std::get<1>(col_view_) = col_end;
    row_offset_ = row_begin;
    col_offset_ = col_begin;

    auto num_rows = row_end - row_begin;
    auto num_cols = col_end - col_begin;

#ifndef __APPLE__
    auto data_ = std::make_unique_for_overwrite<T[]>(num_rows * num_cols);
#else
    // auto data_ = std::make_unique<T[]>(new T[mat_rows_ * mat_cols_]);
    auto data_ = std::unique_ptr<T[]>(new T[num_rows * num_cols]);
#endif

    auto attr_num{schema_.attribute_num()};
    auto attr = schema_.attribute(attr_idx);

    std::string attr_name = attr.name();
    tiledb_datatype_t attr_type = attr.type();
    if (attr_type != tiledb::impl::type_to_tiledb<T>::tiledb_type) {
      throw std::runtime_error(
          "Attribute type mismatch: " + std::to_string(attr_type) + " != " +
          std::to_string(tiledb::impl::type_to_tiledb<T>::tiledb_type));
    }

    // Create a subarray that reads the array up to the specified subset.
    std::vector<int32_t> subarray_vals = {
        (int32_t)row_begin,
        (int32_t)row_end - 1,
        (int32_t)col_begin,
        (int32_t)col_end - 1};
    tiledb::Subarray subarray(ctx_, array_);
    subarray.set_subarray(subarray_vals);

    auto layout_order = cell_order;

    tiledb::Query query(ctx_, array_);

    query.set_subarray(subarray)
        .set_layout(layout_order)
        .set_data_buffer(attr_name, data_.get(), num_rows * num_cols);
    query.submit();

    // assert(tiledb::Query::Status::COMPLETE == query.query_status());
    if (tiledb::Query::Status::COMPLETE != query.query_status()) {
      throw std::runtime_error("Query status is not complete -- fix me");
    }

    if ((matrix_order_ == TILEDB_ROW_MAJOR && cell_order == TILEDB_COL_MAJOR) ||
        (matrix_order_ == TILEDB_COL_MAJOR && cell_order == TILEDB_ROW_MAJOR)) {
      std::swap(num_rows, num_cols);
    }

    Base::operator=(Base{std::move(data_), num_rows, num_cols});
  }

 public:
  size_t offset() const
      requires(std::is_same_v<LayoutPolicy, stdx::layout_right>) {
    return row_offset_;
  }

  size_t offset() const
      requires(std::is_same_v<LayoutPolicy, stdx::layout_left>) {
    return col_offset_;
  }

  ~tdbMatrix() noexcept {
    array_.close();
  }

  bool advance(size_t num_elts = 0)
  // requires(std::is_same_v<LayoutPolicy, stdx::layout_right>)
  {
    // std::cout << "tdbMatrix advance" << std::endl;
    // @todo attr_idx, attr_name, and cell_order / layout_order should be
    // members of the class
    size_t attr_idx = 0;
    auto attr = schema_.attribute(attr_idx);
    std::string attr_name = attr.name();
    tiledb_datatype_t attr_type = attr.type();
    auto cell_order = schema_.cell_order();
    auto layout_order = cell_order;

    if (layout_order == TILEDB_ROW_MAJOR) {
      if (num_elts == 0) {
        num_elts = std::get<1>(row_view_) - std::get<0>(row_view_);
      }
      auto num_end_elts = std::min(num_elts, num_array_rows_ - row_offset_);

      if (this->is_async()) {
        pending_row_offset = row_offset_ + num_end_elts;
      } else {
        row_offset_ += num_end_elts;
      }

      std::get<0>(row_view_) += num_elts;
      std::get<1>(row_view_) += num_end_elts;

      if (std::get<0>(row_view_) >= num_array_rows_) {
        return false;
      }
    } else if (layout_order == TILEDB_COL_MAJOR) {
      if (num_elts == 0) {
        num_elts = std::get<1>(col_view_) - std::get<0>(col_view_);
      }
      auto num_end_elts = std::min(num_elts, num_array_cols_ - col_offset_);

      if (this->is_async()) {
        pending_col_offset = col_offset_ + num_end_elts;
      } else {
        col_offset_ += num_end_elts;
      }

      std::get<0>(col_view_) += num_elts;
      std::get<1>(col_view_) += num_end_elts;

      if (std::get<0>(col_view_) >= num_array_cols_) {
        return false;
      }
    } else {
      throw std::runtime_error("Unknown cell order");
    }

    // Create a subarray that reads the array with the specified view
    std::vector<int32_t> subarray_vals = {
        (int32_t)std::get<0>(row_view_),
        (int32_t)std::get<1>(row_view_) - 1,
        (int32_t)std::get<0>(col_view_),
        (int32_t)std::get<1>(col_view_) - 1};
    tiledb::Subarray subarray(ctx_, array_);
    subarray.set_subarray(subarray_vals);

    tiledb::Query query(ctx_, array_);

    auto this_data =
        this->is_async() ? this->backing_data_.get() : this->data();

    size_t read_size = (std::get<1>(row_view_) - std::get<0>(row_view_)) *
                       (std::get<1>(col_view_) - std::get<0>(col_view_));

    query.set_subarray(subarray)
        .set_layout(layout_order)
        .set_data_buffer(attr_name, this_data, read_size);
    query.submit();

    // assert(tiledb::Query::Status::COMPLETE == query.query_status());
    if (tiledb::Query::Status::COMPLETE != query.query_status()) {
      throw std::runtime_error("Query status is not complete -- fix me");
    }

    return true;
  }

  void advance_async(size_t num_elts = 0) {
    if (!backing_data_) {
#ifndef __APPLE__
      backing_data_ = std::make_unique_for_overwrite<T[]>(
          this->num_rows() * this->num_cols());
#else
      backing_data_ =
          std::unique_ptr<T[]>(new T[this->num_rows() * this->num_cols()]);
#endif
    }
    // this->data_.swap(backing_data_);
    fut_ = std::async(std::launch::async, [this, num_elts]() {
      return this->advance(num_elts);
    });
  }

  void swap_offsets() {
    std::swap(row_offset_, pending_row_offset);
    std::swap(col_offset_, pending_col_offset);
  }

  bool advance_wait(size_t num_elts = 0) {
    bool more{true};
    if (fut_.valid()) {
      more = fut_.get();
    } else {
      throw std::runtime_error("advance_wait: future is not valid");
    }
    if (!more) {
      return false;
    }
    this->storage_.swap(this->backing_data_);
    this->swap_offsets();

    return true;
  }
};

/**
 * Convenience class for row-major matrices.
 */
template <class T, class I = size_t>
using tdbRowMajorMatrix = tdbMatrix<T, stdx::layout_right, I>;

/**
 * Convenience class for column-major matrices.
 */
template <class T, class I = size_t>
using tdbColMajorMatrix = tdbMatrix<T, stdx::layout_left, I>;

/**
 * Write the contents of a Matrix to a TileDB array.
 */
template <class T, class LayoutPolicy = stdx::layout_right, class I = size_t>
void write_matrix(const tiledb::Context& ctx, const Matrix<T, LayoutPolicy, I> &A, const std::string &uri) {
  if (global_debug) {
    std::cerr << "# Writing Matrix: " << uri << std::endl;
  }

  life_timer _{"write matrix " + uri};

  // @todo: make this a parameter
  size_t num_parts = 10;
  size_t row_extent = std::max<size_t>(
      (A.num_rows() + num_parts - 1) / num_parts, A.num_rows() >= 2 ? 2 : 1);
  size_t col_extent = std::max<size_t>(
      (A.num_cols() + num_parts - 1) / num_parts, A.num_cols() >= 2 ? 2 : 1);

  tiledb::Domain domain(ctx);
  domain
      .add_dimension(tiledb::Dimension::create<int>(
          ctx, "rows", {{0, (int)A.num_rows() - 1}}, row_extent))
      .add_dimension(tiledb::Dimension::create<int>(
          ctx, "cols", {{0, (int)A.num_cols() - 1}}, col_extent));

  // The array will be dense.
  tiledb::ArraySchema schema(ctx, TILEDB_DENSE);

  auto order = std::is_same_v<LayoutPolicy, stdx::layout_right> ?
                   TILEDB_ROW_MAJOR :
                   TILEDB_COL_MAJOR;
  schema.set_domain(domain).set_order({{order, order}});

  schema.add_attribute(tiledb::Attribute::create<T>(ctx, "values"));

  tiledb::Array::create(uri, schema);

  std::vector<int32_t> subarray_vals{
      0, (int)A.num_rows() - 1, 0, (int)A.num_cols() - 1};

  // Open array for writing
  tiledb::Array array(ctx, uri, TILEDB_WRITE);

  tiledb::Subarray subarray(ctx, array);
  subarray.set_subarray(subarray_vals);

  tiledb::Query query(ctx, array);

  query.set_layout(order)
      .set_data_buffer(
          "values", &A(0, 0), (int)A.num_rows() * (int)A.num_cols())
      .set_subarray(subarray);
  query.submit();

  array.close();
}

/**
 * Write the contents of a std::vector to a TileDB array.
 * @todo change the naming of this function to something more appropriate
 */
template <class T>
void write_vector(const tiledb::Context& ctx, std::vector<T> &v, const std::string &uri) {
  if (global_debug) {
    std::cerr << "# Writing std::vector: " << uri << std::endl;
  }

  life_timer _{"write vector " + uri};

  size_t num_parts = 10;
  size_t tile_extent = (size(v) + num_parts - 1) / num_parts;
  tiledb::Domain domain(ctx);
  domain.add_dimension(tiledb::Dimension::create<int>(
      ctx, "rows", {{0, (int)size(v) - 1}}, tile_extent));

  // The array will be dense.
  tiledb::ArraySchema schema(ctx, TILEDB_DENSE);
  schema.set_domain(domain).set_order({{TILEDB_ROW_MAJOR, TILEDB_ROW_MAJOR}});

  schema.add_attribute(tiledb::Attribute::create<T>(ctx, "values"));

  tiledb::Array::create(uri, schema);
  // Set the subarray to write into
  std::vector<int32_t> subarray_vals{0, (int)size(v) - 1};

  // Open array for writing
  tiledb::Array array(ctx, uri, TILEDB_WRITE);

  tiledb::Subarray subarray(ctx, array);
  subarray.set_subarray(subarray_vals);

  tiledb::Query query(ctx, array);
  query.set_layout(TILEDB_ROW_MAJOR)
      .set_data_buffer("values", v)
      .set_subarray(subarray);
  query.submit();

  array.close();
}

/**
 * Read the contents of a TileDB array into a std::vector.
 * @todo change this to our own Vector class
 */
template <class T>
std::vector<T> read_vector(const tiledb::Context &ctx, const std::string &uri) {
  if (global_debug) {
    std::cerr << "# Reading std::vector: " << uri << std::endl;
  }

  auto array_ = tiledb::Array{ctx, uri, TILEDB_READ};
  auto schema_ = array_.schema();

  life_timer _{"read vector " + uri};
  using domain_type = int32_t;
  const size_t idx = 0;

  auto domain_{schema_.domain()};

  auto dim_num_{domain_.ndim()};
  auto array_rows_{domain_.dimension(0)};

  auto vec_rows_{
      (array_rows_.template domain<domain_type>().second -
       array_rows_.template domain<domain_type>().first + 1)};

  auto attr_num{schema_.attribute_num()};
  auto attr = schema_.attribute(idx);

  std::string attr_name = attr.name();
  tiledb_datatype_t attr_type = attr.type();

  // Create a subarray that reads the array up to the specified subset.
  std::vector<int32_t> subarray_vals = {0, vec_rows_ - 1};
  tiledb::Subarray subarray(ctx, array_);
  subarray.set_subarray(subarray_vals);

  // @todo: use something non-initializing
  std::vector<T> data_(vec_rows_);

  tiledb::Query query(ctx, array_);
  query.set_subarray(subarray).set_data_buffer(
      attr_name, data_.data(), vec_rows_);

  query.submit();
  array_.close();
  assert(tiledb::Query::Status::COMPLETE == query.query_status());

  return data_;
}

/**
 * Is the matrix row-oriented?
 */
template <class Matrix>
constexpr bool is_row_oriented(const Matrix& A) {
  return std::is_same_v<typename Matrix::layout_policy, stdx::layout_right>;
}

/**
 * Print information about a Matrix.
 * @param A
 */
template <class Matrix>
std::string matrix_info(const Matrix& A, const std::string& msg = "") {
  std::string str = "# " + msg;
  if (!msg.empty()) {
    str += ": ";
  }
  str += "Shape: ( " + std::to_string(A.num_rows()) + ", " +
         std::to_string(A.num_cols()) + " )";
  str += std::string(" Layout: ") +
         (is_row_oriented(A) ? "row major" : "column major");
  return str;
}

/**
 * Print information about a std::vector -- overload.
 * @param A
 */
template <class T>
std::string matrix_info(const std::vector<T>& A, const std::string& msg = "") {
  std::string str = "# " + msg;
  if (!msg.empty()) {
    str += ": ";
  }
  str += "Shape: (" + std::to_string(A.size()) + " )";
  return str;
}

template <class Matrix>
void debug_matrix(const Matrix& A, const std::string& msg = "") {
  if (global_debug) {
    std::cout << matrix_info(A, msg) << std::endl;
  }
}

template <class Matrix>
void debug_slice(
    const Matrix& A,
    const std::string& msg = "",
    size_t rows = 5,
    size_t cols = 15) {
  if (global_debug) {
    rows = std::min(rows, A.num_rows());
    cols = std::min(cols, A.num_cols());

    std::cout << "# " << msg << std::endl;
    for (size_t i = 0; i < rows; ++i) {
      std::cout << "# ";
      for (size_t j = 0; j < cols; ++j) {
        std::cout << A(i, j) << "\t";
      }
      std::cout << std::endl;
    }
  }
}
#endif  // TDB_LINALG_H<|MERGE_RESOLUTION|>--- conflicted
+++ resolved
@@ -55,7 +55,6 @@
 #include <tiledb/tiledb>
 #include "mdspan/mdspan.hpp"
 
-#include "array_types.h"
 #include "utils/timer.h"
 
 namespace stdx {
@@ -71,9 +70,7 @@
 std::vector<T> read_vector(const std::string&);
 
 template <class M>
-concept is_view = requires(M) {
-  typename M::view_type;
-};
+concept is_view = requires(M) { typename M::view_type; };
 
 /**
  * @brief A 1-D vector class that owns its storage.
@@ -308,16 +305,11 @@
 using ColMajorMatrix = Matrix<T, stdx::layout_left, I>;
 
 /**
- * Convenience function for turning 2D matrices into 1D vectors.
+ * Convenience class for turning 2D matrices into 1D vectors.
  */
 template <class T, class LayoutPolicy = stdx::layout_right, class I = size_t>
-auto raveled(const Matrix<T, LayoutPolicy, I>& m) {
+auto raveled(Matrix<T, LayoutPolicy, I>& m) {
   return m.raveled();
-}
-
-template <class T, class LayoutPolicy = stdx::layout_right, class I = size_t>
-auto span(const Matrix<T, LayoutPolicy, I>& m) {
-  return m.span();
 }
 
 template <class LayoutPolicy>
@@ -372,19 +364,7 @@
   constexpr static auto matrix_order_{order_v<LayoutPolicy>};
 
  private:
-<<<<<<< HEAD
-  using row_domain_type = int32_t;
-  using col_domain_type = int32_t;
-
-  // @todo: Make this configurable
-  std::map<std::string, std::string> init_{
-      {"vfs.s3.region", global_region.c_str()}};
-  tiledb::Config config_{init_};
-  tiledb::Context ctx_{config_};
-
-=======
   std::reference_wrapper<const tiledb::Context> ctx_;
->>>>>>> bfff10be
   tiledb::Array array_;
   tiledb::ArraySchema schema_;
   std::unique_ptr<T[]> backing_data_;
@@ -399,12 +379,6 @@
   std::future<bool> fut_;
   size_t pending_row_offset{0};
   size_t pending_col_offset{0};
-
- protected:
-  tdbMatrix(const std::string& uri, bool) noexcept
-      : array_{ctx_, uri, TILEDB_READ}
-      , schema_{array_.schema()} {
-  }
 
  public:
   /**
@@ -416,17 +390,10 @@
    * @param uri URI of the TileDB array to read.
    * @param num_elts Number of vectors to read from the array.
    */
-<<<<<<< HEAD
-  tdbMatrix(const std::string& uri, size_t num_elts) noexcept
-      requires(std::is_same_v<LayoutPolicy, stdx::layout_right>)
-      : tdbMatrix(uri, num_elts, 0) {
-  }
-=======
   tdbMatrix(const tiledb::Context &ctx, const std::string &uri,
             size_t num_elts) noexcept
       requires(std::is_same_v<LayoutPolicy, stdx::layout_right>)
       : tdbMatrix(ctx, uri, num_elts, 0) {}
->>>>>>> bfff10be
 
   /**
    * @brief Construct a new tdbMatrix object, limited to `num_elts` vectors.
@@ -437,17 +404,10 @@
    * @param uri URI of the TileDB array to read.
    * @param num_elts Number of vectors to read from the array.
    */
-<<<<<<< HEAD
-  tdbMatrix(const std::string& uri, size_t num_elts) noexcept
-      requires(std::is_same_v<LayoutPolicy, stdx::layout_left>)
-      : tdbMatrix(uri, 0, num_elts) {
-  }
-=======
   tdbMatrix(const tiledb::Context &ctx, const std::string &uri,
             size_t num_elts) noexcept
       requires(std::is_same_v<LayoutPolicy, stdx::layout_left>)
       : tdbMatrix(ctx, uri, 0, num_elts) {}
->>>>>>> bfff10be
 
   /**
    * @brief Construct a new tdbMatrix object, reading all of the vectors in
@@ -491,6 +451,9 @@
                   std::get<1>(cols)) {}
 
  private:
+  using row_domain_type = int32_t;
+  using col_domain_type = int32_t;
+
   /**
    * @brief General constructor.  Read a view of the array, delimited by the
    * given row and column indices.
@@ -603,13 +566,177 @@
   }
 
  public:
+  /**
+   * Gather pieces of a partitioned array into a single array (along with the
+   * vector ids into a corresponding 1D array)
+   */
+  tdbMatrix(
+      const std::string& uri,
+      std::vector<uint64_t>& indices,
+      const std::vector<size_t>& top_top_k,
+      const std::string& id_uri,
+      std::vector<uint64_t>& shuffled_ids,
+      size_t nthreads)
+      : array_{ctx_, uri, TILEDB_READ}
+      , schema_{array_.schema()} {
+    size_t nprobe = size(top_top_k);
+    size_t num_cols = 0;
+    for (size_t i = 0; i < nprobe; ++i) {
+      num_cols += indices[top_top_k[i] + 1] - indices[top_top_k[i]];
+    }
+
+    {
+      life_timer _{"read partitioned matrix " + uri};
+
+      auto cell_order = schema_.cell_order();
+      auto tile_order = schema_.tile_order();
+
+      // @todo Maybe throw an exception here?  Have to properly handle since
+      // this is a constructor.
+      assert(cell_order == tile_order);
+
+      const size_t attr_idx = 0;
+
+      auto attr_num{schema_.attribute_num()};
+      auto attr = schema_.attribute(attr_idx);
+
+      std::string attr_name = attr.name();
+      tiledb_datatype_t attr_type = attr.type();
+      if (attr_type != tiledb::impl::type_to_tiledb<T>::tiledb_type) {
+        throw std::runtime_error(
+            "Attribute type mismatch: " + std::to_string(attr_type) + " != " +
+            std::to_string(tiledb::impl::type_to_tiledb<T>::tiledb_type));
+      }
+
+      auto domain_{schema_.domain()};
+
+      auto array_rows_{domain_.dimension(0)};
+      auto array_cols_{domain_.dimension(1)};
+
+      num_array_rows_ =
+          (array_rows_.template domain<row_domain_type>().second -
+           array_rows_.template domain<row_domain_type>().first + 1);
+      num_array_cols_ =
+          (array_cols_.template domain<col_domain_type>().second -
+           array_cols_.template domain<col_domain_type>().first + 1);
+
+      if ((matrix_order_ == TILEDB_ROW_MAJOR &&
+           cell_order == TILEDB_COL_MAJOR) ||
+          (matrix_order_ == TILEDB_COL_MAJOR &&
+           cell_order == TILEDB_ROW_MAJOR)) {
+        throw std::runtime_error("Cell order and matrix order must match");
+      }
+
+      size_t dimension = num_array_rows_;
+
+#ifndef __APPLE__
+      auto data_ = std::make_unique_for_overwrite<T[]>(dimension * num_cols);
+#else
+      auto data_ = std::unique_ptr<T[]>(new T[dimension * num_cols]);
+#endif
+
+      /**
+       * Read in the partitions
+       */
+      size_t offset = 0;
+      for (size_t j = 0; j < nprobe; ++j) {
+        size_t start = indices[top_top_k[j]];
+        size_t stop = indices[top_top_k[j] + 1];
+        size_t len = stop - start;
+        size_t num_elements = len * dimension;
+
+        // Create a subarray that reads the array up to the specified subset.
+        std::vector<int32_t> subarray_vals = {
+            (int32_t)0,
+            (int32_t)dimension - 1,
+            (int32_t)start,
+            (int32_t)stop - 1};
+        tiledb::Subarray subarray(ctx_, array_);
+        subarray.set_subarray(subarray_vals);
+
+        auto layout_order = cell_order;
+
+        tiledb::Query query(ctx_, array_);
+
+        auto ptr = data_.get() + offset;
+        query.set_subarray(subarray)
+            .set_layout(layout_order)
+            .set_data_buffer(attr_name, ptr, num_elements);
+        query.submit();
+
+        // assert(tiledb::Query::Status::COMPLETE == query.query_status());
+        if (tiledb::Query::Status::COMPLETE != query.query_status()) {
+          throw std::runtime_error("Query status is not complete -- fix me");
+        }
+        offset += len;
+      }
+
+      Base::operator=(Base{std::move(data_), dimension, num_cols});
+    }
+
+    auto part_ids = std::vector<uint64_t>(num_cols);
+
+    {
+      life_timer _{"read partitioned vector" + id_uri};
+      /**
+       * Now deal with ids
+       */
+      auto attr_idx = 0;
+
+      auto ids_array_ = tiledb::Array{ctx_, id_uri, TILEDB_READ};
+      auto ids_schema_ = ids_array_.schema();
+
+      auto attr_num{ids_schema_.attribute_num()};
+      auto attr = ids_schema_.attribute(attr_idx);
+
+      std::string attr_name = attr.name();
+
+      auto domain_{ids_schema_.domain()};
+      auto array_rows_{domain_.dimension(0)};
+
+      auto total_vec_rows_{
+          (array_rows_.template domain<row_domain_type>().second -
+           array_rows_.template domain<row_domain_type>().first + 1)};
+
+      size_t offset = 0;
+      for (size_t j = 0; j < nprobe; ++j) {
+        size_t start = indices[top_top_k[j]];
+        size_t stop = indices[top_top_k[j] + 1];
+        size_t len = stop - start;
+        size_t num_elements = len;
+
+        // Create a subarray that reads the array up to the specified subset.
+        std::vector<int32_t> subarray_vals = {
+            (int32_t)start, (int32_t)stop - 1};
+        tiledb::Subarray subarray(ctx_, ids_array_);
+        subarray.set_subarray(subarray_vals);
+
+        tiledb::Query query(ctx_, ids_array_);
+        auto ptr = part_ids.data() + offset;
+        query.set_subarray(subarray).set_data_buffer(
+            attr_name, ptr, num_elements);
+        query.submit();
+
+        if (tiledb::Query::Status::COMPLETE != query.query_status()) {
+          throw std::runtime_error("Query status is not complete -- fix me");
+        }
+        offset += len;
+      }
+      ids_array_.close();
+    }
+    shuffled_ids = std::move(part_ids);
+  }
+
+ public:
   size_t offset() const
-      requires(std::is_same_v<LayoutPolicy, stdx::layout_right>) {
+    requires(std::is_same_v<LayoutPolicy, stdx::layout_right>)
+  {
     return row_offset_;
   }
 
   size_t offset() const
-      requires(std::is_same_v<LayoutPolicy, stdx::layout_left>) {
+    requires(std::is_same_v<LayoutPolicy, stdx::layout_left>)
+  {
     return col_offset_;
   }
 
@@ -852,7 +979,6 @@
 
 /**
  * Read the contents of a TileDB array into a std::vector.
- * @todo change this to our own Vector class
  */
 template <class T>
 std::vector<T> read_vector(const tiledb::Context &ctx, const std::string &uri) {
