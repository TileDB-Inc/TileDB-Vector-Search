--- conflicted
+++ resolved
@@ -390,17 +390,10 @@
    * @param uri URI of the TileDB array to read.
    * @param num_elts Number of vectors to read from the array.
    */
-<<<<<<< HEAD
   tdbMatrix(const tiledb::Context &ctx, const std::string &uri,
             size_t num_elts) noexcept
       requires(std::is_same_v<LayoutPolicy, stdx::layout_right>)
       : tdbMatrix(ctx, uri, num_elts, 0) {}
-=======
-  tdbMatrix(const std::string& uri, size_t num_elts) noexcept
-    requires(std::is_same_v<LayoutPolicy, stdx::layout_right>)
-      : tdbMatrix(uri, num_elts, 0) {
-  }
->>>>>>> 93808dec
 
   /**
    * @brief Construct a new tdbMatrix object, limited to `num_elts` vectors.
@@ -411,17 +404,10 @@
    * @param uri URI of the TileDB array to read.
    * @param num_elts Number of vectors to read from the array.
    */
-<<<<<<< HEAD
   tdbMatrix(const tiledb::Context &ctx, const std::string &uri,
             size_t num_elts) noexcept
       requires(std::is_same_v<LayoutPolicy, stdx::layout_left>)
       : tdbMatrix(ctx, uri, 0, num_elts) {}
-=======
-  tdbMatrix(const std::string& uri, size_t num_elts) noexcept
-    requires(std::is_same_v<LayoutPolicy, stdx::layout_left>)
-      : tdbMatrix(uri, 0, num_elts) {
-  }
->>>>>>> 93808dec
 
   /**
    * @brief Construct a new tdbMatrix object, reading all of the vectors in
@@ -480,21 +466,10 @@
    *
    * @todo Make this compatible with various schemas we are using
    */
-<<<<<<< HEAD
   tdbMatrix(const tiledb::Context &ctx, const std::string &uri,
             size_t row_begin, size_t row_end, size_t col_begin,
-            size_t col_end) noexcept
+            size_t col_end) // noexcept
       : ctx_{ctx}, array_{ctx, uri, TILEDB_READ}, schema_{array_.schema()} {
-=======
-  tdbMatrix(
-      const std::string& uri,
-      size_t row_begin,
-      size_t row_end,
-      size_t col_begin,
-      size_t col_end)  // noexcept
-      : array_{ctx_, uri, TILEDB_READ}
-      , schema_{array_.schema()} {
->>>>>>> 93808dec
     life_timer _{"read matrix " + uri};
 
     auto cell_order = schema_.cell_order();
@@ -1006,11 +981,7 @@
  * Read the contents of a TileDB array into a std::vector.
  */
 template <class T>
-<<<<<<< HEAD
-auto read_vector(const tiledb::Context &ctx, const std::string &uri) {
-=======
-std::vector<T> read_vector(const std::string& uri) {
->>>>>>> 93808dec
+std::vector<T> read_vector(const tiledb::Context &ctx, const std::string &uri) {
   if (global_debug) {
     std::cerr << "# Reading std::vector: " << uri << std::endl;
   }
