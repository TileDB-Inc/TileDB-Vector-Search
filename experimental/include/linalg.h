--- conflicted
+++ resolved
@@ -372,11 +372,6 @@
 
   tiledb::Array array_;
   tiledb::ArraySchema schema_;
-<<<<<<< HEAD
-
-=======
-  std::unique_ptr<uint8_t[]> tmp_storage_;
->>>>>>> c1c28c31
   std::unique_ptr<T[]> backing_data_;
   size_t num_array_rows_{0};
   size_t num_array_cols_{0};
@@ -581,7 +576,6 @@
   }
 
  public:
-<<<<<<< HEAD
   /**
    * Gather pieces of a partitioned array into a single array (along with the
    * vector ids into a corresponding 1D array)
@@ -603,14 +597,156 @@
 
     {
       life_timer _{"read partitioned matrix " + uri};
-=======
+
+      auto cell_order = schema_.cell_order();
+      auto tile_order = schema_.tile_order();
+
+      // @todo Maybe throw an exception here?  Have to properly handle since
+      // this is a constructor.
+      assert(cell_order == tile_order);
+
+      const size_t attr_idx = 0;
+
+      auto attr_num{schema_.attribute_num()};
+      auto attr = schema_.attribute(attr_idx);
+
+      std::string attr_name = attr.name();
+      tiledb_datatype_t attr_type = attr.type();
+      if (attr_type != tiledb::impl::type_to_tiledb<T>::tiledb_type) {
+        throw std::runtime_error(
+            "Attribute type mismatch: " + std::to_string(attr_type) + " != " +
+            std::to_string(tiledb::impl::type_to_tiledb<T>::tiledb_type));
+      }
+
+      auto domain_{schema_.domain()};
+
+      auto array_rows_{domain_.dimension(0)};
+      auto array_cols_{domain_.dimension(1)};
+
+      num_array_rows_ =
+          (array_rows_.template domain<row_domain_type>().second -
+           array_rows_.template domain<row_domain_type>().first + 1);
+      num_array_cols_ =
+          (array_cols_.template domain<col_domain_type>().second -
+           array_cols_.template domain<col_domain_type>().first + 1);
+
+      if ((matrix_order_ == TILEDB_ROW_MAJOR &&
+           cell_order == TILEDB_COL_MAJOR) ||
+          (matrix_order_ == TILEDB_COL_MAJOR &&
+           cell_order == TILEDB_ROW_MAJOR)) {
+        throw std::runtime_error("Cell order and matrix order must match");
+      }
+
+      size_t dimension = num_array_rows_;
+
+#ifndef __APPLE__
+      auto data_ = std::make_unique_for_overwrite<T[]>(dimension * num_cols);
+#else
+      auto data_ = std::unique_ptr<T[]>(new T[dimension * num_cols]);
+#endif
+
+      /**
+       * Read in the partitions
+       */
+      size_t offset = 0;
+      for (size_t j = 0; j < nprobe; ++j) {
+        size_t start = indices[top_top_k[j]];
+        size_t stop = indices[top_top_k[j] + 1];
+        size_t len = stop - start;
+        size_t num_elements = len * dimension;
+
+        // Create a subarray that reads the array up to the specified subset.
+        std::vector<int32_t> subarray_vals = {
+            (int32_t)0,
+            (int32_t)dimension - 1,
+            (int32_t)start,
+            (int32_t)stop - 1};
+        tiledb::Subarray subarray(ctx_, array_);
+        subarray.set_subarray(subarray_vals);
+
+        auto layout_order = cell_order;
+
+        tiledb::Query query(ctx_, array_);
+
+        auto ptr = data_.get() + offset;
+        query.set_subarray(subarray)
+            .set_layout(layout_order)
+            .set_data_buffer(attr_name, ptr, num_elements);
+        query.submit();
+
+        // assert(tiledb::Query::Status::COMPLETE == query.query_status());
+        if (tiledb::Query::Status::COMPLETE != query.query_status()) {
+          throw std::runtime_error("Query status is not complete -- fix me");
+        }
+        offset += len;
+      }
+
+      Base::operator=(Base{std::move(data_), dimension, num_cols});
+    }
+
+    auto part_ids = std::vector<uint64_t>(num_cols);
+
+    {
+      life_timer _{"read partitioned vector" + id_uri};
+      /**
+       * Now deal with ids
+       */
+      auto attr_idx = 0;
+
+      auto ids_array_ = tiledb::Array{ctx_, id_uri, TILEDB_READ};
+      auto ids_schema_ = ids_array_.schema();
+
+      auto attr_num{ids_schema_.attribute_num()};
+      auto attr = ids_schema_.attribute(attr_idx);
+
+      std::string attr_name = attr.name();
+
+      auto domain_{ids_schema_.domain()};
+      auto array_rows_{domain_.dimension(0)};
+
+      auto total_vec_rows_{
+          (array_rows_.template domain<row_domain_type>().second -
+           array_rows_.template domain<row_domain_type>().first + 1)};
+
+      size_t offset = 0;
+      for (size_t j = 0; j < nprobe; ++j) {
+        size_t start = indices[top_top_k[j]];
+        size_t stop = indices[top_top_k[j] + 1];
+        size_t len = stop - start;
+        size_t num_elements = len;
+
+        // Create a subarray that reads the array up to the specified subset.
+        std::vector<int32_t> subarray_vals = {
+            (int32_t)start, (int32_t)stop - 1};
+        tiledb::Subarray subarray(ctx_, ids_array_);
+        subarray.set_subarray(subarray_vals);
+
+        tiledb::Query query(ctx_, ids_array_);
+        auto ptr = part_ids.data() + offset;
+        query.set_subarray(subarray).set_data_buffer(
+            attr_name, ptr, num_elements);
+        query.submit();
+
+        if (tiledb::Query::Status::COMPLETE != query.query_status()) {
+          throw std::runtime_error("Query status is not complete -- fix me");
+        }
+        offset += len;
+      }
+      ids_array_.close();
+    }
+    shuffled_ids = std::move(part_ids);
+  }
+
+ public:
   size_t offset() const
-      requires(std::is_same_v<LayoutPolicy, stdx::layout_right>) {
+    requires(std::is_same_v<LayoutPolicy, stdx::layout_right>)
+  {
     return row_offset_;
   }
 
   size_t offset() const
-      requires(std::is_same_v<LayoutPolicy, stdx::layout_left>) {
+    requires(std::is_same_v<LayoutPolicy, stdx::layout_left>)
+  {
     return col_offset_;
   }
 
@@ -645,232 +781,6 @@
 
       std::get<0>(row_view_) += num_elts;
       std::get<1>(row_view_) += num_end_elts;
->>>>>>> c1c28c31
-
-      auto cell_order = schema_.cell_order();
-      auto tile_order = schema_.tile_order();
-
-      // @todo Maybe throw an exception here?  Have to properly handle since
-      // this is a constructor.
-      assert(cell_order == tile_order);
-
-      const size_t attr_idx = 0;
-
-      auto attr_num{schema_.attribute_num()};
-      auto attr = schema_.attribute(attr_idx);
-
-      std::string attr_name = attr.name();
-      tiledb_datatype_t attr_type = attr.type();
-      if (attr_type != tiledb::impl::type_to_tiledb<T>::tiledb_type) {
-        throw std::runtime_error(
-            "Attribute type mismatch: " + std::to_string(attr_type) + " != " +
-            std::to_string(tiledb::impl::type_to_tiledb<T>::tiledb_type));
-      }
-
-      auto domain_{schema_.domain()};
-
-      auto array_rows_{domain_.dimension(0)};
-      auto array_cols_{domain_.dimension(1)};
-
-      num_array_rows_ =
-          (array_rows_.template domain<row_domain_type>().second -
-           array_rows_.template domain<row_domain_type>().first + 1);
-      num_array_cols_ =
-          (array_cols_.template domain<col_domain_type>().second -
-           array_cols_.template domain<col_domain_type>().first + 1);
-
-      if ((matrix_order_ == TILEDB_ROW_MAJOR &&
-           cell_order == TILEDB_COL_MAJOR) ||
-          (matrix_order_ == TILEDB_COL_MAJOR &&
-           cell_order == TILEDB_ROW_MAJOR)) {
-        throw std::runtime_error("Cell order and matrix order must match");
-      }
-<<<<<<< HEAD
-=======
-      auto num_end_elts = std::min(num_elts, num_array_cols_ - col_offset_);
-
-      if (this->is_async()) {
-        pending_col_offset = col_offset_ + num_end_elts;
-      } else {
-        col_offset_ += num_end_elts;
-      }
-
-      std::get<0>(col_view_) += num_elts;
-      std::get<1>(col_view_) += num_end_elts;
->>>>>>> c1c28c31
-
-      size_t dimension = num_array_rows_;
-
-#ifndef __APPLE__
-      auto data_ = std::make_unique_for_overwrite<T[]>(dimension * num_cols);
-#else
-      auto data_ = std::unique_ptr<T[]>(new T[dimension * num_cols]);
-#endif
-
-      /**
-       * Read in the partitions
-       */
-      size_t offset = 0;
-      for (size_t j = 0; j < nprobe; ++j) {
-        size_t start = indices[top_top_k[j]];
-        size_t stop = indices[top_top_k[j] + 1];
-        size_t len = stop - start;
-        size_t num_elements = len * dimension;
-
-        // Create a subarray that reads the array up to the specified subset.
-        std::vector<int32_t> subarray_vals = {
-            (int32_t)0,
-            (int32_t)dimension - 1,
-            (int32_t)start,
-            (int32_t)stop - 1};
-        tiledb::Subarray subarray(ctx_, array_);
-        subarray.set_subarray(subarray_vals);
-
-        auto layout_order = cell_order;
-
-        tiledb::Query query(ctx_, array_);
-
-        auto ptr = data_.get() + offset;
-        query.set_subarray(subarray)
-            .set_layout(layout_order)
-            .set_data_buffer(attr_name, ptr, num_elements);
-        query.submit();
-
-        // assert(tiledb::Query::Status::COMPLETE == query.query_status());
-        if (tiledb::Query::Status::COMPLETE != query.query_status()) {
-          throw std::runtime_error("Query status is not complete -- fix me");
-        }
-        offset += len;
-      }
-
-      Base::operator=(Base{std::move(data_), dimension, num_cols});
-    }
-
-    auto part_ids = std::vector<uint64_t>(num_cols);
-
-    {
-      life_timer _{"read partitioned vector" + id_uri};
-      /**
-       * Now deal with ids
-       */
-      auto attr_idx = 0;
-
-      auto ids_array_ = tiledb::Array{ctx_, id_uri, TILEDB_READ};
-      auto ids_schema_ = ids_array_.schema();
-
-      auto attr_num{ids_schema_.attribute_num()};
-      auto attr = ids_schema_.attribute(attr_idx);
-
-      std::string attr_name = attr.name();
-
-      auto domain_{ids_schema_.domain()};
-      auto array_rows_{domain_.dimension(0)};
-
-      auto total_vec_rows_{
-          (array_rows_.template domain<row_domain_type>().second -
-           array_rows_.template domain<row_domain_type>().first + 1)};
-
-      size_t offset = 0;
-      for (size_t j = 0; j < nprobe; ++j) {
-        size_t start = indices[top_top_k[j]];
-        size_t stop = indices[top_top_k[j] + 1];
-        size_t len = stop - start;
-        size_t num_elements = len;
-
-        // Create a subarray that reads the array up to the specified subset.
-        std::vector<int32_t> subarray_vals = {
-            (int32_t)start, (int32_t)stop - 1};
-        tiledb::Subarray subarray(ctx_, ids_array_);
-        subarray.set_subarray(subarray_vals);
-
-        tiledb::Query query(ctx_, ids_array_);
-        auto ptr = part_ids.data() + offset;
-        query.set_subarray(subarray).set_data_buffer(
-            attr_name, ptr, num_elements);
-        query.submit();
-
-        if (tiledb::Query::Status::COMPLETE != query.query_status()) {
-          throw std::runtime_error("Query status is not complete -- fix me");
-        }
-        offset += len;
-      }
-      ids_array_.close();
-    }
-    shuffled_ids = std::move(part_ids);
-  }
-
- public:
-  size_t offset() const
-    requires(std::is_same_v<LayoutPolicy, stdx::layout_right>)
-  {
-    return row_offset_;
-  }
-
-<<<<<<< HEAD
-  size_t offset() const
-    requires(std::is_same_v<LayoutPolicy, stdx::layout_left>)
-  {
-    return col_offset_;
-  }
-=======
-    auto this_data =
-        this->is_async() ? this->backing_data_.get() : this->data();
-
-    size_t read_size = (std::get<1>(row_view_) - std::get<0>(row_view_)) *
-                       (std::get<1>(col_view_) - std::get<0>(col_view_));
-    if (attr_type == tiledb::impl::type_to_tiledb<T>::tiledb_type) {
-      query.set_subarray(subarray)
-          .set_layout(layout_order)
-          .set_data_buffer(attr_name, this_data, read_size);
-      query.submit();
-    } else {
-      auto num_bytes = tiledb_datatype_size(attr_type);
-      query.set_subarray(subarray)
-          .set_layout(layout_order)
-          .set_data_buffer(
-              attr_name, tmp_storage_.get(), read_size * num_bytes);
-      query.submit();
-
-      assert(tiledb::Query::Status::COMPLETE == query.query_status());
-      std::copy(
-          tmp_storage_.get(),
-          tmp_storage_.get() + read_size * num_bytes,
-          this_data);
-    }
->>>>>>> c1c28c31
-
-  ~tdbMatrix() noexcept {
-    array_.close();
-  }
-
-<<<<<<< HEAD
-  bool advance(size_t num_elts = 0)
-  // requires(std::is_same_v<LayoutPolicy, stdx::layout_right>)
-  {
-    // std::cout << "tdbMatrix advance" << std::endl;
-    // @todo attr_idx, attr_name, and cell_order / layout_order should be
-    // members of the class
-    size_t attr_idx = 0;
-    auto attr = schema_.attribute(attr_idx);
-    std::string attr_name = attr.name();
-    tiledb_datatype_t attr_type = attr.type();
-    auto cell_order = schema_.cell_order();
-    auto layout_order = cell_order;
-
-    if (layout_order == TILEDB_ROW_MAJOR) {
-      if (num_elts == 0) {
-        num_elts = std::get<1>(row_view_) - std::get<0>(row_view_);
-      }
-      auto num_end_elts = std::min(num_elts, num_array_rows_ - row_offset_);
-
-      if (this->is_async()) {
-        pending_row_offset = row_offset_ + num_end_elts;
-      } else {
-        row_offset_ += num_end_elts;
-      }
-
-      std::get<0>(row_view_) += num_elts;
-      std::get<1>(row_view_) += num_end_elts;
 
       if (std::get<0>(row_view_) >= num_array_rows_) {
         return false;
@@ -961,42 +871,6 @@
     this->storage_.swap(this->backing_data_);
     this->swap_offsets();
 
-=======
-  void advance_async(size_t num_elts = 0) {
-    if (!backing_data_) {
-#ifndef __APPLE__
-      backing_data_ = std::make_unique_for_overwrite<T[]>(
-          this->num_rows() * this->num_cols());
-#else
-      backing_data_ =
-          std::unique_ptr<T[]>(new T[this->num_rows() * this->num_cols()]);
-#endif
-    }
-    // this->data_.swap(backing_data_);
-    fut_ = std::async(std::launch::async, [this, num_elts]() {
-      return this->advance(num_elts);
-    });
-  }
-
-  void swap_offsets() {
-    std::swap(row_offset_, pending_row_offset);
-    std::swap(col_offset_, pending_col_offset);
-  }
-
-  bool advance_wait(size_t num_elts = 0) {
-    bool more{true};
-    if (fut_.valid()) {
-      more = fut_.get();
-    } else {
-      throw std::runtime_error("advance_wait: future is not valid");
-    }
-    if (!more) {
-      return false;
-    }
-    this->storage_.swap(this->backing_data_);
-    this->swap_offsets();
-
->>>>>>> c1c28c31
     return true;
   }
 };
