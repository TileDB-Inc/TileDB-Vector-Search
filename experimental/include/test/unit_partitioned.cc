--- conflicted
+++ resolved
@@ -43,13 +43,9 @@
   REQUIRE(true);
 }
 
-<<<<<<< HEAD
-TEST_CASE("partitioned: even odd", "[partitioned][ci-skip]]") {
-=======
 TEST_CASE("partitioned: even odd", "[partitioned][ci-skip]") {
   tiledb::Context ctx;
 
->>>>>>> bfff10be
   std::string parts_uri{"even_odd_parts"};
   std::string index_uri{"even_odd_index"};
   std::string ids_uri{"even_odd_ids"};
