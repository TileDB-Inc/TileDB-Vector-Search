--- conflicted
+++ resolved
@@ -43,12 +43,8 @@
   REQUIRE(true);
 }
 
-<<<<<<< HEAD
-TEST_CASE("partitioned: even odd", "[partitioned][ci-skip]]") {
+TEST_CASE("partitioned: even odd", "[partitioned][ci-skip]") {
   tiledb::Context ctx;
-=======
-TEST_CASE("partitioned: even odd", "[partitioned][ci-skip]") {
->>>>>>> 644c8aad
 
   std::string parts_uri{"even_odd_parts"};
   std::string index_uri{"even_odd_index"};
