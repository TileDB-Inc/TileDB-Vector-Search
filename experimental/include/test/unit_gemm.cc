/**
 * @file   unit_gemm.cc
 *
 * @section LICENSE
 *
 * The MIT License
 *
 * @copyright Copyright (c) 2023 TileDB, Inc.
 *
 * Permission is hereby granted, free of charge, to any person obtaining a copy
 * of this software and associated documentation files (the "Software"), to deal
 * in the Software without restriction, including without limitation the rights
 * to use, copy, modify, merge, publish, distribute, sublicense, and/or sell
 * copies of the Software, and to permit persons to whom the Software is
 * furnished to do so, subject to the following conditions:
 *
 * The above copyright notice and this permission notice shall be included in
 * all copies or substantial portions of the Software.
 *
 * THE SOFTWARE IS PROVIDED "AS IS", WITHOUT WARRANTY OF ANY KIND, EXPRESS OR
 * IMPLIED, INCLUDING BUT NOT LIMITED TO THE WARRANTIES OF MERCHANTABILITY,
 * FITNESS FOR A PARTICULAR PURPOSE AND NONINFRINGEMENT. IN NO EVENT SHALL THE
 * AUTHORS OR COPYRIGHT HOLDERS BE LIABLE FOR ANY CLAIM, DAMAGES OR OTHER
 * LIABILITY, WHETHER IN AN ACTION OF CONTRACT, TORT OR OTHERWISE, ARISING FROM,
 * OUT OF OR IN CONNECTION WITH THE SOFTWARE OR THE USE OR OTHER DEALINGS IN
 * THE SOFTWARE.
 *
 * @section DESCRIPTION
 *
 */

#include <catch2/catch_all.hpp>
#include <span>
#include <vector>

#include "../defs.h"
#include "../choose_blas.h"

<<<<<<< HEAD
// If apple, use Accelerate
#ifdef __APPLE__
#include <Accelerate/Accelerate.h>
#else
// If not apple, use OpenBLAS/MKL/etc
#include <mkl_cblas.h>
#endif
=======
>>>>>>> 6021013e

/*
      func cblas_dgemm(
              _ __Order: CBLAS_ORDER,
                _ __TransA: CBLAS_TRANSPOSE,
                _ __TransB: CBLAS_TRANSPOSE,
                _ __M: Int32,
                _ __N: Int32,
                _ __K: Int32,
                _ __alpha: Double,
                _ __A: UnsafePointer<Double>!,
                _ __lda: Int32,
                _ __B: UnsafePointer<Double>!,
                _ __ldb: Int32,
                _ __beta: Double,
                _ __C: UnsafeMutablePointer<Double>!,
                _ __ldc: Int32
              )
*/

TEST_CASE("gemm: test test", "[gemm]") {
  float a{0};
  cblas_sgemm(
      CblasRowMajor,
      CblasNoTrans,
      CblasNoTrans,
      1,
      1,
      1,
      1.0,
      &a,
      1,
      &a,
      1,
      1.0,
      &a,
      1);
}

TEST_CASE("gemm: row major test", "[sgemm]") {
  std::vector<float> A{1.0, 2.0, 3.0, 4.0, 5.0, 6.0};
  std::vector<float> B{7.0, 8.0, 9.0, 10.0, 11.0, 12.0};

  SECTION("Row: A is 2 X 3, B is 3 X 2, C is 2 X 2") {
    // 58 64 139 154
    std::vector<float> C{0.0, 0.0, 0.0, 0.0};

    cblas_sgemm(
        CblasRowMajor,
        CblasNoTrans,
        CblasNoTrans,
        2,
        2,
        3,
        1.0,
        &A[0],
        3,
        &B[0],
        2,
        0.0,
        &C[0],
        2);
    CHECK(C[0] == 58.0);
    CHECK(C[1] == 64.0);
    CHECK(C[2] == 139.0);
    CHECK(C[3] == 154.0);
  }
  SECTION("Col: A is 2 X 3, B is 3 X 2, C is 2 X 2") {
    // 76 103 100 136
    std::vector<float> C{0.0, 0.0, 0.0, 0.0};

    cblas_sgemm(
        CblasColMajor,
        CblasNoTrans,
        CblasNoTrans,
        2,
        2,
        3,
        1.0,
        &A[0],
        2,
        &B[0],
        3,
        0.0,
        &C[0],
        2);
    CHECK(C[0] == 76.0);
    CHECK(C[1] == 100.0);
    CHECK(C[2] == 103.0);
    CHECK(C[3] == 136.0);
  }
  SECTION("Row w/spans: A is 2 X 3, B is 3 X 2, C is 2 X 2") {
    // 58 64 139 154
    std::vector<float> C{0.0, 0.0, 0.0, 0.0};
    std::vector<std::span<float>> A_span(2);
    std::vector<std::span<float>> B_span(3);
    std::vector<std::span<float>> C_span(2);
    for (size_t i = 0; i < 2; ++i) {
      A_span[i] = std::span<float>(&A[i * 3], 3);
      C_span[i] = std::span<float>(&C[i * 2], 2);
    }
    for (size_t j = 0; j < 3; ++j) {
      B_span[j] = std::span<float>(&B[j * 2], 2);
    }

    float k = 1.0;
    for (size_t i = 0; i < 2; ++i) {
      for (size_t j = 0; j < 3; ++j) {
        A_span[i][j] = k;
        k += 1.0;
      }
    }
    for (size_t i = 0; i < 3; ++i) {
      for (size_t j = 0; j < 2; ++j) {
        B_span[i][j] = k;
        k += 1.0;
      }
    }
    CHECK(A_span[0][0] == 1.0);
    CHECK(A_span[0][1] == 2.0);
    CHECK(A_span[0][2] == 3.0);

    cblas_sgemm(
        CblasRowMajor,
        CblasNoTrans,
        CblasNoTrans,
        2,
        2,
        3,
        1.0,
        &A[0],
        3,
        &B[0],
        2,
        0.0,
        &C[0],
        2);
    CHECK(C_span[0][0] == 58.0);
    CHECK(C_span[0][1] == 64.0);
    CHECK(C_span[1][0] == 139.0);
    CHECK(C_span[1][1] == 154.0);
  }
  SECTION("Col w/span: A is 2 X 3, B is 3 X 2, C is 2 X 2") {
    // 76 103 100 136
    std::vector<float> C{0.0, 0.0, 0.0, 0.0};
    std::vector<std::span<float>> A_span(3);
    std::vector<std::span<float>> B_span(2);
    std::vector<std::span<float>> C_span(2);
    for (size_t i = 0; i < 2; ++i) {
      B_span[i] = std::span<float>(&B[i * 3], 3);
      C_span[i] = std::span<float>(&C[i * 2], 2);
    }
    for (size_t j = 0; j < 3; ++j) {
      A_span[j] = std::span<float>(&A[j * 2], 2);
    }

    float k = 1.0;
    for (size_t j = 0; j < 3; ++j) {
      for (size_t i = 0; i < 2; ++i) {
        A_span[j][i] = k;
        k += 1.0;
      }
    }
    for (size_t j = 0; j < 2; ++j) {
      for (size_t i = 0; i < 3; ++i) {
        B_span[j][i] = k;
        k += 1.0;
      }
    }
    CHECK(A_span[0][0] == 1.0);
    CHECK(A_span[0][1] == 2.0);
    CHECK(A_span[0][2] == 3.0);

    cblas_sgemm(
        CblasColMajor,
        CblasNoTrans,
        CblasNoTrans,
        2,
        2,
        3,
        1.0,
        &A[0],
        2,
        &B[0],
        3,
        0.0,
        &C[0],
        2);
    CHECK(C_span[0][0] == 76.0);
    CHECK(C_span[1][0] == 103.0);
    CHECK(C_span[0][1] == 100.0);
    CHECK(C_span[1][1] == 136.0);
  }
  SECTION("Col w/span, L2: A is 3 X 2, B is 3 X 2, C is 2 X 2") {
    std::vector<float> C{0.0, 0.0, 0.0, 0.0};
    std::vector<float> L{0.0, 0.0, 0.0, 0.0};

    std::vector<std::span<float>> A_span(2);
    std::vector<std::span<float>> B_span(2);
    std::vector<std::span<float>> C_span(2);
    std::vector<std::span<float>> L2_span(2);

    std::vector<float> alpha(2);
    std::vector<float> beta(2);

    for (size_t i = 0; i < 2; ++i) {
      A_span[i] = std::span<float>(&A[i * 3], 3);
      B_span[i] = std::span<float>(&B[i * 3], 3);
      C_span[i] = std::span<float>(&C[i * 2], 2);
      L2_span[i] = std::span<float>(&L[i * 2], 2);
    }

    float k = 1.0;
    for (size_t j = 0; j < 2; ++j) {
      for (size_t i = 0; i < 3; ++i) {
        A_span[j][i] = k;
        k += 1.0;
      }
    }
    for (size_t j = 0; j < 2; ++j) {
      for (size_t i = 0; i < 3; ++i) {
        B_span[j][i] = k;
        k += 1.0;
      }
    }
    CHECK(A_span[0][0] == 1.0);
    CHECK(A_span[0][1] == 2.0);
    CHECK(A_span[0][2] == 3.0);
    CHECK(A_span[1][0] == 4.0);
    CHECK(A_span[1][1] == 5.0);
    CHECK(A_span[1][2] == 6.0);

    /****************************************************************
     *
     *  Compute L2 distance between each column of A and each column of B
     *
     *****************************************************************/
    for (size_t i = 0; i < 2; ++i) {
      for (size_t j = 0; j < 2; ++j) {
        L2_span[j][i] = L2(B_span[j], A_span[i]);
      }
    }
    CHECK(std::abs(L2_span[0][0] - 10.3923) < .0001);
    CHECK(std::abs(L2_span[1][0] - 15.5884) < .0001);
    CHECK(std::abs(L2_span[0][1] - 5.1961) < .0001);
    CHECK(std::abs(L2_span[1][1] - 10.3923) < .0001);

    /****************************************************************
     *
     *  Use gemm to compute L2 distances between columns of A and B
     *
     *****************************************************************/

    col_sum(A_span, alpha, [](float x) { return x * x; });
    col_sum(B_span, beta, [](float x) { return x * x; });
    CHECK(alpha[0] == 14.0);
    CHECK(alpha[1] == 77.0);

    CHECK(beta[0] == 194.0);
    CHECK(beta[1] == 365.0);

    for (size_t j = 0; j < 2; ++j) {
      for (size_t i = 0; i < 2; ++i) {
        C_span[j][i] = alpha[i] + beta[j];
      }
    }

    cblas_sgemm(
        CblasColMajor,
        CblasTrans,
        CblasNoTrans,
        2,
        2,
        3,
        -2.0,
        &A[0],
        3,
        &B[0],
        3,
        1.0,
        &C[0],
        2);
    for (size_t j = 0; j < 2; ++j) {
      for (size_t i = 0; i < 2; ++i) {
        C_span[j][i] = sqrt(C_span[j][i]);
      }
    }
    CHECK(std::abs(C_span[0][0] - 10.3923) < .0001);
    CHECK(std::abs(C_span[1][0] - 15.5884) < .0001);
    CHECK(std::abs(C_span[0][1] - 5.1961) < .0001);
    CHECK(std::abs(C_span[1][1] - 10.3923) < .0001);
  }
}<|MERGE_RESOLUTION|>--- conflicted
+++ resolved
@@ -33,19 +33,8 @@
 #include <span>
 #include <vector>
 
-#include "../defs.h"
+#include "defs.h"
 #include "../choose_blas.h"
-
-<<<<<<< HEAD
-// If apple, use Accelerate
-#ifdef __APPLE__
-#include <Accelerate/Accelerate.h>
-#else
-// If not apple, use OpenBLAS/MKL/etc
-#include <mkl_cblas.h>
-#endif
-=======
->>>>>>> 6021013e
 
 /*
       func cblas_dgemm(
