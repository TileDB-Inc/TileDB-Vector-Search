/**
 * @file   unit_gemm.cc
 *
 * @section LICENSE
 *
 * The MIT License
 *
 * @copyright Copyright (c) 2023 TileDB, Inc.
 *
 * Permission is hereby granted, free of charge, to any person obtaining a copy
 * of this software and associated documentation files (the "Software"), to deal
 * in the Software without restriction, including without limitation the rights
 * to use, copy, modify, merge, publish, distribute, sublicense, and/or sell
 * copies of the Software, and to permit persons to whom the Software is
 * furnished to do so, subject to the following conditions:
 *
 * The above copyright notice and this permission notice shall be included in
 * all copies or substantial portions of the Software.
 *
 * THE SOFTWARE IS PROVIDED "AS IS", WITHOUT WARRANTY OF ANY KIND, EXPRESS OR
 * IMPLIED, INCLUDING BUT NOT LIMITED TO THE WARRANTIES OF MERCHANTABILITY,
 * FITNESS FOR A PARTICULAR PURPOSE AND NONINFRINGEMENT. IN NO EVENT SHALL THE
 * AUTHORS OR COPYRIGHT HOLDERS BE LIABLE FOR ANY CLAIM, DAMAGES OR OTHER
 * LIABILITY, WHETHER IN AN ACTION OF CONTRACT, TORT OR OTHERWISE, ARISING FROM,
 * OUT OF OR IN CONNECTION WITH THE SOFTWARE OR THE USE OR OTHER DEALINGS IN
 * THE SOFTWARE.
 *
 * @section DESCRIPTION
 *
 */

#include <catch2/catch_all.hpp>
#include <span>
#include <vector>

<<<<<<< HEAD
// If apple, use Accelerate
#ifdef __APPLE__
#include <Accelerate/Accelerate.h>
#else
// If not apple, use OpenBLAS/MKL/etc
#include <mkl_cblas.h>
#endif
=======
#include "defs.h"
#include "../choose_blas.h"
>>>>>>> c1c28c31

/*
      func cblas_dgemm(
              _ __Order: CBLAS_ORDER,
                _ __TransA: CBLAS_TRANSPOSE,
                _ __TransB: CBLAS_TRANSPOSE,
                _ __M: Int32,
                _ __N: Int32,
                _ __K: Int32,
                _ __alpha: Double,
                _ __A: UnsafePointer<Double>!,
                _ __lda: Int32,
                _ __B: UnsafePointer<Double>!,
                _ __ldb: Int32,
                _ __beta: Double,
                _ __C: UnsafeMutablePointer<Double>!,
                _ __ldc: Int32
              )
*/

TEST_CASE("gemm: test test", "[gemm]") {
  float a{0};
  cblas_sgemm(
      CblasRowMajor,
      CblasNoTrans,
      CblasNoTrans,
      1,
      1,
      1,
      1.0,
      &a,
      1,
      &a,
      1,
      1.0,
      &a,
      1);
}

TEST_CASE("gemm: row major test", "[sgemm]") {
  std::vector<float> A{1.0, 2.0, 3.0, 4.0, 5.0, 6.0};
  std::vector<float> B{7.0, 8.0, 9.0, 10.0, 11.0, 12.0};

  SECTION("Row: A is 2 X 3, B is 3 X 2, C is 2 X 2") {
    // 58 64 139 154
    std::vector<float> C{0.0, 0.0, 0.0, 0.0};

    cblas_sgemm(
        CblasRowMajor,
        CblasNoTrans,
        CblasNoTrans,
        2,
        2,
        3,
        1.0,
        &A[0],
        3,
        &B[0],
        2,
        0.0,
        &C[0],
        2);
    CHECK(C[0] == 58.0);
    CHECK(C[1] == 64.0);
    CHECK(C[2] == 139.0);
    CHECK(C[3] == 154.0);
  }
  SECTION("Col: A is 2 X 3, B is 3 X 2, C is 2 X 2") {
    // 76 103 100 136
    std::vector<float> C{0.0, 0.0, 0.0, 0.0};

    cblas_sgemm(
        CblasColMajor,
        CblasNoTrans,
        CblasNoTrans,
        2,
        2,
        3,
        1.0,
        &A[0],
        2,
        &B[0],
        3,
        0.0,
        &C[0],
        2);
    CHECK(C[0] == 76.0);
    CHECK(C[1] == 100.0);
    CHECK(C[2] == 103.0);
    CHECK(C[3] == 136.0);
  }
  SECTION("Row w/spans: A is 2 X 3, B is 3 X 2, C is 2 X 2") {
    // 58 64 139 154
    std::vector<float> C{0.0, 0.0, 0.0, 0.0};
    std::vector<std::span<float>> A_span(2);
    std::vector<std::span<float>> B_span(3);
    std::vector<std::span<float>> C_span(2);
    for (size_t i = 0; i < 2; ++i) {
      A_span[i] = std::span<float>(&A[i * 3], 3);
      C_span[i] = std::span<float>(&C[i * 2], 2);
    }
    for (size_t j = 0; j < 3; ++j) {
      B_span[j] = std::span<float>(&B[j * 2], 2);
    }

    float k = 1.0;
    for (size_t i = 0; i < 2; ++i) {
      for (size_t j = 0; j < 3; ++j) {
        A_span[i][j] = k;
        k += 1.0;
      }
    }
    for (size_t i = 0; i < 3; ++i) {
      for (size_t j = 0; j < 2; ++j) {
        B_span[i][j] = k;
        k += 1.0;
      }
    }
    CHECK(A_span[0][0] == 1.0);
    CHECK(A_span[0][1] == 2.0);
    CHECK(A_span[0][2] == 3.0);

    cblas_sgemm(
        CblasRowMajor,
        CblasNoTrans,
        CblasNoTrans,
        2,
        2,
        3,
        1.0,
        &A[0],
        3,
        &B[0],
        2,
        0.0,
        &C[0],
        2);
    CHECK(C_span[0][0] == 58.0);
    CHECK(C_span[0][1] == 64.0);
    CHECK(C_span[1][0] == 139.0);
    CHECK(C_span[1][1] == 154.0);
  }
  SECTION("Col w/span: A is 2 X 3, B is 3 X 2, C is 2 X 2") {
    // 76 103 100 136
    std::vector<float> C{0.0, 0.0, 0.0, 0.0};
    std::vector<std::span<float>> A_span(3);
    std::vector<std::span<float>> B_span(2);
    std::vector<std::span<float>> C_span(2);
    for (size_t i = 0; i < 2; ++i) {
      B_span[i] = std::span<float>(&B[i * 3], 3);
      C_span[i] = std::span<float>(&C[i * 2], 2);
    }
    for (size_t j = 0; j < 3; ++j) {
      A_span[j] = std::span<float>(&A[j * 2], 2);
    }

    float k = 1.0;
    for (size_t j = 0; j < 3; ++j) {
      for (size_t i = 0; i < 2; ++i) {
        A_span[j][i] = k;
        k += 1.0;
      }
    }
    for (size_t j = 0; j < 2; ++j) {
      for (size_t i = 0; i < 3; ++i) {
        B_span[j][i] = k;
        k += 1.0;
      }
    }
    CHECK(A_span[0][0] == 1.0);
    CHECK(A_span[0][1] == 2.0);
    CHECK(A_span[0][2] == 3.0);

    cblas_sgemm(
        CblasColMajor,
        CblasNoTrans,
        CblasNoTrans,
        2,
        2,
        3,
        1.0,
        &A[0],
        2,
        &B[0],
        3,
        0.0,
        &C[0],
        2);
    CHECK(C_span[0][0] == 76.0);
    CHECK(C_span[1][0] == 103.0);
    CHECK(C_span[0][1] == 100.0);
    CHECK(C_span[1][1] == 136.0);
  }
  SECTION("Col w/span, L2: A is 3 X 2, B is 3 X 2, C is 2 X 2") {
    std::vector<float> C{0.0, 0.0, 0.0, 0.0};
    std::vector<float> L{0.0, 0.0, 0.0, 0.0};

    std::vector<std::span<float>> A_span(2);
    std::vector<std::span<float>> B_span(2);
    std::vector<std::span<float>> C_span(2);
    std::vector<std::span<float>> L2_span(2);

    std::vector<float> alpha(2);
    std::vector<float> beta(2);

    for (size_t i = 0; i < 2; ++i) {
      A_span[i] = std::span<float>(&A[i * 3], 3);
      B_span[i] = std::span<float>(&B[i * 3], 3);
      C_span[i] = std::span<float>(&C[i * 2], 2);
      L2_span[i] = std::span<float>(&L[i * 2], 2);
    }

    float k = 1.0;
    for (size_t j = 0; j < 2; ++j) {
      for (size_t i = 0; i < 3; ++i) {
        A_span[j][i] = k;
        k += 1.0;
      }
    }
    for (size_t j = 0; j < 2; ++j) {
      for (size_t i = 0; i < 3; ++i) {
        B_span[j][i] = k;
        k += 1.0;
      }
    }
    CHECK(A_span[0][0] == 1.0);
    CHECK(A_span[0][1] == 2.0);
    CHECK(A_span[0][2] == 3.0);
    CHECK(A_span[1][0] == 4.0);
    CHECK(A_span[1][1] == 5.0);
    CHECK(A_span[1][2] == 6.0);

    /****************************************************************
     *
     *  Compute L2 distance between each column of A and each column of B
     *
     *****************************************************************/
    for (size_t i = 0; i < 2; ++i) {
      for (size_t j = 0; j < 2; ++j) {
        L2_span[j][i] = L2(B_span[j], A_span[i]);
      }
    }
    CHECK(std::abs(L2_span[0][0] - 10.3923) < .0001);
    CHECK(std::abs(L2_span[1][0] - 15.5884) < .0001);
    CHECK(std::abs(L2_span[0][1] - 5.1961) < .0001);
    CHECK(std::abs(L2_span[1][1] - 10.3923) < .0001);

    /****************************************************************
     *
     *  Use gemm to compute L2 distances between columns of A and B
     *
     *****************************************************************/

    col_sum(A_span, alpha, [](float x) { return x * x; });
    col_sum(B_span, beta, [](float x) { return x * x; });
    CHECK(alpha[0] == 14.0);
    CHECK(alpha[1] == 77.0);

    CHECK(beta[0] == 194.0);
    CHECK(beta[1] == 365.0);

    for (size_t j = 0; j < 2; ++j) {
      for (size_t i = 0; i < 2; ++i) {
        C_span[j][i] = alpha[i] + beta[j];
      }
    }

    cblas_sgemm(
        CblasColMajor,
        CblasTrans,
        CblasNoTrans,
        2,
        2,
        3,
        -2.0,
        &A[0],
        3,
        &B[0],
        3,
        1.0,
        &C[0],
        2);
    for (size_t j = 0; j < 2; ++j) {
      for (size_t i = 0; i < 2; ++i) {
        C_span[j][i] = sqrt(C_span[j][i]);
      }
    }
    CHECK(std::abs(C_span[0][0] - 10.3923) < .0001);
    CHECK(std::abs(C_span[1][0] - 15.5884) < .0001);
    CHECK(std::abs(C_span[0][1] - 5.1961) < .0001);
    CHECK(std::abs(C_span[1][1] - 10.3923) < .0001);
  }
}<|MERGE_RESOLUTION|>--- conflicted
+++ resolved
@@ -33,18 +33,8 @@
 #include <span>
 #include <vector>
 
-<<<<<<< HEAD
-// If apple, use Accelerate
-#ifdef __APPLE__
-#include <Accelerate/Accelerate.h>
-#else
-// If not apple, use OpenBLAS/MKL/etc
-#include <mkl_cblas.h>
-#endif
-=======
 #include "defs.h"
 #include "../choose_blas.h"
->>>>>>> c1c28c31
 
 /*
       func cblas_dgemm(
