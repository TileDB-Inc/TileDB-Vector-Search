--- conflicted
+++ resolved
@@ -29,43 +29,38 @@
  *
  */
 
+#include "../linalg.h"
 #include <algorithm>
 #include <catch2/catch_all.hpp>
 #include <cstdio>
 #include <filesystem>
 #include <tuple>
-#include "../linalg.h"
 
 bool global_debug = false;
 std::string global_region = "us-east-1";
 
 using TestTypes = std::tuple<float, double, int, char, size_t, uint32_t>;
 
-TEST_CASE("linalg: test test", "[linalg]") {
-  REQUIRE(true);
-}
+TEST_CASE("linalg: test test", "[linalg]") { REQUIRE(true); }
 
 TEMPLATE_LIST_TEST_CASE("linalg: test mdspan", "[linalg][mdspan]", TestTypes) {
   auto M = GENERATE(1, 2, 3, 4, 5, 6, 7, 8, 9, 10);
   auto N = GENERATE(1, 2, 3, 4, 5, 6, 7, 8, 9, 10);
-  TestType* t = nullptr;
+  TestType *t = nullptr;
   auto m = Kokkos::mdspan(t, M, N);
   CHECK(m.size() == M * N);
   CHECK(m.rank() == 2);
 }
 
-TEMPLATE_LIST_TEST_CASE("linalg: test span", "[linalg][span]", TestTypes) {
-}
-
-TEMPLATE_LIST_TEST_CASE(
-    "linalg: test Vector constructor", "[linalg][vector][create]", TestTypes) {
+TEMPLATE_LIST_TEST_CASE("linalg: test span", "[linalg][span]", TestTypes) {}
+
+TEMPLATE_LIST_TEST_CASE("linalg: test Vector constructor",
+                        "[linalg][vector][create]", TestTypes) {
   auto a = Vector<TestType>(7);
   auto v = a.data();
   std::iota(v, v + 7, 1);
 
-  SECTION("dims") {
-    CHECK(a.num_rows() == 7);
-  }
+  SECTION("dims") { CHECK(a.num_rows() == 7); }
   SECTION("values") {
     for (size_t i = 0; i < a.num_rows(); ++i) {
       CHECK(a(i) == i + 1);
@@ -91,10 +86,8 @@
   }
 }
 
-TEMPLATE_LIST_TEST_CASE(
-    "linalg: test Matrix constructor, default oriented",
-    "[linalg][matrix][create][default]",
-    TestTypes) {
+TEMPLATE_LIST_TEST_CASE("linalg: test Matrix constructor, default oriented",
+                        "[linalg][matrix][create][default]", TestTypes) {
   auto a = Matrix<TestType>(3, 2);
   auto v = a.data();
   std::iota(v, v + 6, 1);
@@ -127,10 +120,8 @@
   }
 }
 
-TEMPLATE_LIST_TEST_CASE(
-    "linalg: test Matrix constructor, row oriented",
-    "[linalg][matrix][create][row]",
-    TestTypes) {
+TEMPLATE_LIST_TEST_CASE("linalg: test Matrix constructor, row oriented",
+                        "[linalg][matrix][create][row]", TestTypes) {
   auto a = Matrix<TestType, Kokkos::layout_right>(3, 2);
   auto v = a.data();
   std::iota(v, v + 6, 1);
@@ -164,10 +155,8 @@
 }
 
 using TestTypes = std::tuple<float, double, int, char, size_t, uint32_t>;
-TEMPLATE_LIST_TEST_CASE(
-    "linalg: test Matrix constructor, column oriented",
-    "[linalg][matrixx][create][column]",
-    TestTypes) {
+TEMPLATE_LIST_TEST_CASE("linalg: test Matrix constructor, column oriented",
+                        "[linalg][matrixx][create][column]", TestTypes) {
   auto a = Matrix<TestType, Kokkos::layout_left>(3, 2);
   auto v = a.data();
   std::iota(v, v + 6, 1);
@@ -210,8 +199,7 @@
   }
 }
 
-template <class TestType>
-auto make_matrix(size_t num_rows, size_t num_cols) {
+template <class TestType> auto make_matrix(size_t num_rows, size_t num_cols) {
   auto a = Matrix<TestType, Kokkos::layout_right>(3, 2);
   auto v = a.data();
   std::iota(v, v + 6, 1);
@@ -219,10 +207,9 @@
   return std::make_tuple(std::move(a), v);
 };
 
-TEST_CASE(
-    "linalg: test Matrix copy constructor, row oriented",
-    "[linalg][matrix][copy-create][row]") {
-  auto&& [a, v] = make_matrix<float>(3, 2);
+TEST_CASE("linalg: test Matrix copy constructor, row oriented",
+          "[linalg][matrix][copy-create][row]") {
+  auto &&[a, v] = make_matrix<float>(3, 2);
   CHECK(a.data() == v);
   auto b = a[0];
   CHECK(size(b) == 2);
@@ -234,9 +221,8 @@
   CHECK(b[5] == 6);
 }
 
-TEST_CASE(
-    "linalg: test tdbMatrix constructor, row",
-    "[linalg][tdbmatrix][create][row]") {
+TEST_CASE("linalg: test tdbMatrix constructor, row",
+          "[linalg][tdbmatrix][create][row]") {
   // d1, d2, val_1
   //  data = np.array([
   //    [8, 6, 7, 5, 3, 1, 4, 1],
@@ -248,13 +234,8 @@
     tiledb::Context ctx;
     std::vector<int32_t> data = {8, 6, 7, 5, 3, 1, 4, 1, 3, 0, 9,
                                  9, 5, 9, 2, 7, 9, 8, 6, 7, 2, 6,
-<<<<<<< HEAD
-                                 4, 3, 5, 3, 0, 9, 4, 2, 2, 4};  // OMG
-    auto a = tdbMatrix<int32_t>("array_dense_1");
-=======
                                  4, 3, 5, 3, 0, 9, 4, 2, 2, 4}; // OMG
     auto a = tdbMatrix<int32_t>(ctx, "array_dense_1");
->>>>>>> bfff10be
 
     CHECK(a.num_rows() == 4);
     CHECK(a.num_cols() == 8);
@@ -340,24 +321,18 @@
     CHECK(e[6] == 2);
     CHECK(e[7] == 4);
 
-  } catch (const std::exception& e) {
+  } catch (const std::exception &e) {
     std::cerr << "Exception caught: " << e.what() << std::endl;
   }
 }
 
-TEST_CASE(
-    "linalg: test tdbMatrix constructor, column",
-    "[linalg][tdbmatrix][create][column]") {
+TEST_CASE("linalg: test tdbMatrix constructor, column",
+          "[linalg][tdbmatrix][create][column]") {
   std::vector<int32_t> data = {8, 6, 7, 5, 3, 1, 4, 1, 3, 0, 9,
                                9, 5, 9, 2, 7, 9, 8, 6, 7, 2, 6,
-<<<<<<< HEAD
-                               4, 3, 5, 3, 0, 9, 4, 2, 2, 4};  // OMG
-  auto a = tdbMatrix<int32_t, Kokkos::layout_left>("array_dense_1");
-=======
                                4, 3, 5, 3, 0, 9, 4, 2, 2, 4}; // OMG
   tiledb::Context ctx;
   auto a = tdbMatrix<int32_t, Kokkos::layout_left>(ctx, "array_dense_1");
->>>>>>> bfff10be
 
   CHECK(a.num_rows() == 8);
   CHECK(a.num_cols() == 4);
@@ -444,9 +419,8 @@
   CHECK(e[7] == 4);
 }
 
-TEST_CASE(
-    "linalg: test partitioned tdbMatrix constructor, row",
-    "[linalg][partitioned][tdbmatrix][create][row]") {
+TEST_CASE("linalg: test partitioned tdbMatrix constructor, row",
+          "[linalg][partitioned][tdbmatrix][create][row]") {
   size_t part = GENERATE(0, 1, 2, 3, 4);
 
   tiledb::Context ctx;
@@ -508,9 +482,8 @@
   }
 }
 
-TEST_CASE(
-    "linalg: test partitioned tdbMatrix constructor, column",
-    "[linalg][partitioned][tdbmatrix][create][column]") {
+TEST_CASE("linalg: test partitioned tdbMatrix constructor, column",
+          "[linalg][partitioned][tdbmatrix][create][column]") {
   size_t part = GENERATE(0, 1, 2, 3, 4);
 
   tiledb::Context ctx;
@@ -567,15 +540,9 @@
   }
 }
 
-<<<<<<< HEAD
-TEST_CASE(
-    "linalg: test advance, row major", "[linalg][tdbmatrix][advance][row]") {
-  auto a = tdbMatrix<int32_t, Kokkos::layout_right>("array_dense_1", 2);
-=======
 TEST_CASE("linalg: test advance, row major", "[linalg][tdbmatrix][advance][row]") {
   tiledb::Context ctx;
   auto a = tdbMatrix<int32_t, Kokkos::layout_right>(ctx, "array_dense_1", 2);
->>>>>>> bfff10be
 
   CHECK(a.num_rows() == 2);
   CHECK(a.num_cols() == 8);
@@ -619,15 +586,9 @@
   CHECK(a(1, 7) == 4);
 }
 
-<<<<<<< HEAD
-TEST_CASE(
-    "linalg: test advance, column", "[linalg][tdbmatrix][advance][column]") {
-  auto a = tdbMatrix<int32_t, Kokkos::layout_left>("array_dense_1", 2);
-=======
 TEST_CASE("linalg: test advance, column", "[linalg][tdbmatrix][advance][column]") {
   tiledb::Context ctx;
   auto a = tdbMatrix<int32_t, Kokkos::layout_left>(ctx, "array_dense_1", 2);
->>>>>>> bfff10be
 
   CHECK(a.num_rows() == 8);
   CHECK(a.num_cols() == 2);
@@ -671,10 +632,8 @@
   CHECK(a(7, 1) == 4);
 }
 
-TEMPLATE_LIST_TEST_CASE(
-    "linalg: test write/read std::vector",
-    "[linalg][read-write][vector]",
-    TestTypes) {
+TEMPLATE_LIST_TEST_CASE("linalg: test write/read std::vector",
+                        "[linalg][read-write][vector]", TestTypes) {
   auto length = GENERATE(1, 2, 3, 4, 5, 6, 7, 8, 9, 10);
   tiledb::Context ctx;
 
@@ -695,10 +654,8 @@
 
 using LayoutTypes = std::tuple<Kokkos::layout_right, Kokkos::layout_left>;
 
-TEMPLATE_LIST_TEST_CASE(
-    "linalg: test write/read Matrix",
-    "[linalg][tdbmatrix][read-write][matrix]",
-    TestTypes) {
+TEMPLATE_LIST_TEST_CASE("linalg: test write/read Matrix",
+                        "[linalg][tdbmatrix][read-write][matrix]", TestTypes) {
   auto M = GENERATE(1, 2, 13, 1440, 1441);
   auto N = GENERATE(1, 2, 5, 1440, 1441);
 
