--- conflicted
+++ resolved
@@ -43,7 +43,6 @@
 #include "scoring.h"
 #include "utils/timer.h"
 
-<<<<<<< HEAD
 #ifndef tdb_func__
 #ifndef __APPLE__
 #include <source_location>
@@ -53,15 +52,8 @@
 #endif
 #endif
 
-// If apple, use Accelerate
-#ifdef __APPLE__
-#include <Accelerate/Accelerate.h>
-#else
-#include <mkl_cblas.h>
-#endif
-
-=======
->>>>>>> 6021013e
+#include "choose_blas.h"
+
 // Interfaces
 //   faiss: D, I = index.search(xb, k) # search
 //   milvus: status, results = conn.search(collection_name, query_records,
