/**
 * @file   ivf_query.h
 *
 * @section LICENSE
 *
 * The MIT License
 *
 * @copyright Copyright (c) 2023 TileDB, Inc.
 *
 * Permission is hereby granted, free of charge, to any person obtaining a copy
 * of this software and associated documentation files (the "Software"), to deal
 * in the Software without restriction, including without limitation the rights
 * to use, copy, modify, merge, publish, distribute, sublicense, and/or sell
 * copies of the Software, and to permit persons to whom the Software is
 * furnished to do so, subject to the following conditions:
 *
 * The above copyright notice and this permission notice shall be included in
 * all copies or substantial portions of the Software.
 *
 * THE SOFTWARE IS PROVIDED "AS IS", WITHOUT WARRANTY OF ANY KIND, EXPRESS OR
 * IMPLIED, INCLUDING BUT NOT LIMITED TO THE WARRANTIES OF MERCHANTABILITY,
 * FITNESS FOR A PARTICULAR PURPOSE AND NONINFRINGEMENT. IN NO EVENT SHALL THE
 * AUTHORS OR COPYRIGHT HOLDERS BE LIABLE FOR ANY CLAIM, DAMAGES OR OTHER
 * LIABILITY, WHETHER IN AN ACTION OF CONTRACT, TORT OR OTHERWISE, ARISING FROM,
 * OUT OF OR IN CONNECTION WITH THE SOFTWARE OR THE USE OR OTHER DEALINGS IN
 * THE SOFTWARE.
 *
 * @section DESCRIPTION
 *
 * Contains some basic query functions for kmeans indexing.
 *
 */

#ifndef TDB_IVF_QUERY_H
#define TDB_IVF_QUERY_H

#include <algorithm>
#include <chrono>
#include "algorithm.h"
#include "concepts.h"
#include "defs.h"
#include "flat_query.h"
#include "linalg.h"
#include "scoring.h"
#include "utils/timer.h"

#ifndef tdb_func__
<<<<<<< HEAD
#ifdef __cpp_lib_source_location
#include <source_location>
#define tdb_func__ (std::source_location::current().function_name())
#else
#define tdb_func__ \
  std::string {    \
    (__func__)     \
  }
#endif
#endif

// If apple, use Accelerate
#ifdef __APPLE__
#include <Accelerate/Accelerate.h>
=======
#ifndef __APPLE__
#include <source_location>
#define tdb_func__ std::string(std::source_location::current().function_name())
>>>>>>> c1c28c31
#else
#define tdb_func__ std::string{(__func__)}
#endif
#endif

#include "choose_blas.h"

// Interfaces
//   faiss: D, I = index.search(xb, k) # search
//   milvus: status, results = conn.search(collection_name, query_records,
//   top_k, params) # search
//     "nlist" to create index (how many bins)
//     "nprobe" to search index (how many bins to search)

/**
 * @brief Query a single vector against a vector database.
 * Intended to be a high-level interface that can dispatch
 * to the right query function depending on the size of the query.
 */

auto kmeans_query(
    const std::string& part_uri,
    auto&& centroids,
    auto&& q,
    auto&& indices,
    auto&& shuffled_ids,
    size_t nprobe,
    size_t k_nn,
    bool nth,
    size_t nthreads) {
#if 1
  return kmeans_query_small_q(
      part_uri,
      centroids,
      q,
      indices,
      shuffled_ids,
      nprobe,
      k_nn,
      nth,
      nthreads);

#else
  if (q.size() < 5) {
    return kmeans_query_small_q(
        shuffled_db,
        centroids,
        q,
        indices,
        shuffled_ids,
        nprobe,
        k_nn,
        nth,
        nthreads);
  } else {
    return kmeans_query_large_q(
        shuffled_db,
        centroids,
        q,
        indices,
        shuffled_ids,
        nprobe,
        k_nn,
        nth,
        nthreads);
  }
#endif
}

/**
 * @brief Query a set of query vectors against a vector database.
 *
 * This will need to be restructured to support blocking.
 */
auto kmeans_query_large_q(
    auto&& shuffled_db,
    auto&& centroids,
    auto&& q,
    auto&& indices,
    auto&& shuffled_ids,
    size_t nprobe,
    size_t k_nn,
    bool nth,
    size_t nthreads) {
  // get closest centroid for each query vector
  // Does this even need to be blocked...?
  // The whole point of ivf is to avoid loading everything
  // The shuffled_db is the big array to avoid loading
  auto top_k = blocked_gemm_query(centroids, q, nprobe, nth, nthreads);

  // Copy top k from Matrix to vector
  std::vector<size_t> top_top_k(nprobe, 0);
  for (size_t i = 0; i < nprobe; ++i) {
    top_top_k[i] = top_k(i, 0);
  }

  // gather all the probed partitions into a single matrix
  size_t total_size = 0;
  for (size_t i = 0; i < size(top_top_k); ++i) {
    total_size += indices[top_top_k[i] + 1] - indices[top_top_k[i]];
  }

  // Storage for the probed partitions and their ids
  auto all_results = ColMajorMatrix<float>{centroids.num_rows(), total_size};
  auto all_ids = std::vector<uint64_t>(total_size);

  // Tracks next location to copy into
  size_t ctr = 0;

  // @todo parallelize this loop
  // @todo don't make contiguous copy -- just search each cluster separately
  // Copy the probed partitions into contiguous storage
  // For each probed partition
  for (size_t j = 0; j < nprobe; ++j) {
    // Get begin and end indices of the partition
    size_t start = indices[top_top_k[j]];
    size_t end = indices[top_top_k[j] + 1];

    // Copy the partition into the storage
    // For each vector in the partition
    for (size_t i = start; i < end; ++i) {
      // Copy the vector into all_results and ids into all_ids
      // @todo Abstract all of this explicit loop based assignment
      size_t l_end = shuffled_db.num_rows();
      for (size_t l = 0; l < l_end; ++l) {
        all_results(l, ctr) = shuffled_db(l, i);
        all_ids[ctr] = shuffled_ids[i];
      }
      ++ctr;
    }
  }

  // Now, with the single matrix of probed partitions, find the closest vectors
  auto kmeans_ids = blocked_gemm_query(all_results, q, k_nn, nth, nthreads);

  // Original ids are: all_ids[kmeans_ids(i, 0)]
  // Maybe that is what should be returned?

  return std::make_tuple(std::move(kmeans_ids), all_ids);
}

/**
 * @brief Query a (small) set of query vectors against a vector database.
 */
auto kmeans_query_small_q(
    const std::string& part_uri,
    auto&& centroids,
    auto&& q,
    auto&& indices,
    const std::string& id_uri,
    size_t nprobe,
    size_t k_nn,
    bool nth,
    size_t nthreads) {
  // get closest centroid for each query vector
  // auto top_k = qv_query(centroids, q, nprobe, nthreads);
  //  auto top_centroids = vq_query_heap(centroids, q, nprobe, nthreads);
  auto top_centroids = qv_query_nth(centroids, q, nprobe, false, nthreads);

  auto shuffled_db = tdbColMajorMatrix<shuffled_db_type>(part_uri);
  auto shuffled_ids = read_vector<shuffled_ids_type>(id_uri);

  debug_matrix(shuffled_db, "shuffled_db");
  debug_matrix(shuffled_ids, "shuffled_ids");

  using element = std::pair<float, uint64_t>;
  auto min_scores = std::vector<fixed_min_heap<element>>(
      size(q), fixed_min_heap<element>(k_nn));

#if 0
  for (size_t j = 0; j < size(q); ++j) {
    for (size_t p = 0; p < nprobe; ++p) {

      size_t start = indices[top_centroids(p, j)];
      size_t stop = indices[top_centroids(p, j) + 1];

      for (size_t i = start; i < stop; ++i) {
        auto score = L2(q[j], shuffled_db[i]);
        min_scores[j].insert(element{score, shuffled_ids[i]});
      }
    }
  }
#else

  life_timer __{std::string{"In memory portion of "} + tdb_func__};
  auto par = stdx::execution::indexed_parallel_policy{nthreads};
  stdx::range_for_each(
      std::move(par), q, [&, nprobe](auto&& q_vec, auto&& n = 0, auto&& j = 0) {
        for (size_t p = 0; p < nprobe; ++p) {
          size_t start = indices[top_centroids(p, j)];
          size_t stop = indices[top_centroids(p, j) + 1];

          for (size_t i = start; i < stop; ++i) {
            auto score = L2(q[j], shuffled_db[i]);
            min_scores[j].insert(element{score, shuffled_ids[i]});
          }
        }
      });
#endif

  ColMajorMatrix<size_t> top_k(k_nn, q.num_cols());

  for (int j = 0; j < size(q); ++j) {
    sort_heap(min_scores[j].begin(), min_scores[j].end());
    std::transform(
        min_scores[j].begin(),
        min_scores[j].end(),
        top_k[j].begin(),
        ([](auto&& e) { return e.second; }));
  }

  return top_k;
}

/**
 * @todo Block the query to avoid memory blowup
 *
 * @note qv_query_by_vector in flat_query.h is similar to this, but
 * uses foreach instead of manually spawning threads.
 */
template <vector_database DB, class Q>
auto qv_query(const DB& db, const Q& q, size_t k, unsigned nthreads) {
  life_timer _{"Total time " + tdb_func__};

  using element = std::pair<float, int>;

  ColMajorMatrix<size_t> top_k(k, q.num_cols());

  // Have to do explicit asynchronous threading here, as the current parallel
  // algorithms have iterator-based interaces, and the `Matrix` class does not
  // yet have iterators.
  // @todo Implement iterator interface to `Matrix` class
  size_t size_db = db.num_cols();
  size_t size_q = q.num_cols();
  size_t container_size = size_q;
  size_t block_size = (container_size + nthreads - 1) / nthreads;

  std::vector<std::future<void>> futs;
  futs.reserve(nthreads);

  // @todo: Use range::for_each
  for (size_t n = 0; n < nthreads; ++n) {
    auto start = std::min<size_t>(n * block_size, container_size);
    auto stop = std::min<size_t>((n + 1) * block_size, container_size);

    if (start != stop) {
      futs.emplace_back(std::async(
          std::launch::async, [k, start, stop, size_db, &q, &db, &top_k]() {
            for (size_t j = start; j < stop; ++j) {
              fixed_min_set<element> min_scores(k);
              size_t idx = 0;

              for (int i = 0; i < size_db; ++i) {
                auto score = L2(q[j], db[i]);
                min_scores.insert(element{score, i});
              }
              std::sort(min_scores.begin(), min_scores.end());
              std::transform(
                  min_scores.begin(),
                  min_scores.end(),
                  top_k[j].begin(),
                  ([](auto&& e) { return e.second; }));
            }
          }));
    }
  }

  for (int n = 0; n < size(futs); ++n) {
    futs[n].get();
  }

  return top_k;
}

template <class DB, class Q>
auto qv_partition(const DB& db, const Q& q, unsigned nthreads) {
  life_timer _{"Total time " + tdb_func__};

  // Just need a single vector
  std::vector<unsigned> top_k(q.num_cols());

  // Again, doing the parallelization by hand here....
  size_t size_db = db.num_cols();
  size_t size_q = q.num_cols();
  size_t container_size = size_q;
  size_t block_size = (container_size + nthreads - 1) / nthreads;

  std::vector<std::future<void>> futs;
  futs.reserve(nthreads);

  for (size_t n = 0; n < nthreads; ++n) {
    auto start = std::min<size_t>(n * block_size, container_size);
    auto stop = std::min<size_t>((n + 1) * block_size, container_size);

    if (start != stop) {
      futs.emplace_back(std::async(
          std::launch::async, [start, stop, size_db, &q, &db, &top_k]() {
            for (size_t j = start; j < stop; ++j) {
              float min_score = std::numeric_limits<float>::max();
              size_t idx = 0;

              for (int i = 0; i < size_db; ++i) {
                auto score = L2(q[j], db[i]);
                if (score < min_score) {
                  min_score = score;
                  idx = i;
                }
              }

              top_k[j] = idx;
            }
          }));
    }
  }
  for (size_t n = 0; n < size(futs); ++n) {
    futs[n].wait();
  }
  return top_k;
}

template <class DB, class Q>
auto gemm_query(const DB& db, const Q& q, int k, bool nth, size_t nthreads) {
  life_timer _{"Total time " + tdb_func__};
  auto scores = gemm_scores(db, q, nthreads);
  auto top_k = get_top_k(scores, k, nth, nthreads);
  return top_k;
}

using namespace std::chrono_literals;

template <class DB, class Q>
auto blocked_gemm_query(DB& db, Q& q, int k, bool nth, size_t nthreads) {
  life_timer _{"Total time " + tdb_func__};

  using element = std::pair<float, unsigned>;

  // @todo constexpr block_db and block_q
  auto block_db = db.is_blocked();
  auto block_q = q.is_blocked();
  auto async_db = block_db && db.is_async();
  auto async_q = block_q && q.is_async();
  if (block_db && block_q) {
    throw std::runtime_error("Can't block both db and q");
  }

  ColMajorMatrix<float> scores(db.num_cols(), q.num_cols());

  std::vector<fixed_min_heap<element>> min_scores(
      size(q), fixed_min_heap<element>(k));

  for (;;) {
    if (async_db) {
      db.advance_async();
    }
    if (async_q) {
      q.advance_async();
    }
    gemm_scores(db, q, scores, nthreads);

    auto par = stdx::execution::indexed_parallel_policy{nthreads};
    stdx::range_for_each(
        std::move(par), scores, [&](auto&& q_vec, auto&& n = 0, auto&& i = 0) {
          if (block_db) {
            for (int j = 0; j < scores.num_rows(); ++j) {
              min_scores[i].insert({scores(j, i), j + db.offset()});
            }
          } else if (block_q) {
            for (int j = 0; j < scores.num_rows(); ++j) {
              min_scores[i + q.offset()].insert({scores(j, i), j});
            }
          } else {
            for (int j = 0; j < scores.num_rows(); ++j) {
              min_scores[i].insert({scores(j, i), j});
            }
          }
        });

    bool done = true;
    if (block_db) {
      done = async_db ? !db.advance_wait() : !db.advance();
    } else if (block_q) {
      done = async_q ? !q.advance_wait() : !q.advance();
    }
    if (done) {
      break;
    }
  }

  ColMajorMatrix<size_t> top_k(k, q.num_cols());
  for (int j = 0; j < min_scores.size(); ++j) {
    // @todo sort_heap
    std::sort_heap(min_scores[j].begin(), min_scores[j].end());
    std::transform(
        min_scores[j].begin(),
        min_scores[j].end(),
        top_k[j].begin(),
        ([](auto&& e) { return e.second; }));
  }

  return top_k;
}

template <class DB, class Q>
auto gemm_partition(const DB& db, const Q& q, unsigned nthreads) {
  life_timer _{"Total time " + tdb_func__};

  auto scores = gemm_scores(db, q, nthreads);

  auto top_k = std::vector<int>(q.num_cols());
  {
    for (int i = 0; i < scores.num_cols(); ++i) {
      auto min_score = std::numeric_limits<float>::max();
      auto idx = 0;

      for (int j = 0; j < scores.num_rows(); ++j) {
        auto score = scores(j, i);
        if (score < min_score) {
          min_score = score;
          idx = j;
        }
      }
      top_k[i] = idx;
    }
  }

  return top_k;
}

template <class DB, class Q>
auto blocked_gemm_partition(DB& db, Q& q, unsigned nthreads) {
  life_timer _{"Total time " + tdb_func__};

  const auto block_db = db.is_blocked();
  const auto block_q = q.is_blocked();
  if (block_db && block_q) {
    throw std::runtime_error("Can't block both db and q");
  }

  ColMajorMatrix<float> scores(db.num_cols(), q.num_cols());
  auto _score_data = raveled(scores);
  auto top_k = std::vector<int>(q.num_cols());
  auto min_scores =
      std::vector<float>(q.num_cols(), std::numeric_limits<float>::max());

  for (;;) {
    gemm_scores(db, q, scores, nthreads);

    for (int i = 0; i < scores.num_cols(); ++i) {
      auto min_score = min_scores[i];
      auto idx = db.offset();

      for (int j = 0; j < scores.num_rows(); ++j) {
        auto score = scores(j, i);
        if (score < min_score) {
          min_score = score;
          idx = j + db.offset();
        }
      }
      top_k[i] = idx;
    }
    bool done = true;
    if (block_db) {
      done = !db.advance();
    } else {
      done = !q.advance();
    }
    if (done) {
      break;
    }
  }
  return top_k;
}

#endif  // TDB_IVF_QUERY_H<|MERGE_RESOLUTION|>--- conflicted
+++ resolved
@@ -45,7 +45,6 @@
 #include "utils/timer.h"
 
 #ifndef tdb_func__
-<<<<<<< HEAD
 #ifdef __cpp_lib_source_location
 #include <source_location>
 #define tdb_func__ (std::source_location::current().function_name())
@@ -54,19 +53,6 @@
   std::string {    \
     (__func__)     \
   }
-#endif
-#endif
-
-// If apple, use Accelerate
-#ifdef __APPLE__
-#include <Accelerate/Accelerate.h>
-=======
-#ifndef __APPLE__
-#include <source_location>
-#define tdb_func__ std::string(std::source_location::current().function_name())
->>>>>>> c1c28c31
-#else
-#define tdb_func__ std::string{(__func__)}
 #endif
 #endif
 
