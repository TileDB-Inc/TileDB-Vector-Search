/**
 * @file   flat.cc
 *
 * @section LICENSE
 *
 * The MIT License
 *
 * @copyright Copyright (c) 2023 TileDB, Inc.
 *
 * Permission is hereby granted, free of charge, to any person obtaining a copy
 * of this software and associated documentation files (the "Software"), to deal
 * in the Software without restriction, including without limitation the rights
 * to use, copy, modify, merge, publish, distribute, sublicense, and/or sell
 * copies of the Software, and to permit persons to whom the Software is
 * furnished to do so, subject to the following conditions:
 *
 * The above copyright notice and this permission notice shall be included in
 * all copies or substantial portions of the Software.
 *
 * THE SOFTWARE IS PROVIDED "AS IS", WITHOUT WARRANTY OF ANY KIND, EXPRESS OR
 * IMPLIED, INCLUDING BUT NOT LIMITED TO THE WARRANTIES OF MERCHANTABILITY,
 * FITNESS FOR A PARTICULAR PURPOSE AND NONINFRINGEMENT. IN NO EVENT SHALL THE
 * AUTHORS OR COPYRIGHT HOLDERS BE LIABLE FOR ANY CLAIM, DAMAGES OR OTHER
 * LIABILITY, WHETHER IN AN ACTION OF CONTRACT, TORT OR OTHERWISE, ARISING FROM,
 * OUT OF OR IN CONNECTION WITH THE SOFTWARE OR THE USE OR OTHER DEALINGS IN
 * THE SOFTWARE.
 *
 * @section DESCRIPTION
 *
 * Driver program for "flat" feature vector search.  Can read and search
 * from local files in "ANN" format or from simple dense TileDB arrays.
 *
 * The program has a lot of different options to enable exploration of the
 * performance of different formulations of the search algorithms.  It turns
 * out (not surprisingly) that for many of the multi-query problems, that
 * a gemm-based algorithm is fastest.  For other searches, particular with
 * just a small number of query vectors (e.g. 1), a brute-force search is
 * fastest.
 *
 * This program currently uses `sift_db` and `sift_array` structures to
 * hold the data, depending on whether the data comes from local file
 * or from a TileDB array but I have since written some better abstractions.
 *
 * Originally, I represented sets of feature vectors as a `std::vector` of
 * spans over a single allocation of memory.  The very first approach
 * used a `std::vector` to provide that, but I am gradually migrating
 * to using `stdx::mdspan` instead.  There are very efficient ways to
 * allocate memory and `mdspan` is much more lightweight than a `vector`
 * of `span`.
 *
 * Most of the functionality in this driver should be fairly straightforward
 * to follow.  The search algorithms all do a search, find the indices
 * of the top k matches, and compare those results to ground truth.
 *
 * Determining top k is done in one of two ways.  The "hard way" is to compute
 * all scores between the query and the database vectors and then find the
 * top k scores using `nth_element`.  The "easy way" is to use a priority
 * queue to keep a running list of the top k scores.  The easy way is much
 * faster in the qv and vq cases.  The hard way is currently the only way
 * to do top k in gemm, yet gemm tends to be the fastest.
 *
 * The difference between vq vs qv is the ordering of the two nested loops:
 * vq loops over the database vectors and then the queries, while qv loops
 * over the queries and then the database vectors.  There are some
 * ramifications in terms of resource usage and execution time between the
 * two approaches.
 *
 * With the vector of spans approach, each element of the outer std::vector
 * corresponds to a vector.  There isn't really an orientation per se.
 * I.e., A[i] returns a span comprising the ith vector in A.
 *
 *
 */

#include <algorithm>
#include <cmath>
#include <fstream>
// #include <execution>
#include <iostream>
#include <memory>
#include <numeric>
#include <string>
#include <thread>
#include <vector>

#include <docopt.h>

#include "defs.h"
#include "flat_query.h"
#include "ivf_query.h"
#include "stats.h"
#include "utils/timer.h"

bool verbose = false;
bool debug = false;
bool global_debug = false;
std::string global_region{"us-east-1"};

static constexpr const char USAGE[] =
    R"(flat: feature vector search with flat index.
  Usage:
      flat (-h | --help)
      flat --db_uri URI --q_uri URI [--g_uri URI] [--output_uri URI] [--order ORDER] [--k NN]
          [--block N] [--nqueries N] [--nthreads N] [--nth] [--validate] [--log FILE] [-d] [-v]

  Options:
      -h, --help            show this screen
      --db_uri URI          database URI with feature vectors
      --q_uri URI           query URI with feature vectors to search for
      --g_uri URI           ground true URI
      --output_uri URI      output URI for results
      --order ORDER         which ordering to do comparisons [default: gemm]
      --k NN                number of nearest neighbors to find [default: 10]
      --block N             block database with size N (0 = no blocking) [default: 0]
      --nqueries N          size of queries subset to compare (0 = all) [default: 0]
      --nthreads N          number of threads to use in parallel loops (0 = all) [default: 0]
      --nth                 use nth_element for top k [default: false]
      --log FILE            log info to FILE (- for stdout)
      -V, --validate        validate results [default: false]
      -d, --debug           run in debug mode [default: false]
      -v, --verbose         run in verbose mode [default: false]
)";

int main(int argc, char* argv[]) {
  std::vector<std::string> strings(argv + 1, argv + argc);
  auto args = docopt::docopt(USAGE, strings, true);

  if (args["--help"].asBool()) {
    std::cout << USAGE << std::endl;
    return 0;
  }

  global_debug = debug = args["--debug"].asBool();
  verbose = args["--verbose"].asBool();

  std::string db_uri = args["--db_uri"].asString();
  std::string q_uri = args["--q_uri"].asString();
  std::string g_uri = args["--g_uri"] ? args["--g_uri"].asString() : "";

  std::cout << "# Using " << args["--order"].asString() << std::endl;

  size_t k = args["--k"].asLong();
  size_t nthreads = args["--nthreads"].asLong();
  size_t nqueries = args["--nqueries"].asLong();
  size_t block = args["--block"].asLong();

  auto nth = args["--nth"].asBool();
  auto validate = args["--validate"].asBool();

  if (nthreads == 0) {
    nthreads = std::thread::hardware_concurrency();
  }

  ms_timer load_time{"Load database, query, and ground truth arrays"};

<<<<<<< HEAD
  // auto db = (args["--block"] ? tdbBlockColMajorMatrix<float>(db_uri)  //
  // unblocked
  //                      : tdbColMajorMatrix<float>(db_uri, block));   //
  //                      blocked

  // auto db = (block == 0 ? tdbColMajorMatrix<float>(db_uri)  // unblocked
  ////                        : tdbBlockColMajorMatrix<float>(db_uri, block));
  ///// blocked
  ///

  auto db = tdbBlockColMajorMatrix<float>(db_uri, block);  // blocked

  auto q = tdbColMajorMatrix<float>(q_uri, nqueries);      // just a slice
=======
  // auto db = (block == 0 ? tdbColMajorMatrix<float>(db_uri)  // unblocked
  //                        : tdbBlockColMajorMatrix<float>(db_uri, block));   // blocked
  // auto db = tdbBlockColMajorMatrix<float>(db_uri, block);   // blocked

  auto db = (args["--block"] ? tdbBlockColMajorMatrix<float>(db_uri)  // unblocked
                        : tdbColMajorMatrix<float>(db_uri, block));   // blocked

  auto q = tdbColMajorMatrix<float> (q_uri, nqueries);  // just a slice
>>>>>>> 6097af2f

  auto g =
      g_uri.empty() ? ColMajorMatrix<int>(0, 0) : tdbColMajorMatrix<int>(g_uri);
  load_time.stop();
  std::cout << load_time << std::endl;

  auto top_k = [&]() {
    if (args["--order"].asString() == "vq_nth") {
      if (verbose) {
        std::cout << "# Using vq_nth, nth = " << std::to_string(nth)
                  << std::endl;
      }
      return vq_query_nth(db, q, k, nth, nthreads);
    } else if (args["--order"].asString() == "vq_heap") {
      if (verbose) {
        std::cout << "# Using vq_heap, ignoring nth = " << std::to_string(nth)
                  << std::endl;
      }
      return vq_query_heap(db, q, k, nthreads);
    } else if (args["--order"].asString() == "qv_nth") {
      if (verbose) {
        std::cout << "# Using qv_nth, nth = " << std::to_string(nth)
                  << std::endl;
      }
      return qv_query_nth(db, q, k, nth, nthreads);
    } else if (args["--order"].asString() == "qv_heap") {
      if (verbose) {
        std::cout << "# Using qv_query (qv_heap), ignoring nth = "
                  << std::to_string(nth) << std::endl;
      }
      return qv_query(db, q, k, nthreads);
    } else if (args["--order"].asString() == "gemm") {
      // if (block != 0) {
      if (args["--block"]) {
        std::cout << "# Using blocked_gemm, nth = " << std::to_string(nth)
                  << std::endl;
        db.set_blocked();
        return blocked_gemm_query(db, q, k, nth, nthreads);
      } else {
        std::cout << "# Using gemm, nth = " << std::to_string(nth) << std::endl;
        return gemm_query(db, q, k, nth, nthreads);
      }
    }
  }();

  if (!g_uri.empty() && validate) {
    validate_top_k(top_k, g);
  }

  if (args["--output_uri"]) {
    write_matrix(top_k, args["--output_uri"].asString());
  }

  if (args["--log"]) {
    auto program_args = args_log(args);
    auto config = config_log(argv[0]);

    json log_log = {
        {"Config", config}, {"Args", program_args}, {"Times", get_timings()}};

    if (args["--log"].asString() == "-") {
      std::cout << log_log.dump(2) << std::endl;
    } else {
      std::ofstream outfile(args["--log"].asString(), std::ios_base::app);
      outfile << log_log.dump(2) << std::endl;
    }
  }
}<|MERGE_RESOLUTION|>--- conflicted
+++ resolved
@@ -153,7 +153,6 @@
 
   ms_timer load_time{"Load database, query, and ground truth arrays"};
 
-<<<<<<< HEAD
   // auto db = (args["--block"] ? tdbBlockColMajorMatrix<float>(db_uri)  //
   // unblocked
   //                      : tdbColMajorMatrix<float>(db_uri, block));   //
@@ -166,17 +165,7 @@
 
   auto db = tdbBlockColMajorMatrix<float>(db_uri, block);  // blocked
 
-  auto q = tdbColMajorMatrix<float>(q_uri, nqueries);      // just a slice
-=======
-  // auto db = (block == 0 ? tdbColMajorMatrix<float>(db_uri)  // unblocked
-  //                        : tdbBlockColMajorMatrix<float>(db_uri, block));   // blocked
-  // auto db = tdbBlockColMajorMatrix<float>(db_uri, block);   // blocked
-
-  auto db = (args["--block"] ? tdbBlockColMajorMatrix<float>(db_uri)  // unblocked
-                        : tdbColMajorMatrix<float>(db_uri, block));   // blocked
-
-  auto q = tdbColMajorMatrix<float> (q_uri, nqueries);  // just a slice
->>>>>>> 6097af2f
+  auto q = tdbColMajorMatrix<float>(q_uri, nqueries);  // just a slice
 
   auto g =
       g_uri.empty() ? ColMajorMatrix<int>(0, 0) : tdbColMajorMatrix<int>(g_uri);
