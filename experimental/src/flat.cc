--- conflicted
+++ resolved
@@ -156,27 +156,16 @@
 
   // 10M, 100M, and 1B are all uint8_t
 
-<<<<<<< HEAD
-  // auto db = (block == 0 ? tdbColMajorMatrix<float>(db_uri)  // unblocked
-  ////                        : tdbBlockColMajorMatrix<float>(db_uri, block));
-  ///// blocked
-  ///
-
-  tiledb::Context ctx;
-
-  auto db = tdbColMajorMatrix<float>(ctx, db_uri, block);  // blocked
-
-  auto q = tdbColMajorMatrix<float>(ctx, q_uri, nqueries);  // just a slice
-=======
   //  auto db = tdbColMajorMatrix<float>(db_uri, block);  // blocked
   auto db = tdbColMajorMatrix<uint8_t>(db_uri, block);  // blocked
   if (args["--block"]) {
     db.set_blocked();
   }
 
+  tiledb::Context ctx;
+
   //  auto q = tdbColMajorMatrix<float>(q_uri, nqueries);  // just a slice
-  auto q = tdbColMajorMatrix<uint8_t>(q_uri, nqueries);  // just a slice
->>>>>>> 93808dec
+  auto q = tdbColMajorMatrix<uint8_t>(ctx, q_uri, nqueries);  // just a slice
 
   auto g =
       g_uri.empty() ? ColMajorMatrix<int>(0, 0) : tdbColMajorMatrix<int>(ctx, g_uri);
@@ -228,9 +217,6 @@
   }
 
   if (args["--output_uri"]) {
-<<<<<<< HEAD
-    write_matrix(ctx, top_k, args["--output_uri"].asString());
-=======
     auto output = ColMajorMatrix<int32_t>(top_k.num_rows(), top_k.num_cols());
     for (size_t i = 0; i < top_k.num_rows(); ++i) {
       for (size_t j = 0; j < top_k.num_cols(); ++j) {
@@ -239,7 +225,6 @@
     }
 
     write_matrix(output, args["--output_uri"].asString());
->>>>>>> 93808dec
   }
 
   if (args["--log"]) {
