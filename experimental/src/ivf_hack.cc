/**
 * @file   ivf_hack.cc
 *
 * @section LICENSE
 *
 * The MIT License
 *
 * @copyright Copyright (c) 2023 TileDB, Inc.
 *
 * Permission is hereby granted, free of charge, to any person obtaining a copy
 * of this software and associated documentation files (the "Software"), to deal
 * in the Software without restriction, including without limitation the rights
 * to use, copy, modify, merge, publish, distribute, sublicense, and/or sell
 * copies of the Software, and to permit persons to whom the Software is
 * furnished to do so, subject to the following conditions:
 *
 * The above copyright notice and this permission notice shall be included in
 * all copies or substantial portions of the Software.
 *
 * THE SOFTWARE IS PROVIDED "AS IS", WITHOUT WARRANTY OF ANY KIND, EXPRESS OR
 * IMPLIED, INCLUDING BUT NOT LIMITED TO THE WARRANTIES OF MERCHANTABILITY,
 * FITNESS FOR A PARTICULAR PURPOSE AND NONINFRINGEMENT. IN NO EVENT SHALL THE
 * AUTHORS OR COPYRIGHT HOLDERS BE LIABLE FOR ANY CLAIM, DAMAGES OR OTHER
 * LIABILITY, WHETHER IN AN ACTION OF CONTRACT, TORT OR OTHERWISE, ARISING FROM,
 * OUT OF OR IN CONNECTION WITH THE SOFTWARE OR THE USE OR OTHER DEALINGS IN
 * THE SOFTWARE.
 *
 * @section DESCRIPTION
 *
 * Driver program for experimenting with algorithms and data structures
 * for kmeans.
 *
 * The program can operate in one of two modes.
 *
 * 1) It takes a set of feature vectors and a set of centroid
 * vectors and creates a new set of feature vectors partitioned according
 * to their nearest centroid.  I then writes the partitioned vectors,
 * the partition index and a vector of the original vector IDs to disk.
 *
 * 2) Given a query vector, it finds the set of nearest centroids and
 * then searches the partitions corresponding to those centroids
 * for the nearest neighbors.
 *
 * @todo This should probably be broken into smaller functions.
 * @todo We need to add a good dose of parallelism.
 * @todo We need to add accuracy reporting as well as QPS.
 */

#include <algorithm>
#include <cmath>
#include <filesystem>
// #include <format>     // Not suppored by Apple clang
// #include <execution>  // Not suppored by Apple clang

#include <fstream>
#include <iostream>
#include <memory>
#include <numeric>
#include <random>
#include <string>
#include <thread>
#include <tuple>
#include <vector>

#include <docopt.h>

#include "array_types.h"
#include "config.h"
#include "defs.h"
#include "ivf_query.h"
#include "linalg.h"
#include "stats.h"
#include "utils/logging.h"
#include "utils/timer.h"
#include "utils/utils.h"

#include <nlohmann/json.hpp>
using json = nlohmann::json;

bool global_verbose = false;
bool global_debug = false;
std::string global_region;

static constexpr const char USAGE[] =
    R"(ivf_hack: demo hack feature vector search with kmeans index.
Usage:
    ivf_hack (-h | --help)
    ivf_hack --db_uri URI --centroids_uri URI --index_uri URI --parts_uri URI --ids_uri URI
            [--output_uri URI] [--query_uri URI] [--groundtruth_uri URI] [--ndb NN] [--nqueries NN] [--blocksize NN]
            [--k NN] [--cluster NN] [--nthreads N] [--region REGION] [--nth] [--log FILE] [-d] [-v]

Options:
    -h, --help            show this screen
    --db_uri URI          database URI with feature vectors
    --centroids_uri URI   URI with centroid vectors
    --index_uri URI       URI with the paritioning index
    --parts_uri URI       URI with the partitioned data
    --ids_uri URI         URI with original IDs of vectors
    --output_uri URI      URI to store search results
    --query_uri URI       URI storing query vectors
    --groundtruth_uri URI URI storing ground truth vectors
    --nqueries NN         number of query vectors to use (0 = all) [default: 0]
    --ndb NN              number of database vectors to use (0 = all) [default: 0]
    --nthreads N          number of threads to use in parallel loops (0 = all) [default: 0]
    --k NN                number of nearest neighbors to search for [default: 10]
    --cluster NN          number of clusters to use [default: 100]
    --blocksize NN        number of vectors to process in a block (0 = all) [default: 0]
    --nth                 use nth_element for top k [default: false]
    --log FILE            log info to FILE (- for stdout)
    --region REGION       AWS S3 region [default: us-east-1]
    -d, --debug           run in debug mode [default: false]
    -v, --verbose         run in verbose mode [default: false]
)";

int main(int argc, char* argv[]) {
  std::vector<std::string> strings(argv + 1, argv + argc);
  auto args = docopt::docopt(USAGE, strings, true);

  auto centroids_uri = args["--centroids_uri"].asString();
  auto db_uri = args["--db_uri"].asString();
  auto ndb = args["--ndb"].asLong();
  auto nthreads = args["--nthreads"].asLong();
  if (nthreads == 0) {
    nthreads = std::thread::hardware_concurrency();
  }
  global_debug = args["--debug"].asBool();
  global_verbose = args["--verbose"].asBool();
  global_region = args["--region"].asString();

  auto part_uri = args["--parts_uri"].asString();
  auto index_uri = args["--index_uri"].asString();
  auto id_uri = args["--ids_uri"].asString();
  size_t nprobe = args["--cluster"].asLong();
  size_t k_nn = args["--k"].asLong();
  auto query_uri = args["--query_uri"] ? args["--query_uri"].asString() : "";
  auto nqueries = (size_t)args["--nqueries"].asLong();
  bool nth = args["--nth"].asBool();

<<<<<<< HEAD
  tiledb::Context ctx;

  auto db = tdbColMajorMatrix<float>(ctx, db_uri, ndb);
  debug_matrix(db, "db");

=======
>>>>>>> 93808dec
  if (is_local_array(centroids_uri) &&
      !std::filesystem::exists(centroids_uri)) {
    std::cerr << "Error: centroids URI does not exist: "
              << args["--centroids_uri"] << std::endl;
    return 1;
  }
<<<<<<< HEAD
  auto centroids = tdbColMajorMatrix<float>(ctx, centroids_uri);
=======
  auto centroids = tdbColMajorMatrix<centroids_type>(centroids_uri);
>>>>>>> 93808dec
  debug_matrix(centroids, "centroids");

#if 0
  if (is_local_array(centroids_uri) && !std::filesystem::exists(db_uri)) {
    std::cerr << "Error: db URI does not exist: " << args["--centroids_uri"]
              << std::endl;
    return 1;
  }
#endif

  json recalls;

  // Function for finding the top k nearest neighbors accelerated by kmeans
  // @todo Move this to a self-contained function
  {
    life_timer _("query_time");

<<<<<<< HEAD
    auto shuffled_db = tdbColMajorMatrix<float>(ctx, part_uri);
    // auto indices = tdbMatrix<size_t, Kokkos::layout_left>(ctx, index_uri);
    auto indices = read_vector<size_t>(ctx, index_uri);
    auto shuffled_ids = read_vector<uint64_t>(ctx, id_uri);
=======
    // auto shuffled_db = tdbColMajorMatrix<shuffled_db_type>(part_uri);
    // auto indices = tdbMatrix<size_t, Kokkos::layout_left>(index_uri);
    auto indices = read_vector<indices_type>(index_uri);
    // auto shuffled_ids = read_vector<shuffled_ids_type>(id_uri);
>>>>>>> 93808dec

    // debug_matrix(shuffled_db, "shuffled_db");
    debug_matrix(indices, "indices");
<<<<<<< HEAD
    debug_matrix(shuffled_ids, "shuffled_ids");

    // Some variables for debugging
    auto mv = *std::max_element(begin(shuffled_ids), end(shuffled_ids));

    auto q = [&]() -> ColMajorMatrix<float> {
      if (query_uri != "") {
        auto qq = tdbColMajorMatrix<float>(ctx, query_uri, nqueries);
        return qq;
      } else {
        auto qq = ColMajorMatrix<float>{centroids.num_rows(), nqueries};
        for (size_t i = 0; i < centroids.num_rows(); ++i) {
          qq(i, 0) = db(i, 0);
        }
        return qq;
      }
    }();
=======
    // debug_matrix(shuffled_ids, "shuffled_ids");

    auto q = tdbColMajorMatrix<q_type>(query_uri, nqueries);
>>>>>>> 93808dec
    debug_matrix(q, "q");

    // What should be returned here?  Maybe a pair with the ids and scores?
    auto top_k = kmeans_query(
        part_uri, centroids, q, indices, id_uri, nprobe, k_nn, nth, nthreads);

    debug_matrix(top_k, "top_k");

    // Once this is a function, simply return kmeans_ids
    // For now, print the results to std::cout
    // @todo also get scores
    // @todo add an output_uri argument

    if (args["--groundtruth_uri"]) {
      auto groundtruth_uri = args["--groundtruth_uri"].asString();
<<<<<<< HEAD
      auto groundtruth = tdbMatrix<int, Kokkos::layout_left>(ctx, groundtruth_uri);
      debug_matrix(groundtruth, "groundtruth");
=======
>>>>>>> 93808dec

      auto groundtruth =
          tdbColMajorMatrix<groundtruth_type>(groundtruth_uri, nqueries);

      if (global_debug) {
        std::cout << std::endl;

        debug_matrix(groundtruth, "groundtruth");
        debug_slice(groundtruth, "groundtruth");

        std::cout << std::endl;
        debug_matrix(top_k, "top_k");
        debug_slice(top_k, "top_k");

        std::cout << std::endl;
      }

      size_t total_intersected{0};
      size_t total_groundtruth = top_k.num_cols() * top_k.num_rows();
      for (size_t i = 0; i < top_k.num_cols(); ++i) {
        std::sort(begin(top_k[i]), end(top_k[i]));
        std::sort(begin(groundtruth[i]), end(groundtruth[i]));
        debug_matrix(top_k, "top_k");
        debug_slice(top_k, "top_k");
        total_intersected += std::set_intersection(
            begin(top_k[i]),
            end(top_k[i]),
            begin(groundtruth[i]),
            end(groundtruth[i]),
            counter{});
      }
      std::cout << "# total intersected = " << total_intersected << " of "
                << total_groundtruth << " = "
                << "R" << k_nn << " of "
                << ((float)total_intersected) / ((float)total_groundtruth)
                << std::endl;

#if 0
      Matrix<int> original_ids(kmeans_ids.num_rows(), kmeans_ids.num_cols());
      for (size_t i = 0; i < kmeans_ids.num_rows(); ++i) {
        for (size_t j = 0; j < kmeans_ids.num_cols(); ++j) {
          original_ids(i, j) = all_ids[kmeans_ids(i, j)];
        }
      }

      debug_slice(groundtruth, "groundtruth");
      debug_slice(original_ids, "original_ids");
      debug_slice(kmeans_ids, "kmeans_ids");

      // kmeans_ids is k by nqueries

      // foreach query
      // get the top k
      //    get the groundtruth
      //    compare
      //       sort
      //       intersect count

      size_t total_query_in_groundtruth{0};
      // for each query
      std::vector<groundtruth_type> comp(kmeans_ids.num_rows());
      for (size_t i = 0; i < kmeans_ids.num_cols(); ++i) {
        for (size_t j = 0; j < kmeans_ids.num_rows(); ++j) {
          comp[j] = all_ids[kmeans_ids(j, i)];
        }
        std::sort(begin(comp), end(comp));
        std::sort(begin(groundtruth[i]), end(groundtruth[i]));

        static constexpr auto lt = [](auto&& x, auto&& y) {
          return std::get<0>(x) < std::get<0>(y);
        };
   w
      recalls["queries_in_groundtruth"] = total_query_in_groundtruth;
      recalls["total_queries"] = kmeans_ids.num_cols() * kmeans_ids.num_rows();

      if (global_verbose) {
        std::cout << "total_query_in_groundtruth: "
                  << total_query_in_groundtruth;
        std::cout << " / " << kmeans_ids.num_cols() * kmeans_ids.num_rows();
        std::cout << " = "
                  << (((float)total_query_in_groundtruth /
                       ((float)(kmeans_ids.num_cols()) *
                        kmeans_ids.num_rows())))
                  << std::endl;
      }
#endif
    }
  }

  if (args["--log"]) {
    auto program_args = args_log(args);
    auto config = config_log(argv[0]);

    json log_log = {
        {"Config", config},
        {"Args", program_args},
        {"Recalls", recalls},
        {"Times", get_timings()}};

    if (args["--log"].asString() == "-") {
      std::cout << log_log.dump(2) << std::endl;
    } else {
      std::ofstream outfile(args["--log"].asString(), std::ios_base::app);
      outfile << log_log.dump(2) << std::endl;
    }
  }
}

// recalls = {}
// i = 1
// while i <= k:
//    recalls[i] = (I[:, :i] == gt[:, :1]).sum() / float(#queries
//    i *= 10
// return (t1 - t0) * 1000.0 / nq, recalls<|MERGE_RESOLUTION|>--- conflicted
+++ resolved
@@ -136,25 +136,14 @@
   auto nqueries = (size_t)args["--nqueries"].asLong();
   bool nth = args["--nth"].asBool();
 
-<<<<<<< HEAD
   tiledb::Context ctx;
-
-  auto db = tdbColMajorMatrix<float>(ctx, db_uri, ndb);
-  debug_matrix(db, "db");
-
-=======
->>>>>>> 93808dec
   if (is_local_array(centroids_uri) &&
       !std::filesystem::exists(centroids_uri)) {
     std::cerr << "Error: centroids URI does not exist: "
               << args["--centroids_uri"] << std::endl;
     return 1;
   }
-<<<<<<< HEAD
-  auto centroids = tdbColMajorMatrix<float>(ctx, centroids_uri);
-=======
-  auto centroids = tdbColMajorMatrix<centroids_type>(centroids_uri);
->>>>>>> 93808dec
+  auto centroids = tdbColMajorMatrix<centroids_type>(ctx, centroids_uri);
   debug_matrix(centroids, "centroids");
 
 #if 0
@@ -172,43 +161,16 @@
   {
     life_timer _("query_time");
 
-<<<<<<< HEAD
-    auto shuffled_db = tdbColMajorMatrix<float>(ctx, part_uri);
+    // auto shuffled_db = tdbColMajorMatrix<shuffled_db_type>(ctx, part_uri);
     // auto indices = tdbMatrix<size_t, Kokkos::layout_left>(ctx, index_uri);
-    auto indices = read_vector<size_t>(ctx, index_uri);
-    auto shuffled_ids = read_vector<uint64_t>(ctx, id_uri);
-=======
-    // auto shuffled_db = tdbColMajorMatrix<shuffled_db_type>(part_uri);
-    // auto indices = tdbMatrix<size_t, Kokkos::layout_left>(index_uri);
-    auto indices = read_vector<indices_type>(index_uri);
-    // auto shuffled_ids = read_vector<shuffled_ids_type>(id_uri);
->>>>>>> 93808dec
+    auto indices = read_vector<indices_type>(ctx, index_uri);
+    // auto shuffled_ids = read_vector<shuffled_ids_type>(ctx, id_uri);
 
     // debug_matrix(shuffled_db, "shuffled_db");
     debug_matrix(indices, "indices");
-<<<<<<< HEAD
-    debug_matrix(shuffled_ids, "shuffled_ids");
-
-    // Some variables for debugging
-    auto mv = *std::max_element(begin(shuffled_ids), end(shuffled_ids));
-
-    auto q = [&]() -> ColMajorMatrix<float> {
-      if (query_uri != "") {
-        auto qq = tdbColMajorMatrix<float>(ctx, query_uri, nqueries);
-        return qq;
-      } else {
-        auto qq = ColMajorMatrix<float>{centroids.num_rows(), nqueries};
-        for (size_t i = 0; i < centroids.num_rows(); ++i) {
-          qq(i, 0) = db(i, 0);
-        }
-        return qq;
-      }
-    }();
-=======
     // debug_matrix(shuffled_ids, "shuffled_ids");
 
-    auto q = tdbColMajorMatrix<q_type>(query_uri, nqueries);
->>>>>>> 93808dec
+    auto q = tdbColMajorMatrix<q_type>(ctx, query_uri, nqueries);
     debug_matrix(q, "q");
 
     // What should be returned here?  Maybe a pair with the ids and scores?
@@ -224,11 +186,6 @@
 
     if (args["--groundtruth_uri"]) {
       auto groundtruth_uri = args["--groundtruth_uri"].asString();
-<<<<<<< HEAD
-      auto groundtruth = tdbMatrix<int, Kokkos::layout_left>(ctx, groundtruth_uri);
-      debug_matrix(groundtruth, "groundtruth");
-=======
->>>>>>> 93808dec
 
       auto groundtruth =
           tdbColMajorMatrix<groundtruth_type>(groundtruth_uri, nqueries);
