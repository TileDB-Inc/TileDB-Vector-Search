#
# CMakeLists.txt
#
#
# The MIT License
#
# Copyright (c) 2023 TileDB, Inc.
#
# Permission is hereby granted, free of charge, to any person obtaining a copy
# of this software and associated documentation files (the "Software"), to deal
# in the Software without restriction, including without limitation the rights
# to use, copy, modify, merge, publish, distribute, sublicense, and/or sell
# copies of the Software, and to permit persons to whom the Software is
# furnished to do so, subject to the following conditions:
#
# The above copyright notice and this permission notice shall be included in
# all copies or substantial portions of the Software.
#
# THE SOFTWARE IS PROVIDED "AS IS", WITHOUT WARRANTY OF ANY KIND, EXPRESS OR
# IMPLIED, INCLUDING BUT NOT LIMITED TO THE WARRANTIES OF MERCHANTABILITY,
# FITNESS FOR A PARTICULAR PURPOSE AND NONINFRINGEMENT. IN NO EVENT SHALL THE
# AUTHORS OR COPYRIGHT HOLDERS BE LIABLE FOR ANY CLAIM, DAMAGES OR OTHER
# LIABILITY, WHETHER IN AN ACTION OF CONTRACT, TORT OR OTHERWISE, ARISING FROM,
# OUT OF OR IN CONNECTION WITH THE SOFTWARE OR THE USE OR OTHER DEALINGS IN
# THE SOFTWARE.
#

# Get the current date and time
string(TIMESTAMP CURRENT_DATETIME "%Y-%m-%d %H:%M:%S")

# Execute "git rev-parse --abbrev-ref HEAD" command to get the current branch name
execute_process(
        COMMAND git rev-parse --abbrev-ref HEAD
        WORKING_DIRECTORY ${CMAKE_SOURCE_DIR}
        OUTPUT_VARIABLE GIT_BRANCH
        OUTPUT_STRIP_TRAILING_WHITESPACE
)

# Get the Git repository URL
execute_process(
        COMMAND git config --get remote.origin.url
        OUTPUT_VARIABLE GIT_REPO_URL
        OUTPUT_STRIP_TRAILING_WHITESPACE
)

# Get the Git repository name
execute_process(
        COMMAND git rev-parse --show-toplevel
        OUTPUT_VARIABLE GIT_REPO_DIR
        OUTPUT_STRIP_TRAILING_WHITESPACE
        WORKING_DIRECTORY ${PROJECT_SOURCE_DIR}
)
get_filename_component(GIT_REPO_NAME ${GIT_REPO_DIR} NAME)

# Get the short commit name
execute_process(
        COMMAND git rev-parse --short HEAD
        OUTPUT_VARIABLE GIT_COMMIT_HASH
        OUTPUT_STRIP_TRAILING_WHITESPACE
        WORKING_DIRECTORY ${PROJECT_SOURCE_DIR}
)

execute_process(
        COMMAND git show -s --format=%cd --date=short HEAD
        OUTPUT_VARIABLE GIT_COMMIT_DATE
        OUTPUT_STRIP_TRAILING_WHITESPACE
        WORKING_DIRECTORY ${PROJECT_SOURCE_DIR}
)

execute_process(
        COMMAND git log -1 --format=%cd --date=format:%H:%M:%S
        WORKING_DIRECTORY ${CMAKE_SOURCE_DIR}
        OUTPUT_VARIABLE GIT_COMMIT_TIME
        OUTPUT_STRIP_TRAILING_WHITESPACE
        WORKING_DIRECTORY ${PROJECT_SOURCE_DIR}
)


get_filename_component(IVF_HACK_CXX_COMPILER ${CMAKE_CXX_COMPILER} NAME)

configure_file(../include/config.h.in config.h)

#---[ Dependencies ]------------------------------------------------------------
add_library(kmeans_lib INTERFACE)
target_sources(kmeans_lib INTERFACE
        ../include/flat_query.h ../include/linalg.h ../include/ivf_query.h ../include/scoring.h ../include/fixed_min_queues.h
        ../include/defs.h ../include/algorithm.h ../include/concepts.h ../include/stats.h
        ../include/utils/timer.h ../include/utils/logging.h ../include/utils/print_types.h
<<<<<<< HEAD
        ../include/partitioned.h ../include/array_types.h
=======
        ../include/partitioned.h
>>>>>>> c1c28c31
        )

target_include_directories(kmeans_lib INTERFACE
        ${CMAKE_CURRENT_SOURCE_DIR}
        ${CMAKE_CURRENT_SOURCE_DIR}/include
        ${CMAKE_SOURCE_DIR}/include
        ${CMAKE_CURRENT_BINARY_DIR}
)
target_link_libraries(kmeans_lib INTERFACE
        nlohmann_json::nlohmann_json
        docopt
        flat_mt
        flat_blas
        TileDB::tiledb_shared
        mdspan
)


#---[ Demos ]------------------------------------------------------------
add_executable(flat flat.cc)
target_link_libraries(flat PUBLIC kmeans_lib nlohmann_json::nlohmann_json)

add_executable(ivf_hack ivf_hack.cc)
target_link_libraries(ivf_hack PUBLIC kmeans_lib)

add_executable(index index.cc)
target_link_libraries(index PUBLIC kmeans_lib)

#---[ TBD ]------------------------------------------------------------
if (FALSE)

add_executable(ingest ingest.cc)
target_link_libraries(ingest PUBLIC kmeans_lib)

add_executable(kmeans kmeans.cc)
target_link_libraries(kmeans PUBLIC kmeans_lib)
endif()

# Quick and dirty program to assess latency of one-byte array access
# add_executable(latency latency.cc sift_array.h timer.h)

# add_executable(ingest ingest.cc sift_db.h timer.h)
# target_include_directories(ingest PUBLIC
#     /Users/lums/Contrib/dist/include
# )
# target_link_libraries(ingest PUBLIC docopt TileDB::tiledb_shared)

#
# Some debugging code
#
# Get the compile options for flat
# get_target_property(TargetCompileOptions flat COMPILE_OPTIONS)

# Print the compile options
# message("Compile options for flat:")
# foreach(Option ${TargetCompileOptions})
#     message("  ${Option}")
# endforeach()

# message (STATUS ${MKL_THREAD_LIB})
# message (STATUS ${INTERFACE_COMPILE_OPTIONS})
# message (STATUS ${INTERFACE_INCLUDE_DIRECTORIES})<|MERGE_RESOLUTION|>--- conflicted
+++ resolved
@@ -86,11 +86,7 @@
         ../include/flat_query.h ../include/linalg.h ../include/ivf_query.h ../include/scoring.h ../include/fixed_min_queues.h
         ../include/defs.h ../include/algorithm.h ../include/concepts.h ../include/stats.h
         ../include/utils/timer.h ../include/utils/logging.h ../include/utils/print_types.h
-<<<<<<< HEAD
         ../include/partitioned.h ../include/array_types.h
-=======
-        ../include/partitioned.h
->>>>>>> c1c28c31
         )
 
 target_include_directories(kmeans_lib INTERFACE
