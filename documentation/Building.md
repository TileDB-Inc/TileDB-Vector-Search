# Building From Source

TileDB Vector Search can be built from source. For information on dependencies, see below.

## Installation from github with pip:
```
pip install git+https://github.com/TileDB-Inc/TileDB-Vector-Search.git#subdirectory=apis/python
```

## Installation from a local checkout:
<<<<<<< HEAD
```
=======
```bash
cd apis/python
>>>>>>> 3d8d1fd7
pip install .
```

# Testing

You can run unit tests with `pytest`. You'll also need to install the test dependencies:
```bash
cd apis/python
pip install ".[test]"
```
Then you can run the tests:
```bash
cd apis/python
# To run all tests.
pytest
# To run a single test and display standard output and standard error.
pytest test/test_ingestion.py -s
```

To test Demo notebooks:
```bash
cd apis/python
pip install -r test/ipynb/requirements.txt
pytest --nbmake test/ipynb
```

Credentials:
* Some tests run on TileDB Cloud using your current environment variable `TILEDB_REST_TOKEN` - you will need a valid API token for the tests to pass. See [Create API Tokens](https://docs.tiledb.com/cloud/how-to/account/create-api-tokens) for for instructions on getting one.
* For continuous integration, the token is configured for the `unittest` user and all tests should pass.

# Dependencies

## Linux

There are several dependencies needed, for Ubuntu you can install via:
```
apt-get openblas-dev build-essentials cmake3
```

To build the python API after you have the dependencies, use pip:
<<<<<<< HEAD
```
=======
```bash
cd apis/python
>>>>>>> 3d8d1fd7
pip install .
```

## Docker

A docker image is also provided for simplicity:

```
docker build -t tiledb/tiledb-vector-search .
```

You run the example docker image which provides the python package with:
```
docker run --rm tiledb/tiledb-vector-search
```<|MERGE_RESOLUTION|>--- conflicted
+++ resolved
@@ -8,12 +8,8 @@
 ```
 
 ## Installation from a local checkout:
-<<<<<<< HEAD
-```
-=======
+
 ```bash
-cd apis/python
->>>>>>> 3d8d1fd7
 pip install .
 ```
 
@@ -54,12 +50,7 @@
 ```
 
 To build the python API after you have the dependencies, use pip:
-<<<<<<< HEAD
-```
-=======
 ```bash
-cd apis/python
->>>>>>> 3d8d1fd7
 pip install .
 ```
 
