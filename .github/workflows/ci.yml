# name: CI

# on:
#   push:
#     branches: [main]
#   pull_request:
#     branches: [main]

<<<<<<< HEAD
# jobs:
#   Run-Tests:
#     strategy:
#       matrix:
#         os: [ubuntu-latest]
#     runs-on: ${{ matrix.os }}
#     steps:
#       - name: Install OpenBLAS
#         run: sudo apt install libopenblas-dev
#       - uses: actions/checkout@v3
#       - name: Configure CMake
#         run: cmake -S ./src -B ./src/build -DCMAKE_BUILD_TYPE=Debug -DTILEDB_VS_ENABLE_BLAS=ON
#       - name: Build
#         run: cmake --build ./src/build -j3
#       - name: Run Tests
#         run: cmake --build ./src/build --target check-ci
=======
jobs:
  run-tests:
    strategy:
      matrix:
        os: [ubuntu-latest]
    runs-on: ${{ matrix.os }}
    steps:
      - name: Install OpenBLAS
        run: sudo apt install libopenblas-dev
      - uses: actions/checkout@v3
      - name: Configure CMake
        run: cmake -S ./src -B ./src/build -DCMAKE_BUILD_TYPE=Debug -DTILEDB_VS_ENABLE_BLAS=ON
      - name: Build
        run: cmake --build ./src/build -j3
      - name: Run Tests
        run: cmake --build ./src/build --target check-ci
>>>>>>> 6f55e6ed
<|MERGE_RESOLUTION|>--- conflicted
+++ resolved
@@ -1,29 +1,11 @@
-# name: CI
+name: CI
 
-# on:
-#   push:
-#     branches: [main]
-#   pull_request:
-#     branches: [main]
+on:
+  push:
+    branches: [main]
+  pull_request:
+    branches: [main]
 
-<<<<<<< HEAD
-# jobs:
-#   Run-Tests:
-#     strategy:
-#       matrix:
-#         os: [ubuntu-latest]
-#     runs-on: ${{ matrix.os }}
-#     steps:
-#       - name: Install OpenBLAS
-#         run: sudo apt install libopenblas-dev
-#       - uses: actions/checkout@v3
-#       - name: Configure CMake
-#         run: cmake -S ./src -B ./src/build -DCMAKE_BUILD_TYPE=Debug -DTILEDB_VS_ENABLE_BLAS=ON
-#       - name: Build
-#         run: cmake --build ./src/build -j3
-#       - name: Run Tests
-#         run: cmake --build ./src/build --target check-ci
-=======
 jobs:
   run-tests:
     strategy:
@@ -39,5 +21,4 @@
       - name: Build
         run: cmake --build ./src/build -j3
       - name: Run Tests
-        run: cmake --build ./src/build --target check-ci
->>>>>>> 6f55e6ed
+        run: cmake --build ./src/build --target check-ci