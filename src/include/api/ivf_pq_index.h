/**
 * * @file   api/ivf_pq_index.h
 *
 * @section LICENSE
 *
 * The MIT License
 *
 * @copyright Copyright (c) 2024 TileDB, Inc.
 *
 * Permission is hereby granted, free of charge, to any person obtaining a copy
 * of this software and associated documentation files (the "Software"), to deal
 * in the Software without restriction, including without limitation the rights
 * to use, copy, modify, merge, publish, distribute, sublicense, and/or sell
 * copies of the Software, and to permit persons to whom the Software is
 * furnished to do so, subject to the following conditions:
 *
 * The above copyright notice and this permission notice shall be included in
 * all copies or substantial portions of the Software.
 *
 * THE SOFTWARE IS PROVIDED "AS IS", WITHOUT WARRANTY OF ANY KIND, EXPRESS OR
 * IMPLIED, INCLUDING BUT NOT LIMITED TO THE WARRANTIES OF MERCHANTABILITY,
 * FITNESS FOR A PARTICULAR PURPOSE AND NONINFRINGEMENT. IN NO EVENT SHALL THE
 * AUTHORS OR COPYRIGHT HOLDERS BE LIABLE FOR ANY CLAIM, DAMAGES OR OTHER
 * LIABILITY, WHETHER IN AN ACTION OF CONTRACT, TORT OR OTHERWISE, ARISING FROM,
 * OUT OF OR IN CONNECTION WITH THE SOFTWARE OR THE USE OR OTHER DEALINGS IN
 * THE SOFTWARE.
 *
 * @section DESCRIPTION
 * This file defines the `IndexIVFPQ` class, which is a type-erased
 * wrapper of `index_ivf_pq` that allows for runtime polymorphism of the
 * `index_ivf_pq` class template.
 *
 * See IVF.md for details on type erasure.
 */

#ifndef TILEDB_API_ivf_pq_index_H
#define TILEDB_API_ivf_pq_index_H

#include <tiledb/tiledb>

#include "api/feature_vector.h"
#include "api/feature_vector_array.h"
#include "api_defs.h"
#include "index/index_defs.h"
#include "index/index_metadata.h"
#include "index/ivf_pq_index.h"

/*******************************************************************************
 * IndexIVFPQ
 ******************************************************************************/
/**
 * A type-erased IVFPQ index class. This is a type-erased wrapper around
 * the `ivf_pq_index` class.
 *
 * An index class is provides
 *   - URI-based constructor
 *   - Array-based constructor
 *   - A train method
 *   - An add method
 *   - A query method
 *
 * We support all combinations of the following types for feature, id, and px
 * datatypes:
 *   - feature_type: uint8, int8, or float
 *   - id_type: uint32 or uint64
 *   - partitioning_index_type: uint32 or uint64
 */
class IndexIVFPQ {
 public:
  IndexIVFPQ(const IndexIVFPQ&) = delete;
  IndexIVFPQ(IndexIVFPQ&&) = default;
  IndexIVFPQ& operator=(const IndexIVFPQ&) = delete;
  IndexIVFPQ& operator=(IndexIVFPQ&&) = default;

  /**
   * @brief Create an index with the given configuration. The index in this
   * state must next be trained. The sequence for creating an index in this
   * fashion is:
   *  - Create an IndexIVFPQ object with the desired configuration (using this
   *  constructor
   *  - Call train() with the training data
   *  - Call add() to add a set of vectors to the index (often the same as the
   *  training data)
   *  Either (or both)
   *    - Perform a query
   *    - Call write_index() to write the index to disk
   * @param config A map of configuration parameters, as pairs of strings
   * containing config parameters and values.
   */
  explicit IndexIVFPQ(
      const std::optional<IndexOptions>& config = std::nullopt) {
    feature_datatype_ = TILEDB_ANY;
    id_datatype_ = TILEDB_UINT32;
    partitioning_index_datatype_ = TILEDB_UINT32;

    if (config) {
      for (auto&& c : *config) {
        auto key = c.first;
        auto value = c.second;
        if (key == "dimensions") {
          dimensions_ = std::stol(value);
        } else if (key == "n_list") {
          n_list_ = std::stol(value);
        } else if (key == "num_subspaces") {
          num_subspaces_ = std::stol(value);
        } else if (key == "max_iterations") {
          max_iterations_ = std::stol(value);
        } else if (key == "convergence_tolerance") {
          convergence_tolerance_ = std::stof(value);
        } else if (key == "reassign_ratio") {
          reassign_ratio_ = std::stof(value);
        } else if (key == "feature_type") {
          feature_datatype_ = string_to_datatype(value);
        } else if (key == "id_type") {
          id_datatype_ = string_to_datatype(value);
        } else if (key == "partitioning_index_type") {
          partitioning_index_datatype_ = string_to_datatype(value);
        } else if (key == "distance_metric") {
<<<<<<< HEAD
          try {
            int metric_value = std::stoi(value);
            if (metric_value < 0 ||
                metric_value > static_cast<int>(DistanceMetric::COSINE)) {
              throw std::runtime_error(
                  "Invalid distance metric value: " + value);
            }
            distance_metric = static_cast<DistanceMetric>(metric_value);
          } catch (const std::exception& e) {
            throw std::runtime_error(
                "Error setting distance metric: " + std::string(e.what()));
          }
=======
          distance_metric_ = parseAndValidateDistanceMetric(
              value,
              [](DistanceMetric dm) { return dm == DistanceMetric::L2; },
              "Invalid distance metric for IVF_PQ");
>>>>>>> a6aea52f
        } else {
          throw std::runtime_error("Invalid index config key: " + key);
        }
      }
    }
  }

  /**
   * @brief Open an existing index.
   *
   * @note This will be able to infer all of its types using the group metadata
   * to create the internal ivf_pq_index object.
   *
   * @param ctx
   * @param group_uri TileDB group containing all the arrays comprising the
   * index.
   */
  IndexIVFPQ(
      const tiledb::Context& ctx,
      const URI& group_uri,
      std::optional<TemporalPolicy> temporal_policy = std::nullopt) {
    read_types(
        ctx,
        group_uri,
        &feature_datatype_,
        &id_datatype_,
        &partitioning_index_datatype_);

    auto type = std::tuple{
        feature_datatype_, id_datatype_, partitioning_index_datatype_};
    if (uri_dispatch_table.find(type) == uri_dispatch_table.end()) {
      throw std::runtime_error("Unsupported datatype combination");
    }
    index_ = uri_dispatch_table.at(type)(ctx, group_uri, temporal_policy);
    n_list_ = index_->nlist();
    num_subspaces_ = index_->num_subspaces();
    max_iterations_ = index_->max_iterations();
    convergence_tolerance_ = index_->convergence_tolerance();
<<<<<<< HEAD
    distance_metric = index_->distance_metric();
=======
    reassign_ratio_ = index_->reassign_ratio();
    distance_metric_ = index_->distance_metric();
>>>>>>> a6aea52f

    if (dimensions_ != 0 && dimensions_ != index_->dimensions()) {
      throw std::runtime_error(
          "Dimensions mismatch: " + std::to_string(dimensions_) +
          " != " + std::to_string(index_->dimensions()));
    }
    dimensions_ = index_->dimensions();
  }

  /**
   * @brief Train the index based on the given training set.
   * @param training_set The training input vectors.
   * @param n_list The number of clusters to use in the index. Can be passed to
   * override the value we used when we first created the index.
   */
  // @todo -- infer feature type from input
  void train(
      const FeatureVectorArray& training_set,
      std::optional<size_t> n_list = std::nullopt) {
    if (feature_datatype_ == TILEDB_ANY) {
      feature_datatype_ = training_set.feature_type();
    } else if (feature_datatype_ != training_set.feature_type()) {
      throw std::runtime_error(
          "Feature datatype mismatch: " +
          datatype_to_string(feature_datatype_) +
          " != " + datatype_to_string(training_set.feature_type()));
    }

    auto type = std::tuple{
        feature_datatype_, id_datatype_, partitioning_index_datatype_};
    if (dispatch_table.find(type) == dispatch_table.end()) {
      throw std::runtime_error("Unsupported datatype combination");
    }

    if (n_list.has_value()) {
      n_list_ = *n_list;
    }

    // Create a new index. Note that we may have already loaded an existing
    // index by URI. In that case, we have updated our local state (i.e.
    // num_subspaces_, etc.), but we should also use the timestamp from that
    // already loaded index.
    index_ = dispatch_table.at(type)(
        n_list_,
        num_subspaces_,
        max_iterations_,
        convergence_tolerance_,
        reassign_ratio_,
        index_ ? std::make_optional<TemporalPolicy>(index_->temporal_policy()) :
                 std::nullopt,
<<<<<<< HEAD
        std::random_device{}(),
        distance_metric);
=======
        distance_metric_,
        std::random_device{}());
>>>>>>> a6aea52f

    index_->train(training_set);

    if (dimensions_ != 0 && dimensions_ != index_->dimensions()) {
      throw std::runtime_error(
          "Dimensions mismatch: " + std::to_string(dimensions_) +
          " != " + std::to_string(index_->dimensions()));
    }
    dimensions_ = index_->dimensions();
  }

  /**
   * @brief Add a set of vectors to a trained index.
   * @param data_set
   */
  void add(const FeatureVectorArray& data_set) {
    if (feature_datatype_ != data_set.feature_type()) {
      throw std::runtime_error(
          "Feature datatype mismatch: " +
          datatype_to_string(feature_datatype_) +
          " != " + datatype_to_string(data_set.feature_type()));
    }
    if (!index_) {
      throw std::runtime_error("Cannot add() because there is no index.");
    }
    index_->add(data_set);
  }

  [[nodiscard]] auto query(
      QueryType queryType,
      const QueryVectorArray& vectors,
      size_t top_k,
      size_t nprobe) {
    if (!index_) {
      throw std::runtime_error(
          "Cannot query_infinite_ram() because there is no index.");
    }
    return index_->query(queryType, vectors, top_k, nprobe);
  }

  void write_index(
      const tiledb::Context& ctx,
      const std::string& group_uri,
      std::optional<TemporalPolicy> temporal_policy = std::nullopt,
      const std::string& storage_version = "") {
    if (!index_) {
      throw std::runtime_error(
          "Cannot write_index() because there is no index.");
    }
    index_->write_index(ctx, group_uri, temporal_policy, storage_version);
  }

  static void clear_history(
      const tiledb::Context& ctx,
      const std::string& group_uri,
      uint64_t timestamp) {
    tiledb_datatype_t feature_datatype{TILEDB_ANY};
    tiledb_datatype_t id_datatype{TILEDB_ANY};
    tiledb_datatype_t partitioning_index_datatype{TILEDB_ANY};
    read_types(
        ctx,
        group_uri,
        &feature_datatype,
        &id_datatype,
        &partitioning_index_datatype);

    auto type =
        std::tuple{feature_datatype, id_datatype, partitioning_index_datatype};
    if (clear_history_dispatch_table.find(type) ==
        clear_history_dispatch_table.end()) {
      throw std::runtime_error("Unsupported datatype combination");
    }
    clear_history_dispatch_table.at(type)(ctx, group_uri, timestamp);
  }

  auto temporal_policy() const {
    if (!index_) {
      throw std::runtime_error(
          "Cannot get temporal_policy() because there is no index.");
    }
    return index_->temporal_policy();
  }

  constexpr uint64_t dimensions() const {
    return dimensions_;
  }

  constexpr auto n_list() const {
    return n_list_;
  }

  constexpr uint64_t num_subspaces() const {
    return num_subspaces_;
  }

  constexpr auto max_iterations() const {
    return max_iterations_;
  }

  constexpr auto convergence_tolerance() const {
    return convergence_tolerance_;
  }

  constexpr auto reassign_ratio() const {
    return reassign_ratio_;
  }

  constexpr auto feature_type() const {
    return feature_datatype_;
  }

  inline auto feature_type_string() const {
    return datatype_to_string(feature_datatype_);
  }

  constexpr auto id_type() const {
    return id_datatype_;
  }

  inline auto id_type_string() const {
    return datatype_to_string(id_datatype_);
  }

  constexpr auto partitioning_index_type() const {
    return partitioning_index_datatype_;
  }

  inline auto partitioning_index_type_string() const {
    return datatype_to_string(partitioning_index_datatype_);
  }

 private:
  static void read_types(
      const tiledb::Context& ctx,
      const std::string& group_uri,
      tiledb_datatype_t* feature_datatype,
      tiledb_datatype_t* id_datatype,
      tiledb_datatype_t* partitioning_index_datatype) {
    using metadata_element =
        std::tuple<std::string, tiledb_datatype_t*, tiledb_datatype_t>;
    std::vector<metadata_element> metadata{
        {"feature_datatype", feature_datatype, TILEDB_UINT32},
        {"id_datatype", id_datatype, TILEDB_UINT32},
        {"px_datatype", partitioning_index_datatype, TILEDB_UINT32}};

    tiledb::Group read_group(ctx, group_uri, TILEDB_READ, ctx.config());

    for (auto& [name, value, datatype] : metadata) {
      if (!read_group.has_metadata(name, &datatype)) {
        throw std::runtime_error("Missing metadata: " + name);
      }
      uint32_t count;
      void* addr;
      read_group.get_metadata(name, &datatype, &count, (const void**)&addr);
      if (datatype == TILEDB_UINT32) {
        *reinterpret_cast<uint32_t*>(value) =
            *reinterpret_cast<uint32_t*>(addr);
      } else {
        throw std::runtime_error("Unsupported datatype for metadata: " + name);
      }
    }
  }

  /**
   * Non-type parameterized base class (for type erasure).
   */
  struct index_base {
    virtual ~index_base() = default;

    virtual void train(const FeatureVectorArray& training_set) = 0;

    virtual void add(const FeatureVectorArray& data_set) = 0;

    [[nodiscard]] virtual std::tuple<FeatureVectorArray, FeatureVectorArray>
    query(
        QueryType queryType,
        const QueryVectorArray& vectors,
        size_t top_k,
        size_t nprobe) = 0;

    virtual void write_index(
        const tiledb::Context& ctx,
        const std::string& group_uri,
        std::optional<TemporalPolicy> temporal_policy,
        const std::string& storage_version) = 0;

    [[nodiscard]] virtual uint64_t dimensions() const = 0;
    [[nodiscard]] virtual TemporalPolicy temporal_policy() const = 0;
    [[nodiscard]] virtual uint64_t nlist() const = 0;
    [[nodiscard]] virtual uint64_t num_subspaces() const = 0;
    [[nodiscard]] virtual uint64_t max_iterations() const = 0;
    [[nodiscard]] virtual float convergence_tolerance() const = 0;
<<<<<<< HEAD
=======
    [[nodiscard]] virtual float reassign_ratio() const = 0;
>>>>>>> a6aea52f
    [[nodiscard]] virtual DistanceMetric distance_metric() const = 0;
  };

  /**
   * @brief Type-parameterize implementation class.
   * @tparam T Type of the concrete class that is being type-erased.
   */
  template <typename T>
  struct index_impl : index_base {
    explicit index_impl(T&& t)
        : impl_index_(std::forward<T>(t)) {
    }

    index_impl(
        size_t n_list,
        uint64_t num_subspaces,
        size_t max_iterations,
<<<<<<< HEAD
        size_t convergence_tolerance,
        std::optional<TemporalPolicy> temporal_policy,
        uint64_t seed,
        DistanceMetric distance_metric)
=======
        float convergence_tolerance,
        float reassign_ratio,
        std::optional<TemporalPolicy> temporal_policy,
        DistanceMetric distance_metric,
        uint64_t seed)
>>>>>>> a6aea52f
        : impl_index_(
              n_list,
              num_subspaces,
              max_iterations,
              convergence_tolerance,
<<<<<<< HEAD
              temporal_policy,
              seed,
              distance_metric) {
=======
              reassign_ratio,
              temporal_policy,
              distance_metric,
              seed) {
>>>>>>> a6aea52f
    }

    index_impl(
        const tiledb::Context& ctx,
        const URI& index_uri,
        std::optional<TemporalPolicy> temporal_policy)
        : impl_index_(ctx, index_uri, temporal_policy) {
    }

    void train(const FeatureVectorArray& training_set) override {
      using feature_type = typename T::feature_type;
      auto fspan = MatrixView<feature_type, stdx::layout_left>{
          (feature_type*)training_set.data(),
          extents(training_set)[0],
          extents(training_set)[1]};

      using id_type = typename T::id_type;
      if (num_ids(training_set) > 0) {
        auto ids = std::span<id_type>(
            (id_type*)training_set.ids(), training_set.num_vectors());
        impl_index_.train(fspan, ids);
      } else {
        auto ids = std::vector<id_type>(::num_vectors(training_set));
        std::iota(ids.begin(), ids.end(), 0);
        impl_index_.train(fspan, ids);
      }
    }

    void add(const FeatureVectorArray& data_set) override {
      using feature_type = typename T::feature_type;
      auto fspan = MatrixView<feature_type, stdx::layout_left>{
          (feature_type*)data_set.data(),
          extents(data_set)[0],
          extents(data_set)[1]};

      using id_type = typename T::id_type;
      if (num_ids(data_set) > 0) {
        auto ids = std::span<id_type>(
            (id_type*)data_set.ids(), data_set.num_vectors());
        impl_index_.add(fspan, ids);
      } else {
        auto ids = std::vector<id_type>(::num_vectors(data_set));
        std::iota(ids.begin(), ids.end(), 0);
        impl_index_.add(fspan, ids);
      }
    }

    /**
     * @brief Query the index with the given vectors.  The concrete query
     * function returns a tuple of arrays, which are type erased and returned as
     * a tuple of FeatureVectorArrays.
     *
     * @param queryType Whether to use finite or infinite RAM.
     * @param vectors The query vectors.
     * @param top_k The number of results to return for each query vector.
     * @param nprobe The number of clusters to search in the index.
     * @return A tuple of FeatureVectorArrays, one for the scores and one for
     * the distances.
     *
     * @todo Make sure the extents of the returned arrays are used correctly.
     */
    [[nodiscard]] std::tuple<FeatureVectorArray, FeatureVectorArray> query(
        QueryType queryType,
        const QueryVectorArray& vectors,
        size_t top_k,
        size_t nprobe) override {
      // @todo using index_type = size_t;
      auto dtype = vectors.feature_type();

      // @note We need to maintain same layout -> or swap extents
      switch (dtype) {
        case TILEDB_FLOAT32: {
          auto qspan = MatrixView<float, stdx::layout_left>{
              (float*)vectors.data(),
              extents(vectors)[0],
              extents(vectors)[1]};  // @todo ??
          auto [s, t] = impl_index_.query(queryType, qspan, top_k, nprobe);
          auto x = FeatureVectorArray{std::move(s)};
          auto y = FeatureVectorArray{std::move(t)};
          return {std::move(x), std::move(y)};
        }
        case TILEDB_UINT8: {
          auto qspan = MatrixView<uint8_t, stdx::layout_left>{
              (uint8_t*)vectors.data(),
              extents(vectors)[0],
              extents(vectors)[1]};  // @todo ??
          auto [s, t] = impl_index_.query(queryType, qspan, top_k, nprobe);
          auto x = FeatureVectorArray{std::move(s)};
          auto y = FeatureVectorArray{std::move(t)};
          return {std::move(x), std::move(y)};
        }
        default:
          throw std::runtime_error("Unsupported attribute type");
      }
    }

    void write_index(
        const tiledb::Context& ctx,
        const std::string& group_uri,
        std::optional<TemporalPolicy> temporal_policy,
        const std::string& storage_version) override {
      impl_index_.write_index(ctx, group_uri, temporal_policy, storage_version);
    }

    uint64_t dimensions() const override {
      return ::dimensions(impl_index_);
    }

    TemporalPolicy temporal_policy() const override {
      return impl_index_.temporal_policy();
    }

    uint64_t nlist() const override {
      return impl_index_.nlist();
    }

    uint64_t num_subspaces() const override {
      return impl_index_.num_subspaces();
    }

    uint64_t max_iterations() const override {
      return impl_index_.max_iterations();
    }

    float convergence_tolerance() const override {
      return impl_index_.convergence_tolerance();
    }

<<<<<<< HEAD
=======
    float reassign_ratio() const override {
      return impl_index_.reassign_ratio();
    }

>>>>>>> a6aea52f
    DistanceMetric distance_metric() const override {
      return impl_index_.distance_metric();
    }

   private:
    /**
     * @brief Instance of the concrete class.
     */
    T impl_index_;
  };

  // clang-format off
<<<<<<< HEAD
  using constructor_function = std::function<std::unique_ptr<index_base>(size_t, size_t, size_t, float, std::optional<TemporalPolicy>,uint64_t ,DistanceMetric)>;
=======
  using constructor_function = std::function<std::unique_ptr<index_base>(size_t, uint32_t, size_t, float, float, std::optional<TemporalPolicy>, DistanceMetric, uint64_t)>;
>>>>>>> a6aea52f
  using table_type = std::map<std::tuple<tiledb_datatype_t, tiledb_datatype_t, tiledb_datatype_t>, constructor_function>;
  static const table_type dispatch_table;

  using uri_constructor_function = std::function<std::unique_ptr<index_base>(const tiledb::Context&, const std::string&, std::optional<TemporalPolicy>)>;
  using uri_table_type = std::map<std::tuple<tiledb_datatype_t, tiledb_datatype_t, tiledb_datatype_t>, uri_constructor_function>;
  static const uri_table_type uri_dispatch_table;

  using clear_history_constructor_function = std::function<void(const tiledb::Context&, const std::string&, uint64_t)>;
  using clear_history_table_type = std::map<std::tuple<tiledb_datatype_t, tiledb_datatype_t, tiledb_datatype_t>, clear_history_constructor_function>;
  static const clear_history_table_type clear_history_dispatch_table;
  // clang-format on

  uint64_t dimensions_{0};
  size_t n_list_{0};
  uint64_t num_subspaces_{16};
  size_t max_iterations_{2};
  float convergence_tolerance_{0.000025f};
  float reassign_ratio_{0.075f};
  tiledb_datatype_t feature_datatype_{TILEDB_ANY};
  tiledb_datatype_t id_datatype_{TILEDB_ANY};
  tiledb_datatype_t partitioning_index_datatype_{TILEDB_ANY};
  std::unique_ptr<index_base> index_;
<<<<<<< HEAD
  DistanceMetric distance_metric;
=======
  DistanceMetric distance_metric_;
>>>>>>> a6aea52f
};

// clang-format off
const IndexIVFPQ::table_type IndexIVFPQ::dispatch_table = {
<<<<<<< HEAD
  {{TILEDB_INT8,    TILEDB_UINT32, TILEDB_UINT32}, [](size_t nlist, size_t num_subspaces, size_t max_iterations, float convergence_tolerance, std::optional<TemporalPolicy> temporal_policy, uint64_t seed, DistanceMetric distance_metric) { return std::make_unique<index_impl<ivf_pq_index<int8_t,  uint32_t, uint32_t>>>(nlist, num_subspaces, max_iterations, convergence_tolerance, temporal_policy,seed ,distance_metric); }},
  {{TILEDB_UINT8,   TILEDB_UINT32, TILEDB_UINT32}, [](size_t nlist, size_t num_subspaces, size_t max_iterations, float convergence_tolerance, std::optional<TemporalPolicy> temporal_policy, uint64_t seed, DistanceMetric distance_metric) { return std::make_unique<index_impl<ivf_pq_index<uint8_t, uint32_t, uint32_t>>>(nlist, num_subspaces, max_iterations, convergence_tolerance, temporal_policy,seed ,distance_metric); }},
  {{TILEDB_FLOAT32, TILEDB_UINT32, TILEDB_UINT32}, [](size_t nlist, size_t num_subspaces, size_t max_iterations, float convergence_tolerance, std::optional<TemporalPolicy> temporal_policy, uint64_t seed, DistanceMetric distance_metric) { return std::make_unique<index_impl<ivf_pq_index<float,   uint32_t, uint32_t>>>(nlist, num_subspaces, max_iterations, convergence_tolerance, temporal_policy,seed ,distance_metric); }},
  {{TILEDB_INT8,    TILEDB_UINT32, TILEDB_UINT64}, [](size_t nlist, size_t num_subspaces, size_t max_iterations, float convergence_tolerance, std::optional<TemporalPolicy> temporal_policy, uint64_t seed, DistanceMetric distance_metric) { return std::make_unique<index_impl<ivf_pq_index<int8_t,  uint32_t, uint64_t>>>(nlist, num_subspaces, max_iterations, convergence_tolerance, temporal_policy,seed ,distance_metric); }},
  {{TILEDB_UINT8,   TILEDB_UINT32, TILEDB_UINT64}, [](size_t nlist, size_t num_subspaces, size_t max_iterations, float convergence_tolerance, std::optional<TemporalPolicy> temporal_policy, uint64_t seed, DistanceMetric distance_metric) { return std::make_unique<index_impl<ivf_pq_index<uint8_t, uint32_t, uint64_t>>>(nlist, num_subspaces, max_iterations, convergence_tolerance, temporal_policy,seed ,distance_metric); }},
  {{TILEDB_FLOAT32, TILEDB_UINT32, TILEDB_UINT64}, [](size_t nlist, size_t num_subspaces, size_t max_iterations, float convergence_tolerance, std::optional<TemporalPolicy> temporal_policy, uint64_t seed, DistanceMetric distance_metric) { return std::make_unique<index_impl<ivf_pq_index<float,   uint32_t, uint64_t>>>(nlist, num_subspaces, max_iterations, convergence_tolerance, temporal_policy,seed ,distance_metric); }},
  {{TILEDB_INT8,    TILEDB_UINT64, TILEDB_UINT32}, [](size_t nlist, size_t num_subspaces, size_t max_iterations, float convergence_tolerance, std::optional<TemporalPolicy> temporal_policy, uint64_t seed, DistanceMetric distance_metric) { return std::make_unique<index_impl<ivf_pq_index<int8_t,  uint64_t, uint32_t>>>(nlist, num_subspaces, max_iterations, convergence_tolerance, temporal_policy,seed ,distance_metric); }},
  {{TILEDB_UINT8,   TILEDB_UINT64, TILEDB_UINT32}, [](size_t nlist, size_t num_subspaces, size_t max_iterations, float convergence_tolerance, std::optional<TemporalPolicy> temporal_policy, uint64_t seed, DistanceMetric distance_metric) { return std::make_unique<index_impl<ivf_pq_index<uint8_t, uint64_t, uint32_t>>>(nlist, num_subspaces, max_iterations, convergence_tolerance, temporal_policy,seed ,distance_metric); }},
  {{TILEDB_FLOAT32, TILEDB_UINT64, TILEDB_UINT32}, [](size_t nlist, size_t num_subspaces, size_t max_iterations, float convergence_tolerance, std::optional<TemporalPolicy> temporal_policy, uint64_t seed, DistanceMetric distance_metric) { return std::make_unique<index_impl<ivf_pq_index<float,   uint64_t, uint32_t>>>(nlist, num_subspaces, max_iterations, convergence_tolerance, temporal_policy,seed ,distance_metric); }},
  {{TILEDB_INT8,    TILEDB_UINT64, TILEDB_UINT64}, [](size_t nlist, size_t num_subspaces, size_t max_iterations, float convergence_tolerance, std::optional<TemporalPolicy> temporal_policy, uint64_t seed, DistanceMetric distance_metric) { return std::make_unique<index_impl<ivf_pq_index<int8_t,  uint64_t, uint64_t>>>(nlist, num_subspaces, max_iterations, convergence_tolerance, temporal_policy,seed ,distance_metric); }},
  {{TILEDB_UINT8,   TILEDB_UINT64, TILEDB_UINT64}, [](size_t nlist, size_t num_subspaces, size_t max_iterations, float convergence_tolerance, std::optional<TemporalPolicy> temporal_policy, uint64_t seed, DistanceMetric distance_metric) { return std::make_unique<index_impl<ivf_pq_index<uint8_t, uint64_t, uint64_t>>>(nlist, num_subspaces, max_iterations, convergence_tolerance, temporal_policy,seed ,distance_metric); }},
  {{TILEDB_FLOAT32, TILEDB_UINT64, TILEDB_UINT64}, [](size_t nlist, size_t num_subspaces, size_t max_iterations, float convergence_tolerance, std::optional<TemporalPolicy> temporal_policy, uint64_t seed, DistanceMetric distance_metric) { return std::make_unique<index_impl<ivf_pq_index<float,   uint64_t, uint64_t>>>(nlist, num_subspaces, max_iterations, convergence_tolerance, temporal_policy,seed ,distance_metric); }},
=======
  {{TILEDB_INT8,    TILEDB_UINT32, TILEDB_UINT32}, [](size_t nlist, uint64_t num_subspaces, size_t max_iterations, float convergence_tolerance, float reassign_ratio, std::optional<TemporalPolicy> temporal_policy, DistanceMetric distance_metric, uint64_t seed) { return std::make_unique<index_impl<ivf_pq_index<int8_t,  uint32_t, uint32_t>>>(nlist, num_subspaces, max_iterations, convergence_tolerance, reassign_ratio, temporal_policy, distance_metric, seed); }},
  {{TILEDB_UINT8,   TILEDB_UINT32, TILEDB_UINT32}, [](size_t nlist, uint64_t num_subspaces, size_t max_iterations, float convergence_tolerance, float reassign_ratio, std::optional<TemporalPolicy> temporal_policy, DistanceMetric distance_metric, uint64_t seed) { return std::make_unique<index_impl<ivf_pq_index<uint8_t, uint32_t, uint32_t>>>(nlist, num_subspaces, max_iterations, convergence_tolerance, reassign_ratio, temporal_policy, distance_metric, seed); }},
  {{TILEDB_FLOAT32, TILEDB_UINT32, TILEDB_UINT32}, [](size_t nlist, uint64_t num_subspaces, size_t max_iterations, float convergence_tolerance, float reassign_ratio, std::optional<TemporalPolicy> temporal_policy, DistanceMetric distance_metric, uint64_t seed) { return std::make_unique<index_impl<ivf_pq_index<float,   uint32_t, uint32_t>>>(nlist, num_subspaces, max_iterations, convergence_tolerance, reassign_ratio, temporal_policy, distance_metric, seed); }},
  {{TILEDB_INT8,    TILEDB_UINT32, TILEDB_UINT64}, [](size_t nlist, uint64_t num_subspaces, size_t max_iterations, float convergence_tolerance, float reassign_ratio, std::optional<TemporalPolicy> temporal_policy, DistanceMetric distance_metric, uint64_t seed) { return std::make_unique<index_impl<ivf_pq_index<int8_t,  uint32_t, uint64_t>>>(nlist, num_subspaces, max_iterations, convergence_tolerance, reassign_ratio, temporal_policy, distance_metric, seed); }},
  {{TILEDB_UINT8,   TILEDB_UINT32, TILEDB_UINT64}, [](size_t nlist, uint64_t num_subspaces, size_t max_iterations, float convergence_tolerance, float reassign_ratio, std::optional<TemporalPolicy> temporal_policy, DistanceMetric distance_metric, uint64_t seed) { return std::make_unique<index_impl<ivf_pq_index<uint8_t, uint32_t, uint64_t>>>(nlist, num_subspaces, max_iterations, convergence_tolerance, reassign_ratio, temporal_policy, distance_metric, seed); }},
  {{TILEDB_FLOAT32, TILEDB_UINT32, TILEDB_UINT64}, [](size_t nlist, uint64_t num_subspaces, size_t max_iterations, float convergence_tolerance, float reassign_ratio, std::optional<TemporalPolicy> temporal_policy, DistanceMetric distance_metric, uint64_t seed) { return std::make_unique<index_impl<ivf_pq_index<float,   uint32_t, uint64_t>>>(nlist, num_subspaces, max_iterations, convergence_tolerance, reassign_ratio, temporal_policy, distance_metric, seed); }},
  {{TILEDB_INT8,    TILEDB_UINT64, TILEDB_UINT32}, [](size_t nlist, uint64_t num_subspaces, size_t max_iterations, float convergence_tolerance, float reassign_ratio, std::optional<TemporalPolicy> temporal_policy, DistanceMetric distance_metric, uint64_t seed) { return std::make_unique<index_impl<ivf_pq_index<int8_t,  uint64_t, uint32_t>>>(nlist, num_subspaces, max_iterations, convergence_tolerance, reassign_ratio, temporal_policy, distance_metric, seed); }},
  {{TILEDB_UINT8,   TILEDB_UINT64, TILEDB_UINT32}, [](size_t nlist, uint64_t num_subspaces, size_t max_iterations, float convergence_tolerance, float reassign_ratio, std::optional<TemporalPolicy> temporal_policy, DistanceMetric distance_metric, uint64_t seed) { return std::make_unique<index_impl<ivf_pq_index<uint8_t, uint64_t, uint32_t>>>(nlist, num_subspaces, max_iterations, convergence_tolerance, reassign_ratio, temporal_policy, distance_metric, seed); }},
  {{TILEDB_FLOAT32, TILEDB_UINT64, TILEDB_UINT32}, [](size_t nlist, uint64_t num_subspaces, size_t max_iterations, float convergence_tolerance, float reassign_ratio, std::optional<TemporalPolicy> temporal_policy, DistanceMetric distance_metric, uint64_t seed) { return std::make_unique<index_impl<ivf_pq_index<float,   uint64_t, uint32_t>>>(nlist, num_subspaces, max_iterations, convergence_tolerance, reassign_ratio, temporal_policy, distance_metric, seed); }},
  {{TILEDB_INT8,    TILEDB_UINT64, TILEDB_UINT64}, [](size_t nlist, uint64_t num_subspaces, size_t max_iterations, float convergence_tolerance, float reassign_ratio, std::optional<TemporalPolicy> temporal_policy, DistanceMetric distance_metric, uint64_t seed) { return std::make_unique<index_impl<ivf_pq_index<int8_t,  uint64_t, uint64_t>>>(nlist, num_subspaces, max_iterations, convergence_tolerance, reassign_ratio, temporal_policy, distance_metric, seed); }},
  {{TILEDB_UINT8,   TILEDB_UINT64, TILEDB_UINT64}, [](size_t nlist, uint64_t num_subspaces, size_t max_iterations, float convergence_tolerance, float reassign_ratio, std::optional<TemporalPolicy> temporal_policy, DistanceMetric distance_metric, uint64_t seed) { return std::make_unique<index_impl<ivf_pq_index<uint8_t, uint64_t, uint64_t>>>(nlist, num_subspaces, max_iterations, convergence_tolerance, reassign_ratio, temporal_policy, distance_metric, seed); }},
  {{TILEDB_FLOAT32, TILEDB_UINT64, TILEDB_UINT64}, [](size_t nlist, uint64_t num_subspaces, size_t max_iterations, float convergence_tolerance, float reassign_ratio, std::optional<TemporalPolicy> temporal_policy, DistanceMetric distance_metric, uint64_t seed) { return std::make_unique<index_impl<ivf_pq_index<float,   uint64_t, uint64_t>>>(nlist, num_subspaces, max_iterations, convergence_tolerance, reassign_ratio, temporal_policy, distance_metric, seed); }},
>>>>>>> a6aea52f
};

const IndexIVFPQ::uri_table_type IndexIVFPQ::uri_dispatch_table = {
  {{TILEDB_INT8,    TILEDB_UINT32, TILEDB_UINT32}, [](const tiledb::Context& ctx, const std::string& uri, std::optional<TemporalPolicy> temporal_policy) { return std::make_unique<index_impl<ivf_pq_index<int8_t,  uint32_t, uint32_t>>>(ctx, uri, temporal_policy); }},
  {{TILEDB_UINT8,   TILEDB_UINT32, TILEDB_UINT32}, [](const tiledb::Context& ctx, const std::string& uri, std::optional<TemporalPolicy> temporal_policy) { return std::make_unique<index_impl<ivf_pq_index<uint8_t, uint32_t, uint32_t>>>(ctx, uri, temporal_policy); }},
  {{TILEDB_FLOAT32, TILEDB_UINT32, TILEDB_UINT32}, [](const tiledb::Context& ctx, const std::string& uri, std::optional<TemporalPolicy> temporal_policy) { return std::make_unique<index_impl<ivf_pq_index<float,   uint32_t, uint32_t>>>(ctx, uri, temporal_policy); }},
  {{TILEDB_INT8,    TILEDB_UINT32, TILEDB_UINT64}, [](const tiledb::Context& ctx, const std::string& uri, std::optional<TemporalPolicy> temporal_policy) { return std::make_unique<index_impl<ivf_pq_index<int8_t,  uint32_t, uint64_t>>>(ctx, uri, temporal_policy); }},
  {{TILEDB_UINT8,   TILEDB_UINT32, TILEDB_UINT64}, [](const tiledb::Context& ctx, const std::string& uri, std::optional<TemporalPolicy> temporal_policy) { return std::make_unique<index_impl<ivf_pq_index<uint8_t, uint32_t, uint64_t>>>(ctx, uri, temporal_policy); }},
  {{TILEDB_FLOAT32, TILEDB_UINT32, TILEDB_UINT64}, [](const tiledb::Context& ctx, const std::string& uri, std::optional<TemporalPolicy> temporal_policy) { return std::make_unique<index_impl<ivf_pq_index<float,   uint32_t, uint64_t>>>(ctx, uri, temporal_policy); }},
  {{TILEDB_INT8,    TILEDB_UINT64, TILEDB_UINT32}, [](const tiledb::Context& ctx, const std::string& uri, std::optional<TemporalPolicy> temporal_policy) { return std::make_unique<index_impl<ivf_pq_index<int8_t,  uint64_t, uint32_t>>>(ctx, uri, temporal_policy); }},
  {{TILEDB_UINT8,   TILEDB_UINT64, TILEDB_UINT32}, [](const tiledb::Context& ctx, const std::string& uri, std::optional<TemporalPolicy> temporal_policy) { return std::make_unique<index_impl<ivf_pq_index<uint8_t, uint64_t, uint32_t>>>(ctx, uri, temporal_policy); }},
  {{TILEDB_FLOAT32, TILEDB_UINT64, TILEDB_UINT32}, [](const tiledb::Context& ctx, const std::string& uri, std::optional<TemporalPolicy> temporal_policy) { return std::make_unique<index_impl<ivf_pq_index<float,   uint64_t, uint32_t>>>(ctx, uri, temporal_policy); }},
  {{TILEDB_INT8,    TILEDB_UINT64, TILEDB_UINT64}, [](const tiledb::Context& ctx, const std::string& uri, std::optional<TemporalPolicy> temporal_policy) { return std::make_unique<index_impl<ivf_pq_index<int8_t,  uint64_t, uint64_t>>>(ctx, uri, temporal_policy); }},
  {{TILEDB_UINT8,   TILEDB_UINT64, TILEDB_UINT64}, [](const tiledb::Context& ctx, const std::string& uri, std::optional<TemporalPolicy> temporal_policy) { return std::make_unique<index_impl<ivf_pq_index<uint8_t, uint64_t, uint64_t>>>(ctx, uri, temporal_policy); }},
  {{TILEDB_FLOAT32, TILEDB_UINT64, TILEDB_UINT64}, [](const tiledb::Context& ctx, const std::string& uri, std::optional<TemporalPolicy> temporal_policy) { return std::make_unique<index_impl<ivf_pq_index<float,   uint64_t, uint64_t>>>(ctx, uri, temporal_policy); }},
};

const IndexIVFPQ::clear_history_table_type IndexIVFPQ::clear_history_dispatch_table = {
  {{TILEDB_INT8,    TILEDB_UINT32, TILEDB_UINT32}, [](const tiledb::Context& ctx, const std::string& uri, uint64_t timestamp) { return ivf_pq_index<int8_t,  uint32_t, uint32_t>::clear_history(ctx, uri, timestamp); }},
  {{TILEDB_UINT8,   TILEDB_UINT32, TILEDB_UINT32}, [](const tiledb::Context& ctx, const std::string& uri, uint64_t timestamp) { return ivf_pq_index<uint8_t, uint32_t, uint32_t>::clear_history(ctx, uri, timestamp); }},
  {{TILEDB_FLOAT32, TILEDB_UINT32, TILEDB_UINT32}, [](const tiledb::Context& ctx, const std::string& uri, uint64_t timestamp) { return ivf_pq_index<float,   uint32_t, uint32_t>::clear_history(ctx, uri, timestamp); }},
  {{TILEDB_INT8,    TILEDB_UINT32, TILEDB_UINT64}, [](const tiledb::Context& ctx, const std::string& uri, uint64_t timestamp) { return ivf_pq_index<int8_t,  uint32_t, uint64_t>::clear_history(ctx, uri, timestamp); }},
  {{TILEDB_UINT8,   TILEDB_UINT32, TILEDB_UINT64}, [](const tiledb::Context& ctx, const std::string& uri, uint64_t timestamp) { return ivf_pq_index<uint8_t, uint32_t, uint64_t>::clear_history(ctx, uri, timestamp); }},
  {{TILEDB_FLOAT32, TILEDB_UINT32, TILEDB_UINT64}, [](const tiledb::Context& ctx, const std::string& uri, uint64_t timestamp) { return ivf_pq_index<float,   uint32_t, uint64_t>::clear_history(ctx, uri, timestamp); }},
  {{TILEDB_INT8,    TILEDB_UINT64, TILEDB_UINT32}, [](const tiledb::Context& ctx, const std::string& uri, uint64_t timestamp) { return ivf_pq_index<int8_t,  uint64_t, uint32_t>::clear_history(ctx, uri, timestamp); }},
  {{TILEDB_UINT8,   TILEDB_UINT64, TILEDB_UINT32}, [](const tiledb::Context& ctx, const std::string& uri, uint64_t timestamp) { return ivf_pq_index<uint8_t, uint64_t, uint32_t>::clear_history(ctx, uri, timestamp); }},
  {{TILEDB_FLOAT32, TILEDB_UINT64, TILEDB_UINT32}, [](const tiledb::Context& ctx, const std::string& uri, uint64_t timestamp) { return ivf_pq_index<float,   uint64_t, uint32_t>::clear_history(ctx, uri, timestamp); }},
  {{TILEDB_INT8,    TILEDB_UINT64, TILEDB_UINT64}, [](const tiledb::Context& ctx, const std::string& uri, uint64_t timestamp) { return ivf_pq_index<int8_t,  uint64_t, uint64_t>::clear_history(ctx, uri, timestamp); }},
  {{TILEDB_UINT8,   TILEDB_UINT64, TILEDB_UINT64}, [](const tiledb::Context& ctx, const std::string& uri, uint64_t timestamp) { return ivf_pq_index<uint8_t, uint64_t, uint64_t>::clear_history(ctx, uri, timestamp); }},
  {{TILEDB_FLOAT32, TILEDB_UINT64, TILEDB_UINT64}, [](const tiledb::Context& ctx, const std::string& uri, uint64_t timestamp) { return ivf_pq_index<float,   uint64_t, uint64_t>::clear_history(ctx, uri, timestamp); }},
};
// clang-format on

#endif  // TILEDB_API_ivf_pq_index_H<|MERGE_RESOLUTION|>--- conflicted
+++ resolved
@@ -116,25 +116,10 @@
         } else if (key == "partitioning_index_type") {
           partitioning_index_datatype_ = string_to_datatype(value);
         } else if (key == "distance_metric") {
-<<<<<<< HEAD
-          try {
-            int metric_value = std::stoi(value);
-            if (metric_value < 0 ||
-                metric_value > static_cast<int>(DistanceMetric::COSINE)) {
-              throw std::runtime_error(
-                  "Invalid distance metric value: " + value);
-            }
-            distance_metric = static_cast<DistanceMetric>(metric_value);
-          } catch (const std::exception& e) {
-            throw std::runtime_error(
-                "Error setting distance metric: " + std::string(e.what()));
-          }
-=======
           distance_metric_ = parseAndValidateDistanceMetric(
               value,
               [](DistanceMetric dm) { return dm == DistanceMetric::L2; },
               "Invalid distance metric for IVF_PQ");
->>>>>>> a6aea52f
         } else {
           throw std::runtime_error("Invalid index config key: " + key);
         }
@@ -173,12 +158,8 @@
     num_subspaces_ = index_->num_subspaces();
     max_iterations_ = index_->max_iterations();
     convergence_tolerance_ = index_->convergence_tolerance();
-<<<<<<< HEAD
-    distance_metric = index_->distance_metric();
-=======
     reassign_ratio_ = index_->reassign_ratio();
     distance_metric_ = index_->distance_metric();
->>>>>>> a6aea52f
 
     if (dimensions_ != 0 && dimensions_ != index_->dimensions()) {
       throw std::runtime_error(
@@ -229,13 +210,8 @@
         reassign_ratio_,
         index_ ? std::make_optional<TemporalPolicy>(index_->temporal_policy()) :
                  std::nullopt,
-<<<<<<< HEAD
-        std::random_device{}(),
-        distance_metric);
-=======
         distance_metric_,
         std::random_device{}());
->>>>>>> a6aea52f
 
     index_->train(training_set);
 
@@ -428,10 +404,7 @@
     [[nodiscard]] virtual uint64_t num_subspaces() const = 0;
     [[nodiscard]] virtual uint64_t max_iterations() const = 0;
     [[nodiscard]] virtual float convergence_tolerance() const = 0;
-<<<<<<< HEAD
-=======
     [[nodiscard]] virtual float reassign_ratio() const = 0;
->>>>>>> a6aea52f
     [[nodiscard]] virtual DistanceMetric distance_metric() const = 0;
   };
 
@@ -449,33 +422,20 @@
         size_t n_list,
         uint64_t num_subspaces,
         size_t max_iterations,
-<<<<<<< HEAD
-        size_t convergence_tolerance,
-        std::optional<TemporalPolicy> temporal_policy,
-        uint64_t seed,
-        DistanceMetric distance_metric)
-=======
         float convergence_tolerance,
         float reassign_ratio,
         std::optional<TemporalPolicy> temporal_policy,
         DistanceMetric distance_metric,
         uint64_t seed)
->>>>>>> a6aea52f
         : impl_index_(
               n_list,
               num_subspaces,
               max_iterations,
               convergence_tolerance,
-<<<<<<< HEAD
-              temporal_policy,
-              seed,
-              distance_metric) {
-=======
               reassign_ratio,
               temporal_policy,
               distance_metric,
               seed) {
->>>>>>> a6aea52f
     }
 
     index_impl(
@@ -604,13 +564,10 @@
       return impl_index_.convergence_tolerance();
     }
 
-<<<<<<< HEAD
-=======
     float reassign_ratio() const override {
       return impl_index_.reassign_ratio();
     }
 
->>>>>>> a6aea52f
     DistanceMetric distance_metric() const override {
       return impl_index_.distance_metric();
     }
@@ -623,11 +580,7 @@
   };
 
   // clang-format off
-<<<<<<< HEAD
-  using constructor_function = std::function<std::unique_ptr<index_base>(size_t, size_t, size_t, float, std::optional<TemporalPolicy>,uint64_t ,DistanceMetric)>;
-=======
   using constructor_function = std::function<std::unique_ptr<index_base>(size_t, uint32_t, size_t, float, float, std::optional<TemporalPolicy>, DistanceMetric, uint64_t)>;
->>>>>>> a6aea52f
   using table_type = std::map<std::tuple<tiledb_datatype_t, tiledb_datatype_t, tiledb_datatype_t>, constructor_function>;
   static const table_type dispatch_table;
 
@@ -650,29 +603,11 @@
   tiledb_datatype_t id_datatype_{TILEDB_ANY};
   tiledb_datatype_t partitioning_index_datatype_{TILEDB_ANY};
   std::unique_ptr<index_base> index_;
-<<<<<<< HEAD
-  DistanceMetric distance_metric;
-=======
   DistanceMetric distance_metric_;
->>>>>>> a6aea52f
 };
 
 // clang-format off
 const IndexIVFPQ::table_type IndexIVFPQ::dispatch_table = {
-<<<<<<< HEAD
-  {{TILEDB_INT8,    TILEDB_UINT32, TILEDB_UINT32}, [](size_t nlist, size_t num_subspaces, size_t max_iterations, float convergence_tolerance, std::optional<TemporalPolicy> temporal_policy, uint64_t seed, DistanceMetric distance_metric) { return std::make_unique<index_impl<ivf_pq_index<int8_t,  uint32_t, uint32_t>>>(nlist, num_subspaces, max_iterations, convergence_tolerance, temporal_policy,seed ,distance_metric); }},
-  {{TILEDB_UINT8,   TILEDB_UINT32, TILEDB_UINT32}, [](size_t nlist, size_t num_subspaces, size_t max_iterations, float convergence_tolerance, std::optional<TemporalPolicy> temporal_policy, uint64_t seed, DistanceMetric distance_metric) { return std::make_unique<index_impl<ivf_pq_index<uint8_t, uint32_t, uint32_t>>>(nlist, num_subspaces, max_iterations, convergence_tolerance, temporal_policy,seed ,distance_metric); }},
-  {{TILEDB_FLOAT32, TILEDB_UINT32, TILEDB_UINT32}, [](size_t nlist, size_t num_subspaces, size_t max_iterations, float convergence_tolerance, std::optional<TemporalPolicy> temporal_policy, uint64_t seed, DistanceMetric distance_metric) { return std::make_unique<index_impl<ivf_pq_index<float,   uint32_t, uint32_t>>>(nlist, num_subspaces, max_iterations, convergence_tolerance, temporal_policy,seed ,distance_metric); }},
-  {{TILEDB_INT8,    TILEDB_UINT32, TILEDB_UINT64}, [](size_t nlist, size_t num_subspaces, size_t max_iterations, float convergence_tolerance, std::optional<TemporalPolicy> temporal_policy, uint64_t seed, DistanceMetric distance_metric) { return std::make_unique<index_impl<ivf_pq_index<int8_t,  uint32_t, uint64_t>>>(nlist, num_subspaces, max_iterations, convergence_tolerance, temporal_policy,seed ,distance_metric); }},
-  {{TILEDB_UINT8,   TILEDB_UINT32, TILEDB_UINT64}, [](size_t nlist, size_t num_subspaces, size_t max_iterations, float convergence_tolerance, std::optional<TemporalPolicy> temporal_policy, uint64_t seed, DistanceMetric distance_metric) { return std::make_unique<index_impl<ivf_pq_index<uint8_t, uint32_t, uint64_t>>>(nlist, num_subspaces, max_iterations, convergence_tolerance, temporal_policy,seed ,distance_metric); }},
-  {{TILEDB_FLOAT32, TILEDB_UINT32, TILEDB_UINT64}, [](size_t nlist, size_t num_subspaces, size_t max_iterations, float convergence_tolerance, std::optional<TemporalPolicy> temporal_policy, uint64_t seed, DistanceMetric distance_metric) { return std::make_unique<index_impl<ivf_pq_index<float,   uint32_t, uint64_t>>>(nlist, num_subspaces, max_iterations, convergence_tolerance, temporal_policy,seed ,distance_metric); }},
-  {{TILEDB_INT8,    TILEDB_UINT64, TILEDB_UINT32}, [](size_t nlist, size_t num_subspaces, size_t max_iterations, float convergence_tolerance, std::optional<TemporalPolicy> temporal_policy, uint64_t seed, DistanceMetric distance_metric) { return std::make_unique<index_impl<ivf_pq_index<int8_t,  uint64_t, uint32_t>>>(nlist, num_subspaces, max_iterations, convergence_tolerance, temporal_policy,seed ,distance_metric); }},
-  {{TILEDB_UINT8,   TILEDB_UINT64, TILEDB_UINT32}, [](size_t nlist, size_t num_subspaces, size_t max_iterations, float convergence_tolerance, std::optional<TemporalPolicy> temporal_policy, uint64_t seed, DistanceMetric distance_metric) { return std::make_unique<index_impl<ivf_pq_index<uint8_t, uint64_t, uint32_t>>>(nlist, num_subspaces, max_iterations, convergence_tolerance, temporal_policy,seed ,distance_metric); }},
-  {{TILEDB_FLOAT32, TILEDB_UINT64, TILEDB_UINT32}, [](size_t nlist, size_t num_subspaces, size_t max_iterations, float convergence_tolerance, std::optional<TemporalPolicy> temporal_policy, uint64_t seed, DistanceMetric distance_metric) { return std::make_unique<index_impl<ivf_pq_index<float,   uint64_t, uint32_t>>>(nlist, num_subspaces, max_iterations, convergence_tolerance, temporal_policy,seed ,distance_metric); }},
-  {{TILEDB_INT8,    TILEDB_UINT64, TILEDB_UINT64}, [](size_t nlist, size_t num_subspaces, size_t max_iterations, float convergence_tolerance, std::optional<TemporalPolicy> temporal_policy, uint64_t seed, DistanceMetric distance_metric) { return std::make_unique<index_impl<ivf_pq_index<int8_t,  uint64_t, uint64_t>>>(nlist, num_subspaces, max_iterations, convergence_tolerance, temporal_policy,seed ,distance_metric); }},
-  {{TILEDB_UINT8,   TILEDB_UINT64, TILEDB_UINT64}, [](size_t nlist, size_t num_subspaces, size_t max_iterations, float convergence_tolerance, std::optional<TemporalPolicy> temporal_policy, uint64_t seed, DistanceMetric distance_metric) { return std::make_unique<index_impl<ivf_pq_index<uint8_t, uint64_t, uint64_t>>>(nlist, num_subspaces, max_iterations, convergence_tolerance, temporal_policy,seed ,distance_metric); }},
-  {{TILEDB_FLOAT32, TILEDB_UINT64, TILEDB_UINT64}, [](size_t nlist, size_t num_subspaces, size_t max_iterations, float convergence_tolerance, std::optional<TemporalPolicy> temporal_policy, uint64_t seed, DistanceMetric distance_metric) { return std::make_unique<index_impl<ivf_pq_index<float,   uint64_t, uint64_t>>>(nlist, num_subspaces, max_iterations, convergence_tolerance, temporal_policy,seed ,distance_metric); }},
-=======
   {{TILEDB_INT8,    TILEDB_UINT32, TILEDB_UINT32}, [](size_t nlist, uint64_t num_subspaces, size_t max_iterations, float convergence_tolerance, float reassign_ratio, std::optional<TemporalPolicy> temporal_policy, DistanceMetric distance_metric, uint64_t seed) { return std::make_unique<index_impl<ivf_pq_index<int8_t,  uint32_t, uint32_t>>>(nlist, num_subspaces, max_iterations, convergence_tolerance, reassign_ratio, temporal_policy, distance_metric, seed); }},
   {{TILEDB_UINT8,   TILEDB_UINT32, TILEDB_UINT32}, [](size_t nlist, uint64_t num_subspaces, size_t max_iterations, float convergence_tolerance, float reassign_ratio, std::optional<TemporalPolicy> temporal_policy, DistanceMetric distance_metric, uint64_t seed) { return std::make_unique<index_impl<ivf_pq_index<uint8_t, uint32_t, uint32_t>>>(nlist, num_subspaces, max_iterations, convergence_tolerance, reassign_ratio, temporal_policy, distance_metric, seed); }},
   {{TILEDB_FLOAT32, TILEDB_UINT32, TILEDB_UINT32}, [](size_t nlist, uint64_t num_subspaces, size_t max_iterations, float convergence_tolerance, float reassign_ratio, std::optional<TemporalPolicy> temporal_policy, DistanceMetric distance_metric, uint64_t seed) { return std::make_unique<index_impl<ivf_pq_index<float,   uint32_t, uint32_t>>>(nlist, num_subspaces, max_iterations, convergence_tolerance, reassign_ratio, temporal_policy, distance_metric, seed); }},
@@ -685,7 +620,6 @@
   {{TILEDB_INT8,    TILEDB_UINT64, TILEDB_UINT64}, [](size_t nlist, uint64_t num_subspaces, size_t max_iterations, float convergence_tolerance, float reassign_ratio, std::optional<TemporalPolicy> temporal_policy, DistanceMetric distance_metric, uint64_t seed) { return std::make_unique<index_impl<ivf_pq_index<int8_t,  uint64_t, uint64_t>>>(nlist, num_subspaces, max_iterations, convergence_tolerance, reassign_ratio, temporal_policy, distance_metric, seed); }},
   {{TILEDB_UINT8,   TILEDB_UINT64, TILEDB_UINT64}, [](size_t nlist, uint64_t num_subspaces, size_t max_iterations, float convergence_tolerance, float reassign_ratio, std::optional<TemporalPolicy> temporal_policy, DistanceMetric distance_metric, uint64_t seed) { return std::make_unique<index_impl<ivf_pq_index<uint8_t, uint64_t, uint64_t>>>(nlist, num_subspaces, max_iterations, convergence_tolerance, reassign_ratio, temporal_policy, distance_metric, seed); }},
   {{TILEDB_FLOAT32, TILEDB_UINT64, TILEDB_UINT64}, [](size_t nlist, uint64_t num_subspaces, size_t max_iterations, float convergence_tolerance, float reassign_ratio, std::optional<TemporalPolicy> temporal_policy, DistanceMetric distance_metric, uint64_t seed) { return std::make_unique<index_impl<ivf_pq_index<float,   uint64_t, uint64_t>>>(nlist, num_subspaces, max_iterations, convergence_tolerance, reassign_ratio, temporal_policy, distance_metric, seed); }},
->>>>>>> a6aea52f
 };
 
 const IndexIVFPQ::uri_table_type IndexIVFPQ::uri_dispatch_table = {
