/**
 * * @file   api/ivf_pq_index.h
 *
 * @section LICENSE
 *
 * The MIT License
 *
 * @copyright Copyright (c) 2024 TileDB, Inc.
 *
 * Permission is hereby granted, free of charge, to any person obtaining a copy
 * of this software and associated documentation files (the "Software"), to deal
 * in the Software without restriction, including without limitation the rights
 * to use, copy, modify, merge, publish, distribute, sublicense, and/or sell
 * copies of the Software, and to permit persons to whom the Software is
 * furnished to do so, subject to the following conditions:
 *
 * The above copyright notice and this permission notice shall be included in
 * all copies or substantial portions of the Software.
 *
 * THE SOFTWARE IS PROVIDED "AS IS", WITHOUT WARRANTY OF ANY KIND, EXPRESS OR
 * IMPLIED, INCLUDING BUT NOT LIMITED TO THE WARRANTIES OF MERCHANTABILITY,
 * FITNESS FOR A PARTICULAR PURPOSE AND NONINFRINGEMENT. IN NO EVENT SHALL THE
 * AUTHORS OR COPYRIGHT HOLDERS BE LIABLE FOR ANY CLAIM, DAMAGES OR OTHER
 * LIABILITY, WHETHER IN AN ACTION OF CONTRACT, TORT OR OTHERWISE, ARISING FROM,
 * OUT OF OR IN CONNECTION WITH THE SOFTWARE OR THE USE OR OTHER DEALINGS IN
 * THE SOFTWARE.
 *
 * @section DESCRIPTION
 * This file defines the `IndexIVFPQ` class, which is a type-erased
 * wrapper of `index_ivf_pq` that allows for runtime polymorphism of the
 * `index_ivf_pq` class template.
 *
 * See IVF.md for details on type erasure.
 */

#ifndef TILEDB_API_ivf_pq_index_H
#define TILEDB_API_ivf_pq_index_H

#include <tiledb/tiledb>

#include "api/feature_vector.h"
#include "api/feature_vector_array.h"
#include "api_defs.h"
#include "index/index_defs.h"
#include "index/index_metadata.h"
#include "index/ivf_pq_index.h"

/*******************************************************************************
 * IndexIVFPQ
 ******************************************************************************/
/**
 * A type-erased IVFPQ index class. This is a type-erased wrapper around
 * the `ivf_pq_index` class.
 *
 * An index class is provides
 *   - URI-based constructor
 *   - Array-based constructor
 *   - A train method
 *   - An add method
 *   - A query method
 *
 * We support all combinations of the following types for feature, id, and px
 * datatypes:
 *   - feature_type: uint8, int8, or float
 *   - id_type: uint32 or uint64
 *   - partitioning_index_type: uint32 or uint64
 */
class IndexIVFPQ {
 public:
  IndexIVFPQ(const IndexIVFPQ&) = delete;
  IndexIVFPQ(IndexIVFPQ&&) = default;
  IndexIVFPQ& operator=(const IndexIVFPQ&) = delete;
  IndexIVFPQ& operator=(IndexIVFPQ&&) = default;

  /**
   * @brief Create an index with the given configuration. The index in this
   * state must next be trained. The sequence for creating an index in this
   * fashion is:
   *  - Create an IndexIVFPQ object with the desired configuration (using this
   *  constructor
   *  - Call train() with the training data
   *  - Call add() to add a set of vectors to the index (often the same as the
   *  training data)
   *  Either (or both)
   *    - Perform a query
   *    - Call write_index() to write the index to disk
   * @param config A map of configuration parameters, as pairs of strings
   * containing config parameters and values.
   */
<<<<<<< HEAD
  static void create(
      const tiledb::Context& ctx,
      const std::string& group_uri,
      uint64_t dimensions,
      tiledb_datatype_t feature_datatype = TILEDB_UINT32,
      tiledb_datatype_t id_datatype = TILEDB_UINT32,
      tiledb_datatype_t partitioning_index_datatype = TILEDB_UINT32,
      uint32_t num_subspaces = 16,
      uint32_t max_iterations = 2,
      float convergence_tolerance = 0.000025f,
      float reassign_ratio = 0.075f,
      std::optional<TemporalPolicy> optional_temporal_policy = std::nullopt,
      DistanceMetric distance_metric = DistanceMetric::SUM_OF_SQUARES,
      const std::string& storage_version = "") {
    if (distance_metric != DistanceMetric::SUM_OF_SQUARES &&
        distance_metric != DistanceMetric::L2) {
      throw std::runtime_error(
          "Invalid distance metric value, only SUM_OF_SQUARES and L2 are "
          "supported");
=======
  explicit IndexIVFPQ(
      const std::optional<IndexOptions>& config = std::nullopt) {
    feature_datatype_ = TILEDB_ANY;
    id_datatype_ = TILEDB_UINT32;
    partitioning_index_datatype_ = TILEDB_UINT32;

    if (config) {
      for (auto&& c : *config) {
        auto key = c.first;
        auto value = c.second;
        if (key == "dimensions") {
          dimensions_ = std::stol(value);
        } else if (key == "partitions") {
          partitions_ = std::stol(value);
        } else if (key == "num_subspaces") {
          num_subspaces_ = std::stol(value);
        } else if (key == "max_iterations") {
          max_iterations_ = std::stol(value);
        } else if (key == "convergence_tolerance") {
          convergence_tolerance_ = std::stof(value);
        } else if (key == "reassign_ratio") {
          reassign_ratio_ = std::stof(value);
        } else if (key == "feature_type") {
          feature_datatype_ = string_to_datatype(value);
        } else if (key == "id_type") {
          id_datatype_ = string_to_datatype(value);
        } else if (key == "partitioning_index_type") {
          partitioning_index_datatype_ = string_to_datatype(value);
        } else if (key == "distance_metric") {
          distance_metric_ = parseAndValidateDistanceMetric(
              value,
              [](DistanceMetric dm) {
                return (
                    dm == DistanceMetric::SUM_OF_SQUARES ||
                    dm == DistanceMetric::L2);
              },
              "Invalid distance metric for IVF_PQ");
        } else {
          throw std::runtime_error("Invalid index config key: " + key);
        }
      }
>>>>>>> 4f58b387
    }
    auto type =
        std::tuple{feature_datatype, id_datatype, partitioning_index_datatype};
    if (clear_history_dispatch_table.find(type) ==
        clear_history_dispatch_table.end()) {
      throw std::runtime_error("Unsupported datatype combination");
    }
    create_dispatch_table.at(type)(
        ctx,
        group_uri,
        dimensions,
        num_subspaces,
        max_iterations,
        convergence_tolerance,
        reassign_ratio,
        optional_temporal_policy,
        distance_metric,
        storage_version);
  }

  /**
   * @brief Open an existing index.
   *
   * @note This will be able to infer all of its types using the group metadata
   * to create the internal ivf_pq_index object.
   *
   * @param ctx
   * @param group_uri TileDB group containing all the arrays comprising the
   * index.
   */
  IndexIVFPQ(
      const tiledb::Context& ctx,
      const URI& group_uri,
      IndexLoadStrategy index_load_strategy = IndexLoadStrategy::PQ_INDEX,
      size_t upper_bound = 0,
      std::optional<TemporalPolicy> temporal_policy = std::nullopt) {
    read_types(
        ctx,
        group_uri,
        &feature_datatype_,
        &id_datatype_,
        &partitioning_index_datatype_);

    auto type = std::tuple{
        feature_datatype_, id_datatype_, partitioning_index_datatype_};
    if (uri_dispatch_table.find(type) == uri_dispatch_table.end()) {
      throw std::runtime_error("Unsupported datatype combination");
    }
    index_ = uri_dispatch_table.at(type)(
        ctx, group_uri, index_load_strategy, upper_bound, temporal_policy);
    partitions_ = index_->partitions();
    num_subspaces_ = index_->num_subspaces();
    max_iterations_ = index_->max_iterations();
    convergence_tolerance_ = index_->convergence_tolerance();
    reassign_ratio_ = index_->reassign_ratio();
    distance_metric_ = index_->distance_metric();
    upper_bound_ = index_->upper_bound();

    if (dimensions_ != 0 && dimensions_ != index_->dimensions()) {
      throw std::runtime_error(
          "Dimensions mismatch: " + std::to_string(dimensions_) +
          " != " + std::to_string(index_->dimensions()));
    }
    dimensions_ = index_->dimensions();
  }

  void create_temp_data_group() {
    if (!index_) {
      throw std::runtime_error(
          "Cannot create_temp_data_group() because there is no index.");
    }
    index_->create_temp_data_group();
  }

  /**
   * @brief Train the index based on the given training set.
   * @param training_set The training input vectors.
   * @param partitions The number of clusters to use in the index. Can be passed
   * to override the value we used when we first created the index.
   */
  // @todo -- infer feature type from input
  void train(
      const FeatureVectorArray& training_set,
<<<<<<< HEAD
      size_t nlist = 0,
      std::optional<TemporalPolicy> temporal_policy = std::nullopt) {
=======
      std::optional<size_t> partitions = std::nullopt) {
>>>>>>> 4f58b387
    if (feature_datatype_ == TILEDB_ANY) {
      feature_datatype_ = training_set.feature_type();
    } else if (feature_datatype_ != training_set.feature_type()) {
      throw std::runtime_error(
          "[ivf_pq_index@train] Feature datatype mismatch: " +
          datatype_to_string(feature_datatype_) +
          " != " + datatype_to_string(training_set.feature_type()));
    }

    auto type = std::tuple{
        feature_datatype_, id_datatype_, partitioning_index_datatype_};
    if (create_dispatch_table.find(type) == create_dispatch_table.end()) {
      throw std::runtime_error("Unsupported datatype combination");
    }

<<<<<<< HEAD
    index_->train(training_set, nlist, temporal_policy);
    n_list_ = index_->nlist();
=======
    if (partitions.has_value()) {
      partitions_ = *partitions;
    }

    // Create a new index. Note that we may have already loaded an existing
    // index by URI. In that case, we have updated our local state (i.e.
    // num_subspaces_, etc.), but we should also use the timestamp from that
    // already loaded index.
    index_ = dispatch_table.at(type)(
        partitions_,
        num_subspaces_,
        max_iterations_,
        convergence_tolerance_,
        reassign_ratio_,
        index_ ? std::make_optional<TemporalPolicy>(index_->temporal_policy()) :
                 std::nullopt,
        distance_metric_);

    index_->train(training_set);
>>>>>>> 4f58b387

    if (dimensions_ != 0 && dimensions_ != index_->dimensions()) {
      throw std::runtime_error(
          "[ivf_pq_index@train] Dimensions mismatch: " +
          std::to_string(dimensions_) +
          " != " + std::to_string(index_->dimensions()));
    }
    dimensions_ = index_->dimensions();
  }

  /**
   * @brief Add a set of vectors to a trained index.
   * @param input_vectors The set of vectors to add to the index.
   * @param external_ids The ids of vectors to add to the index.
   * @param deleted_ids The ids of vectors to delete from the index.
   *
   */
  void ingest_parts(
      const FeatureVectorArray& input_vectors,
      const FeatureVector& external_ids,
      const FeatureVector& deleted_ids,
      size_t start,
      size_t end,
      size_t partition_start) {
    if (feature_datatype_ != input_vectors.feature_type()) {
      throw std::runtime_error(
          "[ivf_pq_index@ingest_parts] Feature datatype mismatch: " +
          datatype_to_string(feature_datatype_) +
          " != " + datatype_to_string(input_vectors.feature_type()));
    }
    if (!index_) {
      throw std::runtime_error(
          "Cannot ingest_parts() because there is no index.");
    }
    index_->ingest_parts(
        input_vectors, external_ids, deleted_ids, start, end, partition_start);
  }

  void ingest(
      const FeatureVectorArray& input_vectors,
      const FeatureVector& external_ids = FeatureVector(0, "float32")) {
    if (feature_datatype_ != input_vectors.feature_type()) {
      throw std::runtime_error(
          "[ivf_pq_index@ingest] Feature datatype mismatch: " +
          datatype_to_string(feature_datatype_) +
          " != " + datatype_to_string(input_vectors.feature_type()));
    }
    if (!index_) {
      throw std::runtime_error("Cannot ingest() because there is no index.");
    }
    index_->ingest(input_vectors, external_ids);
  }

  void consolidate_partitions(
      size_t partitions,
      size_t work_items,
      size_t partition_id_start,
      size_t partition_id_end,
      size_t batch) {
    if (!index_) {
      throw std::runtime_error(
          "[ivf_pq_index@consolidate_partitions] Cannot "
          "consolidate_partitions() because there is no index.");
    }
    index_->consolidate_partitions(
        partitions, work_items, partition_id_start, partition_id_end, batch);
  }

  [[nodiscard]] auto query(
      const QueryVectorArray& vectors,
      size_t top_k,
      size_t nprobe,
      float k_factor = 1.f) {
    if (!index_) {
      throw std::runtime_error(
          "[ivf_pq_index@query] Cannot query() because there is no index.");
    }
    return index_->query(vectors, top_k, nprobe, k_factor);
  }

  static void clear_history(
      const tiledb::Context& ctx,
      const std::string& group_uri,
      uint64_t timestamp) {
    tiledb_datatype_t feature_datatype{TILEDB_ANY};
    tiledb_datatype_t id_datatype{TILEDB_ANY};
    tiledb_datatype_t partitioning_index_datatype{TILEDB_ANY};
    read_types(
        ctx,
        group_uri,
        &feature_datatype,
        &id_datatype,
        &partitioning_index_datatype);

    auto type =
        std::tuple{feature_datatype, id_datatype, partitioning_index_datatype};
    if (clear_history_dispatch_table.find(type) ==
        clear_history_dispatch_table.end()) {
      throw std::runtime_error("Unsupported datatype combination");
    }
    clear_history_dispatch_table.at(type)(ctx, group_uri, timestamp);
  }

  TemporalPolicy temporal_policy() const {
    if (!index_) {
      throw std::runtime_error(
          "Cannot get temporal_policy() because there is no index.");
    }
    return index_->temporal_policy();
  }

  constexpr uint64_t dimensions() const {
    return dimensions_;
  }

  constexpr size_t upper_bound() const {
    return upper_bound_;
  }

  constexpr auto partitions() const {
    return partitions_;
  }

  constexpr uint32_t num_subspaces() const {
    return num_subspaces_;
  }

  constexpr uint32_t max_iterations() const {
    return max_iterations_;
  }

  constexpr float convergence_tolerance() const {
    return convergence_tolerance_;
  }

  constexpr float reassign_ratio() const {
    return reassign_ratio_;
  }

  constexpr DistanceMetric distance_metric() const {
    return distance_metric_;
  }

  constexpr tiledb_datatype_t feature_type() const {
    return feature_datatype_;
  }

  inline std::string feature_type_string() const {
    return datatype_to_string(feature_datatype_);
  }

  constexpr tiledb_datatype_t id_type() const {
    return id_datatype_;
  }

  inline std::string id_type_string() const {
    return datatype_to_string(id_datatype_);
  }

  constexpr tiledb_datatype_t partitioning_index_type() const {
    return partitioning_index_datatype_;
  }

  inline std::string partitioning_index_type_string() const {
    return datatype_to_string(partitioning_index_datatype_);
  }

 private:
  static void read_types(
      const tiledb::Context& ctx,
      const std::string& group_uri,
      tiledb_datatype_t* feature_datatype,
      tiledb_datatype_t* id_datatype,
      tiledb_datatype_t* partitioning_index_datatype) {
    using metadata_element =
        std::tuple<std::string, tiledb_datatype_t*, tiledb_datatype_t>;
    std::vector<metadata_element> metadata{
        {"feature_datatype", feature_datatype, TILEDB_UINT32},
        {"id_datatype", id_datatype, TILEDB_UINT32},
        {"px_datatype", partitioning_index_datatype, TILEDB_UINT32}};

    tiledb::Group read_group(ctx, group_uri, TILEDB_READ, ctx.config());

    for (auto& [name, value, datatype] : metadata) {
      if (!read_group.has_metadata(name, &datatype)) {
        throw std::runtime_error("Missing metadata: " + name);
      }
      uint32_t count;
      void* addr;
      read_group.get_metadata(name, &datatype, &count, (const void**)&addr);
      if (datatype == TILEDB_UINT32) {
        *reinterpret_cast<uint32_t*>(value) =
            *reinterpret_cast<uint32_t*>(addr);
      } else {
        throw std::runtime_error("Unsupported datatype for metadata: " + name);
      }
    }
  }

  /**
   * Non-type parameterized base class (for type erasure).
   */
  struct index_base {
    virtual ~index_base() = default;

    virtual void create_temp_data_group() = 0;

    virtual void train(
        const FeatureVectorArray& training_set,
        size_t nlist,
        std::optional<TemporalPolicy> temporal_policy) = 0;

    virtual void ingest_parts(
        const FeatureVectorArray& input_vectors,
        const FeatureVector& external_ids,
        const FeatureVector& deleted_ids,
        size_t start,
        size_t end,
        size_t partition_start) = 0;

    virtual void ingest(
        const FeatureVectorArray& input_vectors,
        const FeatureVector& external_ids) = 0;

    virtual void consolidate_partitions(
        size_t partitions,
        size_t work_items,
        size_t partition_id_start,
        size_t partition_id_end,
        size_t batch) = 0;

    [[nodiscard]] virtual std::tuple<FeatureVectorArray, FeatureVectorArray>
    query(
        const QueryVectorArray& vectors,
        size_t top_k,
        size_t nprobe,
        float k_factor) = 0;

    [[nodiscard]] virtual uint64_t dimensions() const = 0;
    [[nodiscard]] virtual size_t upper_bound() const = 0;
    [[nodiscard]] virtual TemporalPolicy temporal_policy() const = 0;
    [[nodiscard]] virtual uint64_t partitions() const = 0;
    [[nodiscard]] virtual uint32_t num_subspaces() const = 0;
    [[nodiscard]] virtual uint32_t max_iterations() const = 0;
    [[nodiscard]] virtual float convergence_tolerance() const = 0;
    [[nodiscard]] virtual float reassign_ratio() const = 0;
    [[nodiscard]] virtual DistanceMetric distance_metric() const = 0;
  };

  /**
   * @brief Type-parameterize implementation class.
   * @tparam T Type of the concrete class that is being type-erased.
   */
  template <typename T>
  struct index_impl : index_base {
    explicit index_impl(T&& t)
        : impl_index_(std::forward<T>(t)) {
    }

    index_impl(
        size_t partitions,
        uint32_t num_subspaces,
        uint32_t max_iterations,
        float convergence_tolerance,
        float reassign_ratio,
        std::optional<TemporalPolicy> temporal_policy,
        DistanceMetric distance_metric)
        : impl_index_(
              partitions,
              num_subspaces,
              max_iterations,
              convergence_tolerance,
              reassign_ratio,
              temporal_policy,
              distance_metric) {
    }

    index_impl(
        const tiledb::Context& ctx,
        const URI& index_uri,
        IndexLoadStrategy index_load_strategy,
        size_t upper_bound,
        std::optional<TemporalPolicy> temporal_policy)
        : impl_index_(
              ctx,
              index_uri,
              index_load_strategy,
              upper_bound,
              temporal_policy) {
    }

    void create_temp_data_group() override {
      impl_index_.create_temp_data_group();
    }

    void train(
        const FeatureVectorArray& training_set,
        size_t nlist,
        std::optional<TemporalPolicy> temporal_policy) override {
      using feature_type = typename T::feature_type;
      auto fspan = MatrixView<feature_type, stdx::layout_left>{
          (feature_type*)training_set.data(),
          extents(training_set)[0],
          extents(training_set)[1]};
      impl_index_.train(fspan, nlist, temporal_policy);
    }

    void ingest_parts(
        const FeatureVectorArray& input_vectors,
        const FeatureVector& external_ids,
        const FeatureVector& deleted_ids,
        size_t start,
        size_t end,
        size_t partition_start) override {
      using feature_type = typename T::feature_type;
      using id_type = typename T::id_type;
      auto fspan = MatrixView<feature_type, stdx::layout_left>{
          (feature_type*)input_vectors.data(),
          extents(input_vectors)[0],
          extents(input_vectors)[1]};
      auto deleted_ids_span = std::span<id_type>(
          (id_type*)deleted_ids.data(), deleted_ids.dimensions());
      if (external_ids.dimensions() == 0) {
        auto ids = std::vector<id_type>(::num_vectors(input_vectors));
        std::iota(ids.begin(), ids.end(), start);
        impl_index_.ingest_parts(
            fspan, ids, deleted_ids_span, start, end, partition_start);
      } else {
        auto external_ids_span = std::span<id_type>(
            (id_type*)external_ids.data(), external_ids.dimensions());
        impl_index_.ingest_parts(
            fspan,
            external_ids_span,
            deleted_ids_span,
            start,
            end,
            partition_start);
      }
    }

    void ingest(
        const FeatureVectorArray& input_vectors,
        const FeatureVector& external_ids) override {
      using feature_type = typename T::feature_type;
      using id_type = typename T::id_type;
      auto fspan = MatrixView<feature_type, stdx::layout_left>{
          (feature_type*)input_vectors.data(),
          extents(input_vectors)[0],
          extents(input_vectors)[1]};
      if (external_ids.dimensions() == 0) {
        auto ids = std::vector<id_type>(::num_vectors(input_vectors));
        std::iota(ids.begin(), ids.end(), 0);
        impl_index_.ingest(fspan, ids);
      } else {
        auto ids = std::span<id_type>(
            (id_type*)external_ids.data(), external_ids.dimensions());
        impl_index_.ingest(fspan, ids);
      }
    }

    void consolidate_partitions(
        size_t partitions,
        size_t work_items,
        size_t partition_id_start,
        size_t partition_id_end,
        size_t batch) override {
      impl_index_.consolidate_partitions(
          partitions, work_items, partition_id_start, partition_id_end, batch);
    }

    /**
     * @brief Query the index with the given vectors.  The concrete query
     * function returns a tuple of arrays, which are type erased and returned as
     * a tuple of FeatureVectorArrays.
     *
     * @param queryType Whether to use finite or infinite RAM.
     * @param vectors The query vectors.
     * @param top_k The number of results to return for each query vector.
     * @param nprobe The number of clusters to search in the index.
     * @return A tuple of FeatureVectorArrays, one for the scores and one for
     * the distances.
     *
     * @todo Make sure the extents of the returned arrays are used correctly.
     */
    [[nodiscard]] std::tuple<FeatureVectorArray, FeatureVectorArray> query(
        const QueryVectorArray& vectors,
        size_t top_k,
        size_t nprobe,
        float k_factor) override {
      // @todo using index_type = size_t;
      auto dtype = vectors.feature_type();

      // @note We need to maintain same layout -> or swap extents
      switch (dtype) {
        case TILEDB_FLOAT32: {
          auto qspan = MatrixView<float, stdx::layout_left>{
              (float*)vectors.data(),
              extents(vectors)[0],
              extents(vectors)[1]};  // @todo ??
          auto [s, t] = impl_index_.query(qspan, top_k, nprobe, k_factor);
          auto x = FeatureVectorArray{std::move(s)};
          auto y = FeatureVectorArray{std::move(t)};
          return {std::move(x), std::move(y)};
        }
        case TILEDB_UINT8: {
          auto qspan = MatrixView<uint8_t, stdx::layout_left>{
              (uint8_t*)vectors.data(),
              extents(vectors)[0],
              extents(vectors)[1]};  // @todo ??
          auto [s, t] = impl_index_.query(qspan, top_k, nprobe, k_factor);
          auto x = FeatureVectorArray{std::move(s)};
          auto y = FeatureVectorArray{std::move(t)};
          return {std::move(x), std::move(y)};
        }
        default:
          throw std::runtime_error("Unsupported attribute type");
      }
    }

    uint64_t dimensions() const override {
      return ::dimensions(impl_index_);
    }

    size_t upper_bound() const override {
      return impl_index_.upper_bound();
    }

    TemporalPolicy temporal_policy() const override {
      return impl_index_.temporal_policy();
    }

    uint64_t partitions() const override {
      return impl_index_.partitions();
    }

    uint32_t num_subspaces() const override {
      return impl_index_.num_subspaces();
    }

    uint32_t max_iterations() const override {
      return impl_index_.max_iterations();
    }

    float convergence_tolerance() const override {
      return impl_index_.convergence_tolerance();
    }

    float reassign_ratio() const override {
      return impl_index_.reassign_ratio();
    }

    DistanceMetric distance_metric() const override {
      return impl_index_.distance_metric();
    }

   private:
    /**
     * @brief Instance of the concrete class.
     */
    T impl_index_;
  };

  // clang-format off
  using create_constructor_function = std::function<void(const tiledb::Context&, const std::string &, uint64_t, uint32_t, uint32_t, float, float, std::optional<TemporalPolicy>, DistanceMetric, const std::string &)>;
  using create_table_type = std::map<std::tuple<tiledb_datatype_t, tiledb_datatype_t, tiledb_datatype_t>, create_constructor_function>;
  static const create_table_type create_dispatch_table;

  using uri_constructor_function = std::function<std::unique_ptr<index_base>(const tiledb::Context&, const std::string&, IndexLoadStrategy, size_t, std::optional<TemporalPolicy>)>;
  using uri_table_type = std::map<std::tuple<tiledb_datatype_t, tiledb_datatype_t, tiledb_datatype_t>, uri_constructor_function>;
  static const uri_table_type uri_dispatch_table;

  using clear_history_constructor_function = std::function<void(const tiledb::Context&, const std::string&, uint64_t)>;
  using clear_history_table_type = std::map<std::tuple<tiledb_datatype_t, tiledb_datatype_t, tiledb_datatype_t>, clear_history_constructor_function>;
  static const clear_history_table_type clear_history_dispatch_table;
  // clang-format on

  uint64_t dimensions_{0};
  size_t upper_bound_{0};
  size_t partitions_{0};
  uint32_t num_subspaces_{16};
  uint32_t max_iterations_{2};
  float convergence_tolerance_{0.000025f};
  float reassign_ratio_{0.075f};
  tiledb_datatype_t feature_datatype_{TILEDB_ANY};
  tiledb_datatype_t id_datatype_{TILEDB_ANY};
  tiledb_datatype_t partitioning_index_datatype_{TILEDB_ANY};
  std::unique_ptr<index_base> index_;
  DistanceMetric distance_metric_{DistanceMetric::SUM_OF_SQUARES};
};

// clang-format off
<<<<<<< HEAD
const IndexIVFPQ::create_table_type IndexIVFPQ::create_dispatch_table = {
  {{TILEDB_INT8,    TILEDB_UINT32, TILEDB_UINT32}, [](const tiledb::Context& ctx, const std::string &group_uri, uint64_t dimensions, uint32_t num_subspaces, uint32_t max_iterations, float convergence_tolerance, float reassign_ratio, std::optional<TemporalPolicy> temporal_policy, DistanceMetric distance_metric, const std::string &storage_version) { return ivf_pq_index<int8_t,  uint32_t, uint32_t>::create(ctx, group_uri, dimensions, num_subspaces, max_iterations, convergence_tolerance, reassign_ratio, temporal_policy, distance_metric, storage_version); }},
  {{TILEDB_UINT8,   TILEDB_UINT32, TILEDB_UINT32}, [](const tiledb::Context& ctx, const std::string &group_uri, uint64_t dimensions, uint32_t num_subspaces, uint32_t max_iterations, float convergence_tolerance, float reassign_ratio, std::optional<TemporalPolicy> temporal_policy, DistanceMetric distance_metric, const std::string &storage_version) { return ivf_pq_index<uint8_t, uint32_t, uint32_t>::create(ctx, group_uri, dimensions, num_subspaces, max_iterations, convergence_tolerance, reassign_ratio, temporal_policy, distance_metric, storage_version); }},
  {{TILEDB_FLOAT32, TILEDB_UINT32, TILEDB_UINT32}, [](const tiledb::Context& ctx, const std::string &group_uri, uint64_t dimensions, uint32_t num_subspaces, uint32_t max_iterations, float convergence_tolerance, float reassign_ratio, std::optional<TemporalPolicy> temporal_policy, DistanceMetric distance_metric, const std::string &storage_version) { return ivf_pq_index<float,   uint32_t, uint32_t>::create(ctx, group_uri, dimensions, num_subspaces, max_iterations, convergence_tolerance, reassign_ratio, temporal_policy, distance_metric, storage_version); }},
  {{TILEDB_INT8,    TILEDB_UINT32, TILEDB_UINT64}, [](const tiledb::Context& ctx, const std::string &group_uri, uint64_t dimensions, uint32_t num_subspaces, uint32_t max_iterations, float convergence_tolerance, float reassign_ratio, std::optional<TemporalPolicy> temporal_policy, DistanceMetric distance_metric, const std::string &storage_version) { return ivf_pq_index<int8_t,  uint32_t, uint64_t>::create(ctx, group_uri, dimensions, num_subspaces, max_iterations, convergence_tolerance, reassign_ratio, temporal_policy, distance_metric, storage_version); }},
  {{TILEDB_UINT8,   TILEDB_UINT32, TILEDB_UINT64}, [](const tiledb::Context& ctx, const std::string &group_uri, uint64_t dimensions, uint32_t num_subspaces, uint32_t max_iterations, float convergence_tolerance, float reassign_ratio, std::optional<TemporalPolicy> temporal_policy, DistanceMetric distance_metric, const std::string &storage_version) { return ivf_pq_index<uint8_t, uint32_t, uint64_t>::create(ctx, group_uri, dimensions, num_subspaces, max_iterations, convergence_tolerance, reassign_ratio, temporal_policy, distance_metric, storage_version); }},
  {{TILEDB_FLOAT32, TILEDB_UINT32, TILEDB_UINT64}, [](const tiledb::Context& ctx, const std::string &group_uri, uint64_t dimensions, uint32_t num_subspaces, uint32_t max_iterations, float convergence_tolerance, float reassign_ratio, std::optional<TemporalPolicy> temporal_policy, DistanceMetric distance_metric, const std::string &storage_version) { return ivf_pq_index<float,   uint32_t, uint64_t>::create(ctx, group_uri, dimensions, num_subspaces, max_iterations, convergence_tolerance, reassign_ratio, temporal_policy, distance_metric, storage_version); }},
  {{TILEDB_INT8,    TILEDB_UINT64, TILEDB_UINT32}, [](const tiledb::Context& ctx, const std::string &group_uri, uint64_t dimensions, uint32_t num_subspaces, uint32_t max_iterations, float convergence_tolerance, float reassign_ratio, std::optional<TemporalPolicy> temporal_policy, DistanceMetric distance_metric, const std::string &storage_version) { return ivf_pq_index<int8_t,  uint64_t, uint32_t>::create(ctx, group_uri, dimensions, num_subspaces, max_iterations, convergence_tolerance, reassign_ratio, temporal_policy, distance_metric, storage_version); }},
  {{TILEDB_UINT8,   TILEDB_UINT64, TILEDB_UINT32}, [](const tiledb::Context& ctx, const std::string &group_uri, uint64_t dimensions, uint32_t num_subspaces, uint32_t max_iterations, float convergence_tolerance, float reassign_ratio, std::optional<TemporalPolicy> temporal_policy, DistanceMetric distance_metric, const std::string &storage_version) { return ivf_pq_index<uint8_t, uint64_t, uint32_t>::create(ctx, group_uri, dimensions, num_subspaces, max_iterations, convergence_tolerance, reassign_ratio, temporal_policy, distance_metric, storage_version); }},
  {{TILEDB_FLOAT32, TILEDB_UINT64, TILEDB_UINT32}, [](const tiledb::Context& ctx, const std::string &group_uri, uint64_t dimensions, uint32_t num_subspaces, uint32_t max_iterations, float convergence_tolerance, float reassign_ratio, std::optional<TemporalPolicy> temporal_policy, DistanceMetric distance_metric, const std::string &storage_version) { return ivf_pq_index<float,   uint64_t, uint32_t>::create(ctx, group_uri, dimensions, num_subspaces, max_iterations, convergence_tolerance, reassign_ratio, temporal_policy, distance_metric, storage_version); }},
  {{TILEDB_INT8,    TILEDB_UINT64, TILEDB_UINT64}, [](const tiledb::Context& ctx, const std::string &group_uri, uint64_t dimensions, uint32_t num_subspaces, uint32_t max_iterations, float convergence_tolerance, float reassign_ratio, std::optional<TemporalPolicy> temporal_policy, DistanceMetric distance_metric, const std::string &storage_version) { return ivf_pq_index<int8_t,  uint64_t, uint64_t>::create(ctx, group_uri, dimensions, num_subspaces, max_iterations, convergence_tolerance, reassign_ratio, temporal_policy, distance_metric, storage_version); }},
  {{TILEDB_UINT8,   TILEDB_UINT64, TILEDB_UINT64}, [](const tiledb::Context& ctx, const std::string &group_uri, uint64_t dimensions, uint32_t num_subspaces, uint32_t max_iterations, float convergence_tolerance, float reassign_ratio, std::optional<TemporalPolicy> temporal_policy, DistanceMetric distance_metric, const std::string &storage_version) { return ivf_pq_index<uint8_t, uint64_t, uint64_t>::create(ctx, group_uri, dimensions, num_subspaces, max_iterations, convergence_tolerance, reassign_ratio, temporal_policy, distance_metric, storage_version); }},
  {{TILEDB_FLOAT32, TILEDB_UINT64, TILEDB_UINT64}, [](const tiledb::Context& ctx, const std::string &group_uri, uint64_t dimensions, uint32_t num_subspaces, uint32_t max_iterations, float convergence_tolerance, float reassign_ratio, std::optional<TemporalPolicy> temporal_policy, DistanceMetric distance_metric, const std::string &storage_version) { return ivf_pq_index<float,   uint64_t, uint64_t>::create(ctx, group_uri, dimensions, num_subspaces, max_iterations, convergence_tolerance, reassign_ratio, temporal_policy, distance_metric, storage_version); }},
=======
const IndexIVFPQ::table_type IndexIVFPQ::dispatch_table = {
  {{TILEDB_INT8,    TILEDB_UINT32, TILEDB_UINT32}, [](size_t partitions, uint32_t num_subspaces, uint32_t max_iterations, float convergence_tolerance, float reassign_ratio, std::optional<TemporalPolicy> temporal_policy, DistanceMetric distance_metric) { return std::make_unique<index_impl<ivf_pq_index<int8_t,  uint32_t, uint32_t>>>(partitions, num_subspaces, max_iterations, convergence_tolerance, reassign_ratio, temporal_policy, distance_metric); }},
  {{TILEDB_UINT8,   TILEDB_UINT32, TILEDB_UINT32}, [](size_t partitions, uint32_t num_subspaces, uint32_t max_iterations, float convergence_tolerance, float reassign_ratio, std::optional<TemporalPolicy> temporal_policy, DistanceMetric distance_metric) { return std::make_unique<index_impl<ivf_pq_index<uint8_t, uint32_t, uint32_t>>>(partitions, num_subspaces, max_iterations, convergence_tolerance, reassign_ratio, temporal_policy, distance_metric); }},
  {{TILEDB_FLOAT32, TILEDB_UINT32, TILEDB_UINT32}, [](size_t partitions, uint32_t num_subspaces, uint32_t max_iterations, float convergence_tolerance, float reassign_ratio, std::optional<TemporalPolicy> temporal_policy, DistanceMetric distance_metric) { return std::make_unique<index_impl<ivf_pq_index<float,   uint32_t, uint32_t>>>(partitions, num_subspaces, max_iterations, convergence_tolerance, reassign_ratio, temporal_policy, distance_metric); }},
  {{TILEDB_INT8,    TILEDB_UINT32, TILEDB_UINT64}, [](size_t partitions, uint32_t num_subspaces, uint32_t max_iterations, float convergence_tolerance, float reassign_ratio, std::optional<TemporalPolicy> temporal_policy, DistanceMetric distance_metric) { return std::make_unique<index_impl<ivf_pq_index<int8_t,  uint32_t, uint64_t>>>(partitions, num_subspaces, max_iterations, convergence_tolerance, reassign_ratio, temporal_policy, distance_metric); }},
  {{TILEDB_UINT8,   TILEDB_UINT32, TILEDB_UINT64}, [](size_t partitions, uint32_t num_subspaces, uint32_t max_iterations, float convergence_tolerance, float reassign_ratio, std::optional<TemporalPolicy> temporal_policy, DistanceMetric distance_metric) { return std::make_unique<index_impl<ivf_pq_index<uint8_t, uint32_t, uint64_t>>>(partitions, num_subspaces, max_iterations, convergence_tolerance, reassign_ratio, temporal_policy, distance_metric); }},
  {{TILEDB_FLOAT32, TILEDB_UINT32, TILEDB_UINT64}, [](size_t partitions, uint32_t num_subspaces, uint32_t max_iterations, float convergence_tolerance, float reassign_ratio, std::optional<TemporalPolicy> temporal_policy, DistanceMetric distance_metric) { return std::make_unique<index_impl<ivf_pq_index<float,   uint32_t, uint64_t>>>(partitions, num_subspaces, max_iterations, convergence_tolerance, reassign_ratio, temporal_policy, distance_metric); }},
  {{TILEDB_INT8,    TILEDB_UINT64, TILEDB_UINT32}, [](size_t partitions, uint32_t num_subspaces, uint32_t max_iterations, float convergence_tolerance, float reassign_ratio, std::optional<TemporalPolicy> temporal_policy, DistanceMetric distance_metric) { return std::make_unique<index_impl<ivf_pq_index<int8_t,  uint64_t, uint32_t>>>(partitions, num_subspaces, max_iterations, convergence_tolerance, reassign_ratio, temporal_policy, distance_metric); }},
  {{TILEDB_UINT8,   TILEDB_UINT64, TILEDB_UINT32}, [](size_t partitions, uint32_t num_subspaces, uint32_t max_iterations, float convergence_tolerance, float reassign_ratio, std::optional<TemporalPolicy> temporal_policy, DistanceMetric distance_metric) { return std::make_unique<index_impl<ivf_pq_index<uint8_t, uint64_t, uint32_t>>>(partitions, num_subspaces, max_iterations, convergence_tolerance, reassign_ratio, temporal_policy, distance_metric); }},
  {{TILEDB_FLOAT32, TILEDB_UINT64, TILEDB_UINT32}, [](size_t partitions, uint32_t num_subspaces, uint32_t max_iterations, float convergence_tolerance, float reassign_ratio, std::optional<TemporalPolicy> temporal_policy, DistanceMetric distance_metric) { return std::make_unique<index_impl<ivf_pq_index<float,   uint64_t, uint32_t>>>(partitions, num_subspaces, max_iterations, convergence_tolerance, reassign_ratio, temporal_policy, distance_metric); }},
  {{TILEDB_INT8,    TILEDB_UINT64, TILEDB_UINT64}, [](size_t partitions, uint32_t num_subspaces, uint32_t max_iterations, float convergence_tolerance, float reassign_ratio, std::optional<TemporalPolicy> temporal_policy, DistanceMetric distance_metric) { return std::make_unique<index_impl<ivf_pq_index<int8_t,  uint64_t, uint64_t>>>(partitions, num_subspaces, max_iterations, convergence_tolerance, reassign_ratio, temporal_policy, distance_metric); }},
  {{TILEDB_UINT8,   TILEDB_UINT64, TILEDB_UINT64}, [](size_t partitions, uint32_t num_subspaces, uint32_t max_iterations, float convergence_tolerance, float reassign_ratio, std::optional<TemporalPolicy> temporal_policy, DistanceMetric distance_metric) { return std::make_unique<index_impl<ivf_pq_index<uint8_t, uint64_t, uint64_t>>>(partitions, num_subspaces, max_iterations, convergence_tolerance, reassign_ratio, temporal_policy, distance_metric); }},
  {{TILEDB_FLOAT32, TILEDB_UINT64, TILEDB_UINT64}, [](size_t partitions, uint32_t num_subspaces, uint32_t max_iterations, float convergence_tolerance, float reassign_ratio, std::optional<TemporalPolicy> temporal_policy, DistanceMetric distance_metric) { return std::make_unique<index_impl<ivf_pq_index<float,   uint64_t, uint64_t>>>(partitions, num_subspaces, max_iterations, convergence_tolerance, reassign_ratio, temporal_policy, distance_metric); }},
>>>>>>> 4f58b387
};

const IndexIVFPQ::uri_table_type IndexIVFPQ::uri_dispatch_table = {
  {{TILEDB_INT8,    TILEDB_UINT32, TILEDB_UINT32}, [](const tiledb::Context& ctx, const std::string& uri, IndexLoadStrategy index_load_strategy, size_t upper_bound, std::optional<TemporalPolicy> temporal_policy) { return std::make_unique<index_impl<ivf_pq_index<int8_t,  uint32_t, uint32_t>>>(ctx, uri, index_load_strategy, upper_bound, temporal_policy); }},
  {{TILEDB_UINT8,   TILEDB_UINT32, TILEDB_UINT32}, [](const tiledb::Context& ctx, const std::string& uri, IndexLoadStrategy index_load_strategy, size_t upper_bound, std::optional<TemporalPolicy> temporal_policy) { return std::make_unique<index_impl<ivf_pq_index<uint8_t, uint32_t, uint32_t>>>(ctx, uri, index_load_strategy, upper_bound, temporal_policy); }},
  {{TILEDB_FLOAT32, TILEDB_UINT32, TILEDB_UINT32}, [](const tiledb::Context& ctx, const std::string& uri, IndexLoadStrategy index_load_strategy, size_t upper_bound, std::optional<TemporalPolicy> temporal_policy) { return std::make_unique<index_impl<ivf_pq_index<float,   uint32_t, uint32_t>>>(ctx, uri, index_load_strategy, upper_bound, temporal_policy); }},
  {{TILEDB_INT8,    TILEDB_UINT32, TILEDB_UINT64}, [](const tiledb::Context& ctx, const std::string& uri, IndexLoadStrategy index_load_strategy, size_t upper_bound, std::optional<TemporalPolicy> temporal_policy) { return std::make_unique<index_impl<ivf_pq_index<int8_t,  uint32_t, uint64_t>>>(ctx, uri, index_load_strategy, upper_bound, temporal_policy); }},
  {{TILEDB_UINT8,   TILEDB_UINT32, TILEDB_UINT64}, [](const tiledb::Context& ctx, const std::string& uri, IndexLoadStrategy index_load_strategy, size_t upper_bound, std::optional<TemporalPolicy> temporal_policy) { return std::make_unique<index_impl<ivf_pq_index<uint8_t, uint32_t, uint64_t>>>(ctx, uri, index_load_strategy, upper_bound, temporal_policy); }},
  {{TILEDB_FLOAT32, TILEDB_UINT32, TILEDB_UINT64}, [](const tiledb::Context& ctx, const std::string& uri, IndexLoadStrategy index_load_strategy, size_t upper_bound, std::optional<TemporalPolicy> temporal_policy) { return std::make_unique<index_impl<ivf_pq_index<float,   uint32_t, uint64_t>>>(ctx, uri, index_load_strategy, upper_bound, temporal_policy); }},
  {{TILEDB_INT8,    TILEDB_UINT64, TILEDB_UINT32}, [](const tiledb::Context& ctx, const std::string& uri, IndexLoadStrategy index_load_strategy, size_t upper_bound, std::optional<TemporalPolicy> temporal_policy) { return std::make_unique<index_impl<ivf_pq_index<int8_t,  uint64_t, uint32_t>>>(ctx, uri, index_load_strategy, upper_bound, temporal_policy); }},
  {{TILEDB_UINT8,   TILEDB_UINT64, TILEDB_UINT32}, [](const tiledb::Context& ctx, const std::string& uri, IndexLoadStrategy index_load_strategy, size_t upper_bound, std::optional<TemporalPolicy> temporal_policy) { return std::make_unique<index_impl<ivf_pq_index<uint8_t, uint64_t, uint32_t>>>(ctx, uri, index_load_strategy, upper_bound, temporal_policy); }},
  {{TILEDB_FLOAT32, TILEDB_UINT64, TILEDB_UINT32}, [](const tiledb::Context& ctx, const std::string& uri, IndexLoadStrategy index_load_strategy, size_t upper_bound, std::optional<TemporalPolicy> temporal_policy) { return std::make_unique<index_impl<ivf_pq_index<float,   uint64_t, uint32_t>>>(ctx, uri, index_load_strategy, upper_bound, temporal_policy); }},
  {{TILEDB_INT8,    TILEDB_UINT64, TILEDB_UINT64}, [](const tiledb::Context& ctx, const std::string& uri, IndexLoadStrategy index_load_strategy, size_t upper_bound, std::optional<TemporalPolicy> temporal_policy) { return std::make_unique<index_impl<ivf_pq_index<int8_t,  uint64_t, uint64_t>>>(ctx, uri, index_load_strategy, upper_bound, temporal_policy); }},
  {{TILEDB_UINT8,   TILEDB_UINT64, TILEDB_UINT64}, [](const tiledb::Context& ctx, const std::string& uri, IndexLoadStrategy index_load_strategy, size_t upper_bound, std::optional<TemporalPolicy> temporal_policy) { return std::make_unique<index_impl<ivf_pq_index<uint8_t, uint64_t, uint64_t>>>(ctx, uri, index_load_strategy, upper_bound, temporal_policy); }},
  {{TILEDB_FLOAT32, TILEDB_UINT64, TILEDB_UINT64}, [](const tiledb::Context& ctx, const std::string& uri, IndexLoadStrategy index_load_strategy, size_t upper_bound, std::optional<TemporalPolicy> temporal_policy) { return std::make_unique<index_impl<ivf_pq_index<float,   uint64_t, uint64_t>>>(ctx, uri, index_load_strategy, upper_bound, temporal_policy); }},
};

const IndexIVFPQ::clear_history_table_type IndexIVFPQ::clear_history_dispatch_table = {
  {{TILEDB_INT8,    TILEDB_UINT32, TILEDB_UINT32}, [](const tiledb::Context& ctx, const std::string& uri, uint64_t timestamp) { return ivf_pq_index<int8_t,  uint32_t, uint32_t>::clear_history(ctx, uri, timestamp); }},
  {{TILEDB_UINT8,   TILEDB_UINT32, TILEDB_UINT32}, [](const tiledb::Context& ctx, const std::string& uri, uint64_t timestamp) { return ivf_pq_index<uint8_t, uint32_t, uint32_t>::clear_history(ctx, uri, timestamp); }},
  {{TILEDB_FLOAT32, TILEDB_UINT32, TILEDB_UINT32}, [](const tiledb::Context& ctx, const std::string& uri, uint64_t timestamp) { return ivf_pq_index<float,   uint32_t, uint32_t>::clear_history(ctx, uri, timestamp); }},
  {{TILEDB_INT8,    TILEDB_UINT32, TILEDB_UINT64}, [](const tiledb::Context& ctx, const std::string& uri, uint64_t timestamp) { return ivf_pq_index<int8_t,  uint32_t, uint64_t>::clear_history(ctx, uri, timestamp); }},
  {{TILEDB_UINT8,   TILEDB_UINT32, TILEDB_UINT64}, [](const tiledb::Context& ctx, const std::string& uri, uint64_t timestamp) { return ivf_pq_index<uint8_t, uint32_t, uint64_t>::clear_history(ctx, uri, timestamp); }},
  {{TILEDB_FLOAT32, TILEDB_UINT32, TILEDB_UINT64}, [](const tiledb::Context& ctx, const std::string& uri, uint64_t timestamp) { return ivf_pq_index<float,   uint32_t, uint64_t>::clear_history(ctx, uri, timestamp); }},
  {{TILEDB_INT8,    TILEDB_UINT64, TILEDB_UINT32}, [](const tiledb::Context& ctx, const std::string& uri, uint64_t timestamp) { return ivf_pq_index<int8_t,  uint64_t, uint32_t>::clear_history(ctx, uri, timestamp); }},
  {{TILEDB_UINT8,   TILEDB_UINT64, TILEDB_UINT32}, [](const tiledb::Context& ctx, const std::string& uri, uint64_t timestamp) { return ivf_pq_index<uint8_t, uint64_t, uint32_t>::clear_history(ctx, uri, timestamp); }},
  {{TILEDB_FLOAT32, TILEDB_UINT64, TILEDB_UINT32}, [](const tiledb::Context& ctx, const std::string& uri, uint64_t timestamp) { return ivf_pq_index<float,   uint64_t, uint32_t>::clear_history(ctx, uri, timestamp); }},
  {{TILEDB_INT8,    TILEDB_UINT64, TILEDB_UINT64}, [](const tiledb::Context& ctx, const std::string& uri, uint64_t timestamp) { return ivf_pq_index<int8_t,  uint64_t, uint64_t>::clear_history(ctx, uri, timestamp); }},
  {{TILEDB_UINT8,   TILEDB_UINT64, TILEDB_UINT64}, [](const tiledb::Context& ctx, const std::string& uri, uint64_t timestamp) { return ivf_pq_index<uint8_t, uint64_t, uint64_t>::clear_history(ctx, uri, timestamp); }},
  {{TILEDB_FLOAT32, TILEDB_UINT64, TILEDB_UINT64}, [](const tiledb::Context& ctx, const std::string& uri, uint64_t timestamp) { return ivf_pq_index<float,   uint64_t, uint64_t>::clear_history(ctx, uri, timestamp); }},
};
// clang-format on

#endif  // TILEDB_API_ivf_pq_index_H<|MERGE_RESOLUTION|>--- conflicted
+++ resolved
@@ -87,7 +87,6 @@
    * @param config A map of configuration parameters, as pairs of strings
    * containing config parameters and values.
    */
-<<<<<<< HEAD
   static void create(
       const tiledb::Context& ctx,
       const std::string& group_uri,
@@ -107,49 +106,6 @@
       throw std::runtime_error(
           "Invalid distance metric value, only SUM_OF_SQUARES and L2 are "
           "supported");
-=======
-  explicit IndexIVFPQ(
-      const std::optional<IndexOptions>& config = std::nullopt) {
-    feature_datatype_ = TILEDB_ANY;
-    id_datatype_ = TILEDB_UINT32;
-    partitioning_index_datatype_ = TILEDB_UINT32;
-
-    if (config) {
-      for (auto&& c : *config) {
-        auto key = c.first;
-        auto value = c.second;
-        if (key == "dimensions") {
-          dimensions_ = std::stol(value);
-        } else if (key == "partitions") {
-          partitions_ = std::stol(value);
-        } else if (key == "num_subspaces") {
-          num_subspaces_ = std::stol(value);
-        } else if (key == "max_iterations") {
-          max_iterations_ = std::stol(value);
-        } else if (key == "convergence_tolerance") {
-          convergence_tolerance_ = std::stof(value);
-        } else if (key == "reassign_ratio") {
-          reassign_ratio_ = std::stof(value);
-        } else if (key == "feature_type") {
-          feature_datatype_ = string_to_datatype(value);
-        } else if (key == "id_type") {
-          id_datatype_ = string_to_datatype(value);
-        } else if (key == "partitioning_index_type") {
-          partitioning_index_datatype_ = string_to_datatype(value);
-        } else if (key == "distance_metric") {
-          distance_metric_ = parseAndValidateDistanceMetric(
-              value,
-              [](DistanceMetric dm) {
-                return (
-                    dm == DistanceMetric::SUM_OF_SQUARES ||
-                    dm == DistanceMetric::L2);
-              },
-              "Invalid distance metric for IVF_PQ");
-        } else {
-          throw std::runtime_error("Invalid index config key: " + key);
-        }
-      }
->>>>>>> 4f58b387
     }
     auto type =
         std::tuple{feature_datatype, id_datatype, partitioning_index_datatype};
@@ -233,12 +189,8 @@
   // @todo -- infer feature type from input
   void train(
       const FeatureVectorArray& training_set,
-<<<<<<< HEAD
-      size_t nlist = 0,
+      size_t partitions = 0,
       std::optional<TemporalPolicy> temporal_policy = std::nullopt) {
-=======
-      std::optional<size_t> partitions = std::nullopt) {
->>>>>>> 4f58b387
     if (feature_datatype_ == TILEDB_ANY) {
       feature_datatype_ = training_set.feature_type();
     } else if (feature_datatype_ != training_set.feature_type()) {
@@ -254,30 +206,8 @@
       throw std::runtime_error("Unsupported datatype combination");
     }
 
-<<<<<<< HEAD
-    index_->train(training_set, nlist, temporal_policy);
-    n_list_ = index_->nlist();
-=======
-    if (partitions.has_value()) {
-      partitions_ = *partitions;
-    }
-
-    // Create a new index. Note that we may have already loaded an existing
-    // index by URI. In that case, we have updated our local state (i.e.
-    // num_subspaces_, etc.), but we should also use the timestamp from that
-    // already loaded index.
-    index_ = dispatch_table.at(type)(
-        partitions_,
-        num_subspaces_,
-        max_iterations_,
-        convergence_tolerance_,
-        reassign_ratio_,
-        index_ ? std::make_optional<TemporalPolicy>(index_->temporal_policy()) :
-                 std::nullopt,
-        distance_metric_);
-
-    index_->train(training_set);
->>>>>>> 4f58b387
+    index_->train(training_set, partitions, temporal_policy);
+    partitions_ = index_->partitions();
 
     if (dimensions_ != 0 && dimensions_ != index_->dimensions()) {
       throw std::runtime_error(
@@ -487,7 +417,7 @@
 
     virtual void train(
         const FeatureVectorArray& training_set,
-        size_t nlist,
+        size_t partitions,
         std::optional<TemporalPolicy> temporal_policy) = 0;
 
     virtual void ingest_parts(
@@ -575,14 +505,14 @@
 
     void train(
         const FeatureVectorArray& training_set,
-        size_t nlist,
+        size_t partitions,
         std::optional<TemporalPolicy> temporal_policy) override {
       using feature_type = typename T::feature_type;
       auto fspan = MatrixView<feature_type, stdx::layout_left>{
           (feature_type*)training_set.data(),
           extents(training_set)[0],
           extents(training_set)[1]};
-      impl_index_.train(fspan, nlist, temporal_policy);
+      impl_index_.train(fspan, partitions, temporal_policy);
     }
 
     void ingest_parts(
@@ -769,7 +699,6 @@
 };
 
 // clang-format off
-<<<<<<< HEAD
 const IndexIVFPQ::create_table_type IndexIVFPQ::create_dispatch_table = {
   {{TILEDB_INT8,    TILEDB_UINT32, TILEDB_UINT32}, [](const tiledb::Context& ctx, const std::string &group_uri, uint64_t dimensions, uint32_t num_subspaces, uint32_t max_iterations, float convergence_tolerance, float reassign_ratio, std::optional<TemporalPolicy> temporal_policy, DistanceMetric distance_metric, const std::string &storage_version) { return ivf_pq_index<int8_t,  uint32_t, uint32_t>::create(ctx, group_uri, dimensions, num_subspaces, max_iterations, convergence_tolerance, reassign_ratio, temporal_policy, distance_metric, storage_version); }},
   {{TILEDB_UINT8,   TILEDB_UINT32, TILEDB_UINT32}, [](const tiledb::Context& ctx, const std::string &group_uri, uint64_t dimensions, uint32_t num_subspaces, uint32_t max_iterations, float convergence_tolerance, float reassign_ratio, std::optional<TemporalPolicy> temporal_policy, DistanceMetric distance_metric, const std::string &storage_version) { return ivf_pq_index<uint8_t, uint32_t, uint32_t>::create(ctx, group_uri, dimensions, num_subspaces, max_iterations, convergence_tolerance, reassign_ratio, temporal_policy, distance_metric, storage_version); }},
@@ -783,21 +712,6 @@
   {{TILEDB_INT8,    TILEDB_UINT64, TILEDB_UINT64}, [](const tiledb::Context& ctx, const std::string &group_uri, uint64_t dimensions, uint32_t num_subspaces, uint32_t max_iterations, float convergence_tolerance, float reassign_ratio, std::optional<TemporalPolicy> temporal_policy, DistanceMetric distance_metric, const std::string &storage_version) { return ivf_pq_index<int8_t,  uint64_t, uint64_t>::create(ctx, group_uri, dimensions, num_subspaces, max_iterations, convergence_tolerance, reassign_ratio, temporal_policy, distance_metric, storage_version); }},
   {{TILEDB_UINT8,   TILEDB_UINT64, TILEDB_UINT64}, [](const tiledb::Context& ctx, const std::string &group_uri, uint64_t dimensions, uint32_t num_subspaces, uint32_t max_iterations, float convergence_tolerance, float reassign_ratio, std::optional<TemporalPolicy> temporal_policy, DistanceMetric distance_metric, const std::string &storage_version) { return ivf_pq_index<uint8_t, uint64_t, uint64_t>::create(ctx, group_uri, dimensions, num_subspaces, max_iterations, convergence_tolerance, reassign_ratio, temporal_policy, distance_metric, storage_version); }},
   {{TILEDB_FLOAT32, TILEDB_UINT64, TILEDB_UINT64}, [](const tiledb::Context& ctx, const std::string &group_uri, uint64_t dimensions, uint32_t num_subspaces, uint32_t max_iterations, float convergence_tolerance, float reassign_ratio, std::optional<TemporalPolicy> temporal_policy, DistanceMetric distance_metric, const std::string &storage_version) { return ivf_pq_index<float,   uint64_t, uint64_t>::create(ctx, group_uri, dimensions, num_subspaces, max_iterations, convergence_tolerance, reassign_ratio, temporal_policy, distance_metric, storage_version); }},
-=======
-const IndexIVFPQ::table_type IndexIVFPQ::dispatch_table = {
-  {{TILEDB_INT8,    TILEDB_UINT32, TILEDB_UINT32}, [](size_t partitions, uint32_t num_subspaces, uint32_t max_iterations, float convergence_tolerance, float reassign_ratio, std::optional<TemporalPolicy> temporal_policy, DistanceMetric distance_metric) { return std::make_unique<index_impl<ivf_pq_index<int8_t,  uint32_t, uint32_t>>>(partitions, num_subspaces, max_iterations, convergence_tolerance, reassign_ratio, temporal_policy, distance_metric); }},
-  {{TILEDB_UINT8,   TILEDB_UINT32, TILEDB_UINT32}, [](size_t partitions, uint32_t num_subspaces, uint32_t max_iterations, float convergence_tolerance, float reassign_ratio, std::optional<TemporalPolicy> temporal_policy, DistanceMetric distance_metric) { return std::make_unique<index_impl<ivf_pq_index<uint8_t, uint32_t, uint32_t>>>(partitions, num_subspaces, max_iterations, convergence_tolerance, reassign_ratio, temporal_policy, distance_metric); }},
-  {{TILEDB_FLOAT32, TILEDB_UINT32, TILEDB_UINT32}, [](size_t partitions, uint32_t num_subspaces, uint32_t max_iterations, float convergence_tolerance, float reassign_ratio, std::optional<TemporalPolicy> temporal_policy, DistanceMetric distance_metric) { return std::make_unique<index_impl<ivf_pq_index<float,   uint32_t, uint32_t>>>(partitions, num_subspaces, max_iterations, convergence_tolerance, reassign_ratio, temporal_policy, distance_metric); }},
-  {{TILEDB_INT8,    TILEDB_UINT32, TILEDB_UINT64}, [](size_t partitions, uint32_t num_subspaces, uint32_t max_iterations, float convergence_tolerance, float reassign_ratio, std::optional<TemporalPolicy> temporal_policy, DistanceMetric distance_metric) { return std::make_unique<index_impl<ivf_pq_index<int8_t,  uint32_t, uint64_t>>>(partitions, num_subspaces, max_iterations, convergence_tolerance, reassign_ratio, temporal_policy, distance_metric); }},
-  {{TILEDB_UINT8,   TILEDB_UINT32, TILEDB_UINT64}, [](size_t partitions, uint32_t num_subspaces, uint32_t max_iterations, float convergence_tolerance, float reassign_ratio, std::optional<TemporalPolicy> temporal_policy, DistanceMetric distance_metric) { return std::make_unique<index_impl<ivf_pq_index<uint8_t, uint32_t, uint64_t>>>(partitions, num_subspaces, max_iterations, convergence_tolerance, reassign_ratio, temporal_policy, distance_metric); }},
-  {{TILEDB_FLOAT32, TILEDB_UINT32, TILEDB_UINT64}, [](size_t partitions, uint32_t num_subspaces, uint32_t max_iterations, float convergence_tolerance, float reassign_ratio, std::optional<TemporalPolicy> temporal_policy, DistanceMetric distance_metric) { return std::make_unique<index_impl<ivf_pq_index<float,   uint32_t, uint64_t>>>(partitions, num_subspaces, max_iterations, convergence_tolerance, reassign_ratio, temporal_policy, distance_metric); }},
-  {{TILEDB_INT8,    TILEDB_UINT64, TILEDB_UINT32}, [](size_t partitions, uint32_t num_subspaces, uint32_t max_iterations, float convergence_tolerance, float reassign_ratio, std::optional<TemporalPolicy> temporal_policy, DistanceMetric distance_metric) { return std::make_unique<index_impl<ivf_pq_index<int8_t,  uint64_t, uint32_t>>>(partitions, num_subspaces, max_iterations, convergence_tolerance, reassign_ratio, temporal_policy, distance_metric); }},
-  {{TILEDB_UINT8,   TILEDB_UINT64, TILEDB_UINT32}, [](size_t partitions, uint32_t num_subspaces, uint32_t max_iterations, float convergence_tolerance, float reassign_ratio, std::optional<TemporalPolicy> temporal_policy, DistanceMetric distance_metric) { return std::make_unique<index_impl<ivf_pq_index<uint8_t, uint64_t, uint32_t>>>(partitions, num_subspaces, max_iterations, convergence_tolerance, reassign_ratio, temporal_policy, distance_metric); }},
-  {{TILEDB_FLOAT32, TILEDB_UINT64, TILEDB_UINT32}, [](size_t partitions, uint32_t num_subspaces, uint32_t max_iterations, float convergence_tolerance, float reassign_ratio, std::optional<TemporalPolicy> temporal_policy, DistanceMetric distance_metric) { return std::make_unique<index_impl<ivf_pq_index<float,   uint64_t, uint32_t>>>(partitions, num_subspaces, max_iterations, convergence_tolerance, reassign_ratio, temporal_policy, distance_metric); }},
-  {{TILEDB_INT8,    TILEDB_UINT64, TILEDB_UINT64}, [](size_t partitions, uint32_t num_subspaces, uint32_t max_iterations, float convergence_tolerance, float reassign_ratio, std::optional<TemporalPolicy> temporal_policy, DistanceMetric distance_metric) { return std::make_unique<index_impl<ivf_pq_index<int8_t,  uint64_t, uint64_t>>>(partitions, num_subspaces, max_iterations, convergence_tolerance, reassign_ratio, temporal_policy, distance_metric); }},
-  {{TILEDB_UINT8,   TILEDB_UINT64, TILEDB_UINT64}, [](size_t partitions, uint32_t num_subspaces, uint32_t max_iterations, float convergence_tolerance, float reassign_ratio, std::optional<TemporalPolicy> temporal_policy, DistanceMetric distance_metric) { return std::make_unique<index_impl<ivf_pq_index<uint8_t, uint64_t, uint64_t>>>(partitions, num_subspaces, max_iterations, convergence_tolerance, reassign_ratio, temporal_policy, distance_metric); }},
-  {{TILEDB_FLOAT32, TILEDB_UINT64, TILEDB_UINT64}, [](size_t partitions, uint32_t num_subspaces, uint32_t max_iterations, float convergence_tolerance, float reassign_ratio, std::optional<TemporalPolicy> temporal_policy, DistanceMetric distance_metric) { return std::make_unique<index_impl<ivf_pq_index<float,   uint64_t, uint64_t>>>(partitions, num_subspaces, max_iterations, convergence_tolerance, reassign_ratio, temporal_policy, distance_metric); }},
->>>>>>> 4f58b387
 };
 
 const IndexIVFPQ::uri_table_type IndexIVFPQ::uri_dispatch_table = {
