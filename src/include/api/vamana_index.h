/**
 * * @file   api/vamana_index.h
 *
 * @section LICENSE
 *
 * The MIT License
 *
 * @copyright Copyright (c) 2023 TileDB, Inc.
 *
 * Permission is hereby granted, free of charge, to any person obtaining a copy
 * of this software and associated documentation files (the "Software"), to deal
 * in the Software without restriction, including without limitation the rights
 * to use, copy, modify, merge, publish, distribute, sublicense, and/or sell
 * copies of the Software, and to permit persons to whom the Software is
 * furnished to do so, subject to the following conditions:
 *
 * The above copyright notice and this permission notice shall be included in
 * all copies or substantial portions of the Software.
 *
 * THE SOFTWARE IS PROVIDED "AS IS", WITHOUT WARRANTY OF ANY KIND, EXPRESS OR
 * IMPLIED, INCLUDING BUT NOT LIMITED TO THE WARRANTIES OF MERCHANTABILITY,
 * FITNESS FOR A PARTICULAR PURPOSE AND NONINFRINGEMENT. IN NO EVENT SHALL THE
 * AUTHORS OR COPYRIGHT HOLDERS BE LIABLE FOR ANY CLAIM, DAMAGES OR OTHER
 * LIABILITY, WHETHER IN AN ACTION OF CONTRACT, TORT OR OTHERWISE, ARISING FROM,
 * OUT OF OR IN CONNECTION WITH THE SOFTWARE OR THE USE OR OTHER DEALINGS IN
 * THE SOFTWARE.
 *
 * @section DESCRIPTION
 * This file defines the `IndexVamana` class, which is a type-erased
 * wrapper of `index_vamana` that allows for runtime polymorphism of the
 * `index_vamana` class template.
 *
 * See IVF.md for details on type erasure.
 */

#ifndef TILEDB_API_VAMANA_INDEX_H
#define TILEDB_API_VAMANA_INDEX_H

#include <tiledb/tiledb>

#include "api/feature_vector.h"
#include "api/feature_vector_array.h"
#include "api_defs.h"
#include "index/index_metadata.h"
#include "index/vamana_index.h"

/*******************************************************************************
 * IndexVamana
 ******************************************************************************/
/**
 * A type-erased Vamana index class. This is a type-erased wrapper around
 * the `vamana_index` class in detail/graph/vamana.h.
 *
 * An index class is provides
 *   - URI-based constructor
 *   - Array-based constructor
 *   - A train method
 *   - An add method
 *   - A query method
 *
 * We support all combinations of the following types for feature, id, and px
 * datatypes:
 *   - feature_type: uint8, int8, or float
 *   - id_type: uint32 or uint64
 *   - adjacency_row_index_type: uint32 or uint64
 */
class IndexVamana {
 public:
  IndexVamana(const IndexVamana&) = delete;
  IndexVamana(IndexVamana&&) = default;
  IndexVamana& operator=(const IndexVamana&) = delete;
  IndexVamana& operator=(IndexVamana&&) = default;
  /**
   * @brief Create an index with the given configuration. The index in this
   * state must next be trained. The sequence for creating an index in this
   * fashion is:
   *  - Create an IndexVamana object with the desired configuration (using this
   *  constructor
   *  - Call train() with the training data
   *  - Call add() to add a set of vectors to the index (often the same as the
   *  training data)
   *  Either (or both)
   *    - Perform a query
   *    - Call write_index() to write the index to disk
   * @param config A map of configuration parameters, as pairs of strings
   * containing config parameters and values.
   */
  explicit IndexVamana(
      const std::optional<IndexOptions>& config = std::nullopt) {
    feature_datatype_ = TILEDB_ANY;
    id_datatype_ = TILEDB_UINT32;

    if (config) {
      for (auto&& c : *config) {
        auto key = c.first;
        auto value = c.second;
        if (key == "dimensions") {
          dimensions_ = std::stol(value);
        } else if (key == "l_build") {
          l_build_ = std::stol(value);
        } else if (key == "r_max_degree") {
          r_max_degree_ = std::stol(value);
        } else if (key == "feature_type") {
          feature_datatype_ = string_to_datatype(value);
        } else if (key == "id_type") {
          id_datatype_ = string_to_datatype(value);
        } else if (key == "distance_metric") {
<<<<<<< HEAD
          try {
            int metric_value = std::stoi(value);
            if (metric_value < 0 ||
                metric_value > static_cast<int>(DistanceMetric::COSINE)) {
              throw std::runtime_error(
                  "Invalid distance metric value: " + value);
            }
            distance_metric = static_cast<DistanceMetric>(metric_value);
            if (distance_metric != DistanceMetric::L2) {
              throw std::runtime_error(
                  "Invalid distance metric for Vamana: " + value);
            }
          } catch (const std::exception& e) {
            throw std::runtime_error(
                "Error setting distance metric: " + std::string(e.what()));
          }
=======
          distance_metric_ = parseAndValidateDistanceMetric(
              value,
              [](DistanceMetric dm) { return dm == DistanceMetric::L2; },
              "Invalid distance metric for Vamana");
>>>>>>> a6aea52f
        } else {
          throw std::runtime_error("Invalid index config key: " + key);
        }
      }
    }
  }

  /**
   * @brief Open an existing index.
   *
   * @note This will be able to infer all of its types using the group metadata
   * to create the internal vamana_index object.
   *
   * @param ctx
   * @param group_uri TileDB group containing all the arrays comprising the
   * index.
   */
  IndexVamana(
      const tiledb::Context& ctx,
      const URI& group_uri,
      std::optional<TemporalPolicy> temporal_policy = std::nullopt) {
    read_types(ctx, group_uri, &feature_datatype_, &id_datatype_);

    auto type = std::tuple{
        feature_datatype_, id_datatype_, adjacency_row_index_datatype_};
    if (uri_dispatch_table.find(type) == uri_dispatch_table.end()) {
      throw std::runtime_error("Unsupported datatype combination");
    }
    index_ = uri_dispatch_table.at(type)(ctx, group_uri, temporal_policy);
    l_build_ = index_->l_build();
    r_max_degree_ = index_->r_max_degree();
<<<<<<< HEAD
    distance_metric = index_->distance_metric();
=======
    distance_metric_ = index_->distance_metric();
>>>>>>> a6aea52f

    if (dimensions_ != 0 && dimensions_ != index_->dimensions()) {
      throw std::runtime_error(
          "Dimensions mismatch: " + std::to_string(dimensions_) +
          " != " + std::to_string(index_->dimensions()));
    }
    dimensions_ = index_->dimensions();
  }

  /**
   * @brief Train the index based on the given training set.
   * @param training_set
   * @param init
   */
  // @todo -- infer feature type from input
  void train(const FeatureVectorArray& training_set) {
    if (feature_datatype_ == TILEDB_ANY) {
      feature_datatype_ = training_set.feature_type();
    } else if (feature_datatype_ != training_set.feature_type()) {
      throw std::runtime_error(
          "Feature datatype mismatch: " +
          datatype_to_string(feature_datatype_) +
          " != " + datatype_to_string(training_set.feature_type()));
    }

    auto type = std::tuple{
        feature_datatype_, id_datatype_, adjacency_row_index_datatype_};
    if (dispatch_table.find(type) == dispatch_table.end()) {
      throw std::runtime_error("Unsupported datatype combination");
    }

    // Create a new index. Note that we may have already loaded an existing
    // index by URI. In that case, we have updated our local state (i.e.
    // l_build_, r_max_degree_), but we should also use the
    // timestamp from that already loaded index.
    index_ = dispatch_table.at(type)(
        training_set.num_vectors(),
        l_build_,
        r_max_degree_,
        index_ ? std::make_optional<TemporalPolicy>(index_->temporal_policy()) :
                 std::nullopt,
<<<<<<< HEAD
        distance_metric);
=======
        distance_metric_);
>>>>>>> a6aea52f
    index_->train(training_set);

    if (dimensions_ != 0 && dimensions_ != index_->dimensions()) {
      throw std::runtime_error(
          "Dimensions mismatch: " + std::to_string(dimensions_) +
          " != " + std::to_string(index_->dimensions()));
    }
    dimensions_ = index_->dimensions();
  }

  /**
   * @brief Add a set of vectors to a trained index.
   * @param data_set
   */
  void add(const FeatureVectorArray& data_set) {
    if (feature_datatype_ != data_set.feature_type()) {
      throw std::runtime_error(
          "Feature datatype mismatch: " +
          datatype_to_string(feature_datatype_) +
          " != " + datatype_to_string(data_set.feature_type()));
    }
    if (!index_) {
      throw std::runtime_error("Cannot add() because there is no index.");
    }
    index_->add(data_set);
  }

  // todo query() or search() -- or both?
  [[nodiscard]] auto query(
      const QueryVectorArray& vectors,
      size_t top_k,
      std::optional<size_t> l_search = std::nullopt) {
    if (!index_) {
      throw std::runtime_error("Cannot query() because there is no index.");
    }
    return index_->query(vectors, top_k, l_search);
  }

  void write_index(
      const tiledb::Context& ctx,
      const std::string& group_uri,
      std::optional<TemporalPolicy> temporal_policy = std::nullopt,
      const std::string& storage_version = "") {
    if (!index_) {
      throw std::runtime_error(
          "Cannot write_index() because there is no index.");
    }
    index_->write_index(ctx, group_uri, temporal_policy, storage_version);
  }

  static void clear_history(
      const tiledb::Context& ctx,
      const std::string& group_uri,
      uint64_t timestamp) {
    tiledb_datatype_t feature_datatype{TILEDB_ANY};
    tiledb_datatype_t id_datatype{TILEDB_ANY};
    read_types(ctx, group_uri, &feature_datatype, &id_datatype);

    auto type = std::tuple{
        feature_datatype, id_datatype, adjacency_row_index_datatype_};
    if (clear_history_dispatch_table.find(type) ==
        clear_history_dispatch_table.end()) {
      throw std::runtime_error("Unsupported datatype combination");
    }
    clear_history_dispatch_table.at(type)(ctx, group_uri, timestamp);
  }

  auto temporal_policy() const {
    if (!index_) {
      throw std::runtime_error(
          "Cannot get temporal_policy() because there is no index.");
    }
    return index_->temporal_policy();
  }

  constexpr uint64_t dimensions() const {
    return dimensions_;
  }

  constexpr auto l_build() const {
    return l_build_;
  }

  constexpr auto r_max_degree() const {
    return r_max_degree_;
  }

  constexpr auto feature_type() const {
    return feature_datatype_;
  }

  inline auto feature_type_string() const {
    return datatype_to_string(feature_datatype_);
  }

  constexpr auto id_type() const {
    return id_datatype_;
  }

  inline auto id_type_string() const {
    return datatype_to_string(id_datatype_);
  }

 private:
  static void read_types(
      const tiledb::Context& ctx,
      const std::string& group_uri,
      tiledb_datatype_t* feature_datatype,
      tiledb_datatype_t* id_datatype) {
    using metadata_element =
        std::tuple<std::string, tiledb_datatype_t*, tiledb_datatype_t>;
    std::vector<metadata_element> metadata{
        {"feature_datatype", feature_datatype, TILEDB_UINT32},
        {"id_datatype", id_datatype, TILEDB_UINT32}};

    tiledb::Group read_group(ctx, group_uri, TILEDB_READ, ctx.config());

    for (auto& [name, value, datatype] : metadata) {
      if (!read_group.has_metadata(name, &datatype)) {
        throw std::runtime_error("Missing metadata: " + name);
      }
      uint32_t count;
      void* addr;
      read_group.get_metadata(name, &datatype, &count, (const void**)&addr);
      if (datatype == TILEDB_UINT32) {
        *reinterpret_cast<uint32_t*>(value) =
            *reinterpret_cast<uint32_t*>(addr);
      } else {
        throw std::runtime_error("Unsupported datatype for metadata: " + name);
      }
    }
  }

  /**
   * Non-type parameterized base class (for type erasure).
   */
  struct index_base {
    virtual ~index_base() = default;

    virtual void train(const FeatureVectorArray& training_set) = 0;

    virtual void add(const FeatureVectorArray& data_set) = 0;

    [[nodiscard]] virtual std::tuple<FeatureVectorArray, FeatureVectorArray>
    query(
        const QueryVectorArray& vectors,
        size_t top_k,
        std::optional<size_t> l_search) = 0;

    virtual void write_index(
        const tiledb::Context& ctx,
        const std::string& group_uri,
        std::optional<TemporalPolicy> temporal_policy,
        const std::string& storage_version) = 0;

    [[nodiscard]] virtual uint64_t dimensions() const = 0;
    [[nodiscard]] virtual size_t l_build() const = 0;
    [[nodiscard]] virtual size_t r_max_degree() const = 0;
    [[nodiscard]] virtual TemporalPolicy temporal_policy() const = 0;
    [[nodiscard]] virtual DistanceMetric distance_metric() const = 0;
  };

  /**
   * @brief Type-parameterize implementation class.
   * @tparam T Type of the concrete class that is being type-erased.
   */
  template <typename T>
  struct index_impl : index_base {
    explicit index_impl(T&& t)
        : impl_index_(std::forward<T>(t)) {
    }

    index_impl(
        size_t num_vectors,
        size_t l_build,
        size_t r_max_degree,
        std::optional<TemporalPolicy> temporal_policy,
        DistanceMetric distance_metric)
        : impl_index_(
              num_vectors,
              l_build,
              r_max_degree,
              temporal_policy,
              distance_metric) {
    }

    index_impl(
        const tiledb::Context& ctx,
        const URI& index_uri,
        std::optional<TemporalPolicy> temporal_policy)
        : impl_index_(ctx, index_uri, temporal_policy) {
    }

    void train(const FeatureVectorArray& training_set) override {
      using feature_type = typename T::feature_type;
      auto fspan = MatrixView<feature_type, stdx::layout_left>{
          (feature_type*)training_set.data(),
          extents(training_set)[0],
          extents(training_set)[1]};

      using id_type = typename T::id_type;
      if (num_ids(training_set) > 0) {
        auto ids = std::span<id_type>(
            (id_type*)training_set.ids(), training_set.num_vectors());
        impl_index_.train(fspan, ids);
      } else {
        auto ids = std::vector<id_type>(::num_vectors(training_set));
        std::iota(ids.begin(), ids.end(), 0);
        impl_index_.train(fspan, ids);
      }
    }

    void add(const FeatureVectorArray& data_set) override {
      using feature_type = typename T::feature_type;
      auto fspan = MatrixView<feature_type, stdx::layout_left>{
          (feature_type*)data_set.data(),
          extents(data_set)[0],
          extents(data_set)[1]};
      impl_index_.add(fspan);
    }

    /**
     * @brief Query the index with the given vectors.  The concrete query
     * function returns a tuple of arrays, which are type erased and returned as
     * a tuple of FeatureVectorArrays.
     * @param vectors
     * @param top_k
     * @return
     *
     * @todo Make sure the extents of the returned arrays are used correctly.
     */
    [[nodiscard]] std::tuple<FeatureVectorArray, FeatureVectorArray> query(
        const QueryVectorArray& vectors,
        size_t top_k,
        std::optional<size_t> l_search) override {
      // @todo using index_type = size_t;
      auto dtype = vectors.feature_type();

      // @note We need to maintain same layout -> or swap extents
      switch (dtype) {
        case TILEDB_FLOAT32: {
          auto qspan = MatrixView<float, stdx::layout_left>{
              (float*)vectors.data(),
              extents(vectors)[0],
              extents(vectors)[1]};  // @todo ??
          auto [s, t] = impl_index_.query(qspan, top_k, l_search);
          auto x = FeatureVectorArray{std::move(s)};
          auto y = FeatureVectorArray{std::move(t)};
          return {std::move(x), std::move(y)};
        }
        case TILEDB_UINT8: {
          auto qspan = MatrixView<uint8_t, stdx::layout_left>{
              (uint8_t*)vectors.data(),
              extents(vectors)[0],
              extents(vectors)[1]};  // @todo ??
          auto [s, t] = impl_index_.query(qspan, top_k, l_search);
          auto x = FeatureVectorArray{std::move(s)};
          auto y = FeatureVectorArray{std::move(t)};
          return {std::move(x), std::move(y)};
        }
        default:
          throw std::runtime_error("Unsupported attribute type");
      }
    }

    void write_index(
        const tiledb::Context& ctx,
        const std::string& group_uri,
        std::optional<TemporalPolicy> temporal_policy,
        const std::string& storage_version) override {
      impl_index_.write_index(ctx, group_uri, temporal_policy, storage_version);
    }

    uint64_t dimensions() const override {
      return ::dimensions(impl_index_);
    }

    size_t l_build() const override {
      return impl_index_.l_build();
    }

    size_t r_max_degree() const override {
      return impl_index_.r_max_degree();
    }

    TemporalPolicy temporal_policy() const override {
      return impl_index_.temporal_policy();
    }

    DistanceMetric distance_metric() const override {
      return impl_index_.distance_metric();
    }

   private:
    /**
     * @brief Instance of the concrete class.
     */
    T impl_index_;
  };

  // clang-format off
  using constructor_function = std::function<std::unique_ptr<index_base>(size_t, size_t, size_t, std::optional<TemporalPolicy>, DistanceMetric)>;
  using table_type = std::map<std::tuple<tiledb_datatype_t, tiledb_datatype_t, tiledb_datatype_t>, constructor_function>;
  static const table_type dispatch_table;

  using uri_constructor_function = std::function<std::unique_ptr<index_base>(const tiledb::Context&, const std::string&, std::optional<TemporalPolicy>)>;
  using uri_table_type = std::map<std::tuple<tiledb_datatype_t, tiledb_datatype_t, tiledb_datatype_t>, uri_constructor_function>;
  static const uri_table_type uri_dispatch_table;

  using clear_history_constructor_function = std::function<void(const tiledb::Context&, const std::string&, uint64_t)>;
  using clear_history_table_type = std::map<std::tuple<tiledb_datatype_t, tiledb_datatype_t, tiledb_datatype_t>, clear_history_constructor_function>;
  static const clear_history_table_type clear_history_dispatch_table;
  // clang-format on

  uint64_t dimensions_ = 0;
  size_t l_build_ = 100;
  size_t r_max_degree_ = 64;
  tiledb_datatype_t feature_datatype_{TILEDB_ANY};
  tiledb_datatype_t id_datatype_{TILEDB_ANY};
  static constexpr tiledb_datatype_t adjacency_row_index_datatype_{
      TILEDB_UINT64};
  std::unique_ptr<index_base> index_;
<<<<<<< HEAD
  DistanceMetric distance_metric;
=======
  DistanceMetric distance_metric_;
>>>>>>> a6aea52f
};

// clang-format off
const IndexVamana::table_type IndexVamana::dispatch_table = {
  {{TILEDB_INT8,    TILEDB_UINT32, TILEDB_UINT32}, [](size_t num_vectors, size_t l_build, size_t r_max_degree, std::optional<TemporalPolicy> temporal_policy, DistanceMetric distance_metric) { return std::make_unique<index_impl<vamana_index<int8_t,  uint32_t, uint32_t>>>(num_vectors, l_build, r_max_degree, temporal_policy, distance_metric); }},
  {{TILEDB_UINT8,   TILEDB_UINT32, TILEDB_UINT32}, [](size_t num_vectors, size_t l_build, size_t r_max_degree, std::optional<TemporalPolicy> temporal_policy, DistanceMetric distance_metric) { return std::make_unique<index_impl<vamana_index<uint8_t, uint32_t, uint32_t>>>(num_vectors, l_build, r_max_degree, temporal_policy, distance_metric); }},
  {{TILEDB_FLOAT32, TILEDB_UINT32, TILEDB_UINT32}, [](size_t num_vectors, size_t l_build, size_t r_max_degree, std::optional<TemporalPolicy> temporal_policy, DistanceMetric distance_metric) { return std::make_unique<index_impl<vamana_index<float,   uint32_t, uint32_t>>>(num_vectors, l_build, r_max_degree, temporal_policy, distance_metric); }},
  {{TILEDB_INT8,    TILEDB_UINT32, TILEDB_UINT64}, [](size_t num_vectors, size_t l_build, size_t r_max_degree, std::optional<TemporalPolicy> temporal_policy, DistanceMetric distance_metric) { return std::make_unique<index_impl<vamana_index<int8_t,  uint32_t, uint64_t>>>(num_vectors, l_build, r_max_degree, temporal_policy, distance_metric); }},
  {{TILEDB_UINT8,   TILEDB_UINT32, TILEDB_UINT64}, [](size_t num_vectors, size_t l_build, size_t r_max_degree, std::optional<TemporalPolicy> temporal_policy, DistanceMetric distance_metric) { return std::make_unique<index_impl<vamana_index<uint8_t, uint32_t, uint64_t>>>(num_vectors, l_build, r_max_degree, temporal_policy, distance_metric); }},
  {{TILEDB_FLOAT32, TILEDB_UINT32, TILEDB_UINT64}, [](size_t num_vectors, size_t l_build, size_t r_max_degree, std::optional<TemporalPolicy> temporal_policy, DistanceMetric distance_metric) { return std::make_unique<index_impl<vamana_index<float,   uint32_t, uint64_t>>>(num_vectors, l_build, r_max_degree, temporal_policy, distance_metric); }},
  {{TILEDB_INT8,    TILEDB_UINT64, TILEDB_UINT32}, [](size_t num_vectors, size_t l_build, size_t r_max_degree, std::optional<TemporalPolicy> temporal_policy, DistanceMetric distance_metric) { return std::make_unique<index_impl<vamana_index<int8_t,  uint64_t, uint32_t>>>(num_vectors, l_build, r_max_degree, temporal_policy, distance_metric); }},
  {{TILEDB_UINT8,   TILEDB_UINT64, TILEDB_UINT32}, [](size_t num_vectors, size_t l_build, size_t r_max_degree, std::optional<TemporalPolicy> temporal_policy, DistanceMetric distance_metric) { return std::make_unique<index_impl<vamana_index<uint8_t, uint64_t, uint32_t>>>(num_vectors, l_build, r_max_degree, temporal_policy, distance_metric); }},
  {{TILEDB_FLOAT32, TILEDB_UINT64, TILEDB_UINT32}, [](size_t num_vectors, size_t l_build, size_t r_max_degree, std::optional<TemporalPolicy> temporal_policy, DistanceMetric distance_metric) { return std::make_unique<index_impl<vamana_index<float,   uint64_t, uint32_t>>>(num_vectors, l_build, r_max_degree, temporal_policy, distance_metric); }},
  {{TILEDB_INT8,    TILEDB_UINT64, TILEDB_UINT64}, [](size_t num_vectors, size_t l_build, size_t r_max_degree, std::optional<TemporalPolicy> temporal_policy, DistanceMetric distance_metric) { return std::make_unique<index_impl<vamana_index<int8_t,  uint64_t, uint64_t>>>(num_vectors, l_build, r_max_degree, temporal_policy, distance_metric); }},
  {{TILEDB_UINT8,   TILEDB_UINT64, TILEDB_UINT64}, [](size_t num_vectors, size_t l_build, size_t r_max_degree, std::optional<TemporalPolicy> temporal_policy, DistanceMetric distance_metric) { return std::make_unique<index_impl<vamana_index<uint8_t, uint64_t, uint64_t>>>(num_vectors, l_build, r_max_degree, temporal_policy, distance_metric); }},
  {{TILEDB_FLOAT32, TILEDB_UINT64, TILEDB_UINT64}, [](size_t num_vectors, size_t l_build, size_t r_max_degree, std::optional<TemporalPolicy> temporal_policy, DistanceMetric distance_metric) { return std::make_unique<index_impl<vamana_index<float,   uint64_t, uint64_t>>>(num_vectors, l_build, r_max_degree, temporal_policy, distance_metric); }},
};

const IndexVamana::uri_table_type IndexVamana::uri_dispatch_table = {
  {{TILEDB_INT8,    TILEDB_UINT32, TILEDB_UINT32}, [](const tiledb::Context& ctx, const std::string& uri, std::optional<TemporalPolicy> temporal_policy) { return std::make_unique<index_impl<vamana_index<int8_t,  uint32_t, uint32_t>>>(ctx, uri, temporal_policy); }},
  {{TILEDB_UINT8,   TILEDB_UINT32, TILEDB_UINT32}, [](const tiledb::Context& ctx, const std::string& uri, std::optional<TemporalPolicy> temporal_policy) { return std::make_unique<index_impl<vamana_index<uint8_t, uint32_t, uint32_t>>>(ctx, uri, temporal_policy); }},
  {{TILEDB_FLOAT32, TILEDB_UINT32, TILEDB_UINT32}, [](const tiledb::Context& ctx, const std::string& uri, std::optional<TemporalPolicy> temporal_policy) { return std::make_unique<index_impl<vamana_index<float,   uint32_t, uint32_t>>>(ctx, uri, temporal_policy); }},
  {{TILEDB_INT8,    TILEDB_UINT32, TILEDB_UINT64}, [](const tiledb::Context& ctx, const std::string& uri, std::optional<TemporalPolicy> temporal_policy) { return std::make_unique<index_impl<vamana_index<int8_t,  uint32_t, uint64_t>>>(ctx, uri, temporal_policy); }},
  {{TILEDB_UINT8,   TILEDB_UINT32, TILEDB_UINT64}, [](const tiledb::Context& ctx, const std::string& uri, std::optional<TemporalPolicy> temporal_policy) { return std::make_unique<index_impl<vamana_index<uint8_t, uint32_t, uint64_t>>>(ctx, uri, temporal_policy); }},
  {{TILEDB_FLOAT32, TILEDB_UINT32, TILEDB_UINT64}, [](const tiledb::Context& ctx, const std::string& uri, std::optional<TemporalPolicy> temporal_policy) { return std::make_unique<index_impl<vamana_index<float,   uint32_t, uint64_t>>>(ctx, uri, temporal_policy); }},
  {{TILEDB_INT8,    TILEDB_UINT64, TILEDB_UINT32}, [](const tiledb::Context& ctx, const std::string& uri, std::optional<TemporalPolicy> temporal_policy) { return std::make_unique<index_impl<vamana_index<int8_t,  uint64_t, uint32_t>>>(ctx, uri, temporal_policy); }},
  {{TILEDB_UINT8,   TILEDB_UINT64, TILEDB_UINT32}, [](const tiledb::Context& ctx, const std::string& uri, std::optional<TemporalPolicy> temporal_policy) { return std::make_unique<index_impl<vamana_index<uint8_t, uint64_t, uint32_t>>>(ctx, uri, temporal_policy); }},
  {{TILEDB_FLOAT32, TILEDB_UINT64, TILEDB_UINT32}, [](const tiledb::Context& ctx, const std::string& uri, std::optional<TemporalPolicy> temporal_policy) { return std::make_unique<index_impl<vamana_index<float,   uint64_t, uint32_t>>>(ctx, uri, temporal_policy); }},
  {{TILEDB_INT8,    TILEDB_UINT64, TILEDB_UINT64}, [](const tiledb::Context& ctx, const std::string& uri, std::optional<TemporalPolicy> temporal_policy) { return std::make_unique<index_impl<vamana_index<int8_t,  uint64_t, uint64_t>>>(ctx, uri, temporal_policy); }},
  {{TILEDB_UINT8,   TILEDB_UINT64, TILEDB_UINT64}, [](const tiledb::Context& ctx, const std::string& uri, std::optional<TemporalPolicy> temporal_policy) { return std::make_unique<index_impl<vamana_index<uint8_t, uint64_t, uint64_t>>>(ctx, uri, temporal_policy); }},
  {{TILEDB_FLOAT32, TILEDB_UINT64, TILEDB_UINT64}, [](const tiledb::Context& ctx, const std::string& uri, std::optional<TemporalPolicy> temporal_policy) { return std::make_unique<index_impl<vamana_index<float,   uint64_t, uint64_t>>>(ctx, uri, temporal_policy); }},
};

const IndexVamana::clear_history_table_type IndexVamana::clear_history_dispatch_table = {
  {{TILEDB_INT8,    TILEDB_UINT32, TILEDB_UINT32}, [](const tiledb::Context& ctx, const std::string& uri, uint64_t timestamp) { return vamana_index<int8_t,  uint32_t, uint32_t>::clear_history(ctx, uri, timestamp); }},
  {{TILEDB_UINT8,   TILEDB_UINT32, TILEDB_UINT32}, [](const tiledb::Context& ctx, const std::string& uri, uint64_t timestamp) { return vamana_index<uint8_t, uint32_t, uint32_t>::clear_history(ctx, uri, timestamp); }},
  {{TILEDB_FLOAT32, TILEDB_UINT32, TILEDB_UINT32}, [](const tiledb::Context& ctx, const std::string& uri, uint64_t timestamp) { return vamana_index<float,   uint32_t, uint32_t>::clear_history(ctx, uri, timestamp); }},
  {{TILEDB_INT8,    TILEDB_UINT32, TILEDB_UINT64}, [](const tiledb::Context& ctx, const std::string& uri, uint64_t timestamp) { return vamana_index<int8_t,  uint32_t, uint64_t>::clear_history(ctx, uri, timestamp); }},
  {{TILEDB_UINT8,   TILEDB_UINT32, TILEDB_UINT64}, [](const tiledb::Context& ctx, const std::string& uri, uint64_t timestamp) { return vamana_index<uint8_t, uint32_t, uint64_t>::clear_history(ctx, uri, timestamp); }},
  {{TILEDB_FLOAT32, TILEDB_UINT32, TILEDB_UINT64}, [](const tiledb::Context& ctx, const std::string& uri, uint64_t timestamp) { return vamana_index<float,   uint32_t, uint64_t>::clear_history(ctx, uri, timestamp); }},
  {{TILEDB_INT8,    TILEDB_UINT64, TILEDB_UINT32}, [](const tiledb::Context& ctx, const std::string& uri, uint64_t timestamp) { return vamana_index<int8_t,  uint64_t, uint32_t>::clear_history(ctx, uri, timestamp); }},
  {{TILEDB_UINT8,   TILEDB_UINT64, TILEDB_UINT32}, [](const tiledb::Context& ctx, const std::string& uri, uint64_t timestamp) { return vamana_index<uint8_t, uint64_t, uint32_t>::clear_history(ctx, uri, timestamp); }},
  {{TILEDB_FLOAT32, TILEDB_UINT64, TILEDB_UINT32}, [](const tiledb::Context& ctx, const std::string& uri, uint64_t timestamp) { return vamana_index<float,   uint64_t, uint32_t>::clear_history(ctx, uri, timestamp); }},
  {{TILEDB_INT8,    TILEDB_UINT64, TILEDB_UINT64}, [](const tiledb::Context& ctx, const std::string& uri, uint64_t timestamp) { return vamana_index<int8_t,  uint64_t, uint64_t>::clear_history(ctx, uri, timestamp); }},
  {{TILEDB_UINT8,   TILEDB_UINT64, TILEDB_UINT64}, [](const tiledb::Context& ctx, const std::string& uri, uint64_t timestamp) { return vamana_index<uint8_t, uint64_t, uint64_t>::clear_history(ctx, uri, timestamp); }},
  {{TILEDB_FLOAT32, TILEDB_UINT64, TILEDB_UINT64}, [](const tiledb::Context& ctx, const std::string& uri, uint64_t timestamp) { return vamana_index<float,   uint64_t, uint64_t>::clear_history(ctx, uri, timestamp); }},
};
// clang-format on

#endif  // TILEDB_API_VAMANA_INDEX_H<|MERGE_RESOLUTION|>--- conflicted
+++ resolved
@@ -105,29 +105,10 @@
         } else if (key == "id_type") {
           id_datatype_ = string_to_datatype(value);
         } else if (key == "distance_metric") {
-<<<<<<< HEAD
-          try {
-            int metric_value = std::stoi(value);
-            if (metric_value < 0 ||
-                metric_value > static_cast<int>(DistanceMetric::COSINE)) {
-              throw std::runtime_error(
-                  "Invalid distance metric value: " + value);
-            }
-            distance_metric = static_cast<DistanceMetric>(metric_value);
-            if (distance_metric != DistanceMetric::L2) {
-              throw std::runtime_error(
-                  "Invalid distance metric for Vamana: " + value);
-            }
-          } catch (const std::exception& e) {
-            throw std::runtime_error(
-                "Error setting distance metric: " + std::string(e.what()));
-          }
-=======
           distance_metric_ = parseAndValidateDistanceMetric(
               value,
               [](DistanceMetric dm) { return dm == DistanceMetric::L2; },
               "Invalid distance metric for Vamana");
->>>>>>> a6aea52f
         } else {
           throw std::runtime_error("Invalid index config key: " + key);
         }
@@ -159,11 +140,7 @@
     index_ = uri_dispatch_table.at(type)(ctx, group_uri, temporal_policy);
     l_build_ = index_->l_build();
     r_max_degree_ = index_->r_max_degree();
-<<<<<<< HEAD
-    distance_metric = index_->distance_metric();
-=======
     distance_metric_ = index_->distance_metric();
->>>>>>> a6aea52f
 
     if (dimensions_ != 0 && dimensions_ != index_->dimensions()) {
       throw std::runtime_error(
@@ -205,11 +182,7 @@
         r_max_degree_,
         index_ ? std::make_optional<TemporalPolicy>(index_->temporal_policy()) :
                  std::nullopt,
-<<<<<<< HEAD
-        distance_metric);
-=======
         distance_metric_);
->>>>>>> a6aea52f
     index_->train(training_set);
 
     if (dimensions_ != 0 && dimensions_ != index_->dimensions()) {
@@ -532,11 +505,7 @@
   static constexpr tiledb_datatype_t adjacency_row_index_datatype_{
       TILEDB_UINT64};
   std::unique_ptr<index_base> index_;
-<<<<<<< HEAD
-  DistanceMetric distance_metric;
-=======
   DistanceMetric distance_metric_;
->>>>>>> a6aea52f
 };
 
 // clang-format off
