--- conflicted
+++ resolved
@@ -181,14 +181,6 @@
     if (dispatch_table.find(type) == dispatch_table.end()) {
       throw std::runtime_error("Unsupported datatype combination");
     }
-<<<<<<< HEAD
-    index_ = dispatch_table.at(type)(
-        training_set.num_vectors(),
-        index_ ? index_->l_build() : l_build_,
-        index_ ? index_->r_max_degree() : r_max_degree_,
-        index_ ? index_->b_backtrack() : b_backtrack_,
-        index_ ? std::make_optional<TemporalPolicy>(index_->temporal_policy()) : std::nullopt);
-=======
 
     // Create a new index. Note that we may have already loaded an existing
     // index by URI. In that case, we have updated our local state (i.e.
@@ -201,7 +193,6 @@
         b_backtrack_,
         index_ ? std::make_optional<TemporalPolicy>(index_->temporal_policy()) :
                  std::nullopt);
->>>>>>> bcf7220d
 
     index_->train(training_set);
 
