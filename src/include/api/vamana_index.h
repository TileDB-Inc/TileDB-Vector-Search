/**
 * * @file   api/vamana_index.h
 *
 * @section LICENSE
 *
 * The MIT License
 *
 * @copyright Copyright (c) 2023 TileDB, Inc.
 *
 * Permission is hereby granted, free of charge, to any person obtaining a copy
 * of this software and associated documentation files (the "Software"), to deal
 * in the Software without restriction, including without limitation the rights
 * to use, copy, modify, merge, publish, distribute, sublicense, and/or sell
 * copies of the Software, and to permit persons to whom the Software is
 * furnished to do so, subject to the following conditions:
 *
 * The above copyright notice and this permission notice shall be included in
 * all copies or substantial portions of the Software.
 *
 * THE SOFTWARE IS PROVIDED "AS IS", WITHOUT WARRANTY OF ANY KIND, EXPRESS OR
 * IMPLIED, INCLUDING BUT NOT LIMITED TO THE WARRANTIES OF MERCHANTABILITY,
 * FITNESS FOR A PARTICULAR PURPOSE AND NONINFRINGEMENT. IN NO EVENT SHALL THE
 * AUTHORS OR COPYRIGHT HOLDERS BE LIABLE FOR ANY CLAIM, DAMAGES OR OTHER
 * LIABILITY, WHETHER IN AN ACTION OF CONTRACT, TORT OR OTHERWISE, ARISING FROM,
 * OUT OF OR IN CONNECTION WITH THE SOFTWARE OR THE USE OR OTHER DEALINGS IN
 * THE SOFTWARE.
 *
 * @section DESCRIPTION
 * This file defines the `IndexVamana` class, which is a type-erased
 * wrapper of `index_vamana` that allows for runtime polymorphism of the
 * `index_vamana` class template.
 *
 * See README.md for details on type erasure.
 */

#ifndef TILEDB_API_VAMANA_INDEX_H
#define TILEDB_API_VAMANA_INDEX_H

#include <tiledb/tiledb>

#include "api/feature_vector.h"
#include "api/feature_vector_array.h"
#include "api_defs.h"
#include "index/vamana_index.h"
#include "tiledb/group_experimental.h"

/*******************************************************************************
 * IndexVamana
 ******************************************************************************/
/**
 * A type-erased Vamana index class. This is a type-erased wrapper around
 * the `vamana_index` class in detail/graph/vamana.h.
 *
 * An index class is provides
 *   - URI-based constructor
 *   - Array-based constructor
 *   - A train method
 *   - An add method
 *   - A query method
 *
 * We support all combinations of the following types for feature, id, and px
 * datatypes:
 *   - feature_type: uint8 or float
 *   - id_type: uint32 or uint64
 *   - adjacency_row_index_type: uint32 or uint64
 */
class IndexVamana {
 public:
  IndexVamana(const IndexVamana&) = delete;
  IndexVamana(IndexVamana&&) = default;
  IndexVamana& operator=(const IndexVamana&) = delete;
  IndexVamana& operator=(IndexVamana&&) = default;

  /**
   * @brief Create an index with the given configuration. The index in this
   * state must next be trained. The sequence for creating an index in this
   * fashion is:
   *  - Create an IndexVamana object with the desired configuration (using this
   *  constructor
   *  - Call train() with the training data
   *  - Call add() to add a set of vectors to the index (often the same as the
   *  training data)
   *  Either (or both)
   *    - Perform a query
   *    - Call write_index() to write the index to disk
   * @param config A map of configuration parameters, as pairs of strings
   * containing config parameters and values.
   */
  explicit IndexVamana(
      const std::optional<IndexOptions>& config = std::nullopt) {
    feature_datatype_ = TILEDB_ANY;
    id_datatype_ = TILEDB_UINT32;
    adjacency_row_index_datatype_ = TILEDB_UINT32;

    if (config) {
      for (auto&& c : *config) {
        auto key = c.first;
        auto value = c.second;
        if (key == "dimension") {
          dimension_ = std::stol(value);
        } else if (key == "l_build") {
          l_build_ = std::stol(value);
        } else if (key == "r_max_degree") {
          r_max_degree_ = std::stof(value);
        } else if (key == "feature_type") {
          feature_datatype_ = string_to_datatype(value);
        } else if (key == "id_type") {
          id_datatype_ = string_to_datatype(value);
        } else if (key == "adjacency_row_index_type") {
          adjacency_row_index_datatype_ = string_to_datatype(value);
        } else {
          throw std::runtime_error("Invalid index config key: " + key);
        }
      }
    }
  }

  /**
   * @brief Open an existing index.
   *
   * @note This will be able to infer all of its types using the group metadata
   * to create the internal vamana_index object.
   *
   * @param ctx
   * @param group_uri TileDB group containing all the arrays comprising the
   * index.
   */
  IndexVamana(
      const tiledb::Context& ctx,
      const URI& group_uri,
      const std::optional<IndexOptions>& config = std::nullopt) {
    using metadata_element = std::tuple<std::string, void*, tiledb_datatype_t>;
    std::vector<metadata_element> metadata{
        {"feature_datatype", &feature_datatype_, TILEDB_UINT32},
        {"id_datatype", &id_datatype_, TILEDB_UINT32},
        {"adjacency_row_index_datatype",
         &adjacency_row_index_datatype_,
         TILEDB_UINT32}};

    tiledb::Config cfg;
    tiledb::Group read_group(ctx, group_uri, TILEDB_READ, cfg);

    for (auto& [name, value, datatype] : metadata) {
      if (!read_group.has_metadata(name, &datatype)) {
        throw std::runtime_error("Missing metadata: " + name);
      }
      uint32_t count;
      void* addr;
      read_group.get_metadata(name, &datatype, &count, (const void**)&addr);
      if (datatype == TILEDB_UINT32) {
        *reinterpret_cast<uint32_t*>(value) =
            *reinterpret_cast<uint32_t*>(addr);
      } else {
        throw std::runtime_error("Unsupported datatype for metadata: " + name);
      }
    }

    auto type = std::tuple{
        feature_datatype_, id_datatype_, adjacency_row_index_datatype_};
    if (uri_dispatch_table.find(type) == uri_dispatch_table.end()) {
      throw std::runtime_error("Unsupported datatype combination");
    }
    index_ = uri_dispatch_table.at(type)(ctx, group_uri);

    if (dimension_ != 0 && dimension_ != index_->dimension()) {
      throw std::runtime_error(
          "Dimension mismatch: " + std::to_string(dimension_) +
          " != " + std::to_string(index_->dimension()));
    }
    dimension_ = index_->dimension();
  }

  /**
   * @brief Train the index based on the given training set.
   * @param training_set
   * @param init
   */
  // @todo -- infer feature type from input
  void train(const FeatureVectorArray& training_set) {
    if (feature_datatype_ == TILEDB_ANY) {
      feature_datatype_ = training_set.feature_type();
    } else if (feature_datatype_ != training_set.feature_type()) {
      throw std::runtime_error(
          "Feature datatype mismatch: " +
          datatype_to_string(feature_datatype_) +
          " != " + datatype_to_string(training_set.feature_type()));
    }

    auto type = std::tuple{
        feature_datatype_, id_datatype_, adjacency_row_index_datatype_};
    if (dispatch_table.find(type) == dispatch_table.end()) {
      throw std::runtime_error("Unsupported datatype combination");
    }
    index_ = dispatch_table.at(type)(
        training_set.num_vectors(), l_build_, r_max_degree_);

    index_->train(training_set);

    if (dimension_ != 0 && dimension_ != index_->dimension()) {
      throw std::runtime_error(
          "Dimension mismatch: " + std::to_string(dimension_) +
          " != " + std::to_string(index_->dimension()));
    }
    dimension_ = index_->dimension();
  }

  /**
   * @brief Add a set of vectors to a trained index.
   * @param data_set
   */
  void add(const FeatureVectorArray& data_set) {
    if (feature_datatype_ != data_set.feature_type()) {
      throw std::runtime_error(
          "Feature datatype mismatch: " +
          datatype_to_string(feature_datatype_) +
          " != " + datatype_to_string(data_set.feature_type()));
    }
    if (!index_) {
      throw std::runtime_error("Cannot add() because there is no index.");
    }
    index_->add(data_set);
  }

  // todo query() or search() -- or both?
  [[nodiscard]] auto query(
      const QueryVectorArray& vectors,
      size_t top_k,
      std::optional<size_t> opt_L = std::nullopt) {
    if (!index_) {
      throw std::runtime_error("Cannot query() because there is no index.");
    }
    return index_->query(vectors, top_k, opt_L);
  }

  void write_index(
<<<<<<< HEAD
      const tiledb::Context& ctx,
      const std::string& group_uri,
      const std::string& storage_version = "") const {
=======
      const tiledb::Context& ctx, const std::string& group_uri) const {
>>>>>>> 8ce2d7f9
    if (!index_) {
      throw std::runtime_error(
          "Cannot write_index() because there is no index.");
    }
<<<<<<< HEAD
    index_->write_index(ctx, group_uri, storage_version);
=======
    index_->write_index(ctx, group_uri);
>>>>>>> 8ce2d7f9
  }

  constexpr auto dimension() const {
    return dimension_;
  }

  constexpr auto feature_type() const {
    return feature_datatype_;
  }

  inline auto feature_type_string() const {
    return datatype_to_string(feature_datatype_);
  }

  constexpr auto id_type() const {
    return id_datatype_;
  }

  inline auto id_type_string() const {
    return datatype_to_string(id_datatype_);
  }

  constexpr auto adjacency_row_index_type() const {
    return adjacency_row_index_datatype_;
  }

  inline auto adjacency_row_index_type_string() const {
    return datatype_to_string(adjacency_row_index_datatype_);
  }

 private:
  /**
   * Non-type parameterized base class (for type erasure).
   */
  struct index_base {
    virtual ~index_base() = default;

    virtual void train(const FeatureVectorArray& training_set) = 0;

    virtual void add(const FeatureVectorArray& data_set) = 0;

    [[nodiscard]] virtual std::tuple<FeatureVectorArray, FeatureVectorArray>
    query(
        const QueryVectorArray& vectors,
        size_t top_k,
        std::optional<size_t> opt_L) = 0;

    virtual void write_index(
<<<<<<< HEAD
        const tiledb::Context& ctx,
        const std::string& group_uri,
        const std::string& storage_version) const = 0;
=======
        const tiledb::Context& ctx, const std::string& group_uri) const = 0;
>>>>>>> 8ce2d7f9

    [[nodiscard]] virtual size_t dimension() const = 0;
  };

  /**
   * @brief Type-parameterize implementation class.
   * @tparam T Type of the concrete class that is being type-erased.
   */
  template <typename T>
  struct index_impl : index_base {
    explicit index_impl(T&& t)
        : impl_index_(std::forward<T>(t)) {
    }

    index_impl(size_t num_vectors, size_t l_build, size_t r_max_degree)
        : impl_index_(num_vectors, l_build, r_max_degree) {
    }

    index_impl(const tiledb::Context& ctx, const URI& index_uri)
        : impl_index_(ctx, index_uri) {
    }

    void train(const FeatureVectorArray& training_set) override {
      using feature_type = typename T::feature_type;
      auto fspan = MatrixView<feature_type, stdx::layout_left>{
          (feature_type*)training_set.data(),
          extents(training_set)[0],
          extents(training_set)[1]};

      using id_type = typename T::id_type;
      if (num_ids(training_set) > 0) {
        auto ids = std::span<id_type>(
            (id_type*)training_set.ids_data(), training_set.num_vectors());
        impl_index_.train(fspan, ids);
      } else {
        auto ids = std::vector<id_type>(::num_vectors(training_set));
        std::iota(ids.begin(), ids.end(), 0);
        impl_index_.train(fspan, ids);
      }
    }

    void add(const FeatureVectorArray& data_set) override {
      using feature_type = typename T::feature_type;
      auto fspan = MatrixView<feature_type, stdx::layout_left>{
          (feature_type*)data_set.data(),
          extents(data_set)[0],
          extents(data_set)[1]};
      impl_index_.add(fspan);
    }

    [[nodiscard]] auto query(
        const tiledb::Context& ctx,
        const URI& uri,
        size_t top_k,
        std::optional<size_t> opt_L) {
      return impl_index_.query(ctx, uri, top_k, opt_L);
    }

    /**
     * @brief Query the index with the given vectors.  The concrete query
     * function returns a tuple of arrays, which are type erased and returned as
     * a tuple of FeatureVectorArrays.
     * @param vectors
     * @param top_k
     * @return
     *
     * @todo Make sure the extents of the returned arrays are used correctly.
     */
    [[nodiscard]] std::tuple<FeatureVectorArray, FeatureVectorArray> query(
        const QueryVectorArray& vectors,
        size_t top_k,
        std::optional<size_t> opt_L) override {
      // @todo using index_type = size_t;
      auto dtype = vectors.feature_type();

      // @note We need to maintain same layout -> or swap extents
      switch (dtype) {
        case TILEDB_FLOAT32: {
          auto qspan = MatrixView<float, stdx::layout_left>{
              (float*)vectors.data(),
              extents(vectors)[0],
              extents(vectors)[1]};  // @todo ??
          auto [s, t] = impl_index_.query(qspan, top_k, opt_L);
          auto x = FeatureVectorArray{std::move(s)};
          auto y = FeatureVectorArray{std::move(t)};
          return {std::move(x), std::move(y)};
        }
        case TILEDB_UINT8: {
          auto qspan = MatrixView<uint8_t, stdx::layout_left>{
              (uint8_t*)vectors.data(),
              extents(vectors)[0],
              extents(vectors)[1]};  // @todo ??
          auto [s, t] = impl_index_.query(qspan, top_k, opt_L);
          auto x = FeatureVectorArray{std::move(s)};
          auto y = FeatureVectorArray{std::move(t)};
          return {std::move(x), std::move(y)};
        }
        default:
          throw std::runtime_error("Unsupported attribute type");
      }
    }

<<<<<<< HEAD
    void write_index(
        const tiledb::Context& ctx,
        const std::string& group_uri,
        const std::string& storage_version) const override {
      impl_index_.write_index(ctx, group_uri, storage_version);
=======
    void write_index(const tiledb::Context& ctx, const std::string& group_uri)
        const override {
      impl_index_.write_index(ctx, group_uri);
>>>>>>> 8ce2d7f9
    }

    size_t dimension() const override {
      return ::dimension(impl_index_);
    }

   private:
    /**
     * @brief Instance of the concrete class.
     */
    T impl_index_;
  };

  using constructor_function =
      std::function<std::unique_ptr<index_base>(size_t, size_t, size_t)>;
  using table_type = std::map<
      std::tuple<tiledb_datatype_t, tiledb_datatype_t, tiledb_datatype_t>,
      constructor_function>;
  static const table_type dispatch_table;

  using uri_constructor_function = std::function<std::unique_ptr<index_base>(
      const tiledb::Context&, const std::string&)>;
  using uri_table_type = std::map<
      std::tuple<tiledb_datatype_t, tiledb_datatype_t, tiledb_datatype_t>,
      uri_constructor_function>;
  static const uri_table_type uri_dispatch_table;

  size_t dimension_ = 0;
  size_t l_build_ = 100;
  size_t r_max_degree_ = 64;
  tiledb_datatype_t feature_datatype_{TILEDB_ANY};
  tiledb_datatype_t id_datatype_{TILEDB_ANY};
  tiledb_datatype_t adjacency_row_index_datatype_{TILEDB_ANY};
  std::unique_ptr<index_base> index_;
};

const IndexVamana::table_type IndexVamana::dispatch_table = {
    {{TILEDB_UINT8, TILEDB_UINT32, TILEDB_UINT32},
     [](size_t num_vectors, size_t l_build, size_t r_max_degree) {
       return std::make_unique<
           index_impl<vamana_index<uint8_t, uint32_t, uint32_t>>>(
           num_vectors, l_build, r_max_degree);
     }},
    {{TILEDB_FLOAT32, TILEDB_UINT32, TILEDB_UINT32},
     [](size_t num_vectors, size_t l_build, size_t r_max_degree) {
       return std::make_unique<
           index_impl<vamana_index<float, uint32_t, uint32_t>>>(
           num_vectors, l_build, r_max_degree);
     }},
    {{TILEDB_UINT8, TILEDB_UINT32, TILEDB_UINT64},
     [](size_t num_vectors, size_t l_build, size_t r_max_degree) {
       return std::make_unique<
           index_impl<vamana_index<uint8_t, uint32_t, uint64_t>>>(
           num_vectors, l_build, r_max_degree);
     }},
    {{TILEDB_FLOAT32, TILEDB_UINT32, TILEDB_UINT64},
     [](size_t num_vectors, size_t l_build, size_t r_max_degree) {
       return std::make_unique<
           index_impl<vamana_index<float, uint32_t, uint64_t>>>(
           num_vectors, l_build, r_max_degree);
     }},
    {{TILEDB_UINT8, TILEDB_UINT64, TILEDB_UINT32},
     [](size_t num_vectors, size_t l_build, size_t r_max_degree) {
       return std::make_unique<
           index_impl<vamana_index<uint8_t, uint64_t, uint32_t>>>(
           num_vectors, l_build, r_max_degree);
     }},
    {{TILEDB_FLOAT32, TILEDB_UINT64, TILEDB_UINT32},
     [](size_t num_vectors, size_t l_build, size_t r_max_degree) {
       return std::make_unique<
           index_impl<vamana_index<float, uint64_t, uint32_t>>>(
           num_vectors, l_build, r_max_degree);
     }},
    {{TILEDB_UINT8, TILEDB_UINT64, TILEDB_UINT64},
     [](size_t num_vectors, size_t l_build, size_t r_max_degree) {
       return std::make_unique<
           index_impl<vamana_index<uint8_t, uint64_t, uint64_t>>>(
           num_vectors, l_build, r_max_degree);
     }},
    {{TILEDB_FLOAT32, TILEDB_UINT64, TILEDB_UINT64},
     [](size_t num_vectors, size_t l_build, size_t r_max_degree) {
       return std::make_unique<
           index_impl<vamana_index<float, uint64_t, uint64_t>>>(
           num_vectors, l_build, r_max_degree);
     }}};

const IndexVamana::uri_table_type IndexVamana::uri_dispatch_table = {
    {{TILEDB_UINT8, TILEDB_UINT32, TILEDB_UINT32},
     [](const tiledb::Context& ctx, const std::string& uri) {
       return std::make_unique<
           index_impl<vamana_index<uint8_t, uint32_t, uint32_t>>>(ctx, uri);
     }},
    {{TILEDB_FLOAT32, TILEDB_UINT32, TILEDB_UINT32},
     [](const tiledb::Context& ctx, const std::string& uri) {
       return std::make_unique<
           index_impl<vamana_index<float, uint32_t, uint32_t>>>(ctx, uri);
     }},
    {{TILEDB_UINT8, TILEDB_UINT32, TILEDB_UINT64},
     [](const tiledb::Context& ctx, const std::string& uri) {
       return std::make_unique<
           index_impl<vamana_index<uint8_t, uint32_t, uint64_t>>>(ctx, uri);
     }},
    {{TILEDB_FLOAT32, TILEDB_UINT32, TILEDB_UINT64},
     [](const tiledb::Context& ctx, const std::string& uri) {
       return std::make_unique<
           index_impl<vamana_index<float, uint32_t, uint64_t>>>(ctx, uri);
     }},
    {{TILEDB_UINT8, TILEDB_UINT64, TILEDB_UINT32},
     [](const tiledb::Context& ctx, const std::string& uri) {
       return std::make_unique<
           index_impl<vamana_index<uint8_t, uint64_t, uint32_t>>>(ctx, uri);
     }},
    {{TILEDB_FLOAT32, TILEDB_UINT64, TILEDB_UINT32},
     [](const tiledb::Context& ctx, const std::string& uri) {
       return std::make_unique<
           index_impl<vamana_index<float, uint64_t, uint32_t>>>(ctx, uri);
     }},
    {{TILEDB_UINT8, TILEDB_UINT64, TILEDB_UINT64},
     [](const tiledb::Context& ctx, const std::string& uri) {
       return std::make_unique<
           index_impl<vamana_index<uint8_t, uint64_t, uint64_t>>>(ctx, uri);
     }},
    {{TILEDB_FLOAT32, TILEDB_UINT64, TILEDB_UINT64},
     [](const tiledb::Context& ctx, const std::string& uri) {
       return std::make_unique<
           index_impl<vamana_index<float, uint64_t, uint64_t>>>(ctx, uri);
     }}};

#endif  // TILEDB_API_VAMANA_INDEX_H<|MERGE_RESOLUTION|>--- conflicted
+++ resolved
@@ -233,225 +233,206 @@
   }
 
   void write_index(
-<<<<<<< HEAD
       const tiledb::Context& ctx,
       const std::string& group_uri,
       const std::string& storage_version = "") const {
-=======
-      const tiledb::Context& ctx, const std::string& group_uri) const {
->>>>>>> 8ce2d7f9
     if (!index_) {
       throw std::runtime_error(
           "Cannot write_index() because there is no index.");
     }
-<<<<<<< HEAD
     index_->write_index(ctx, group_uri, storage_version);
-=======
-    index_->write_index(ctx, group_uri);
->>>>>>> 8ce2d7f9
-  }
-
-  constexpr auto dimension() const {
-    return dimension_;
-  }
-
-  constexpr auto feature_type() const {
-    return feature_datatype_;
-  }
-
-  inline auto feature_type_string() const {
-    return datatype_to_string(feature_datatype_);
-  }
-
-  constexpr auto id_type() const {
-    return id_datatype_;
-  }
-
-  inline auto id_type_string() const {
-    return datatype_to_string(id_datatype_);
-  }
-
-  constexpr auto adjacency_row_index_type() const {
-    return adjacency_row_index_datatype_;
-  }
-
-  inline auto adjacency_row_index_type_string() const {
-    return datatype_to_string(adjacency_row_index_datatype_);
+  }
+}
+
+constexpr auto
+feature_type() const {
+  return feature_datatype_;
+}
+
+inline auto feature_type_string() const {
+  return datatype_to_string(feature_datatype_);
+}
+
+constexpr auto id_type() const {
+  return id_datatype_;
+}
+
+inline auto id_type_string() const {
+  return datatype_to_string(id_datatype_);
+}
+
+constexpr auto adjacency_row_index_type() const {
+  return adjacency_row_index_datatype_;
+}
+
+inline auto adjacency_row_index_type_string() const {
+  return datatype_to_string(adjacency_row_index_datatype_);
+}
+
+private:
+/**
+ * Non-type parameterized base class (for type erasure).
+ */
+struct index_base {
+  virtual ~index_base() = default;
+
+  virtual void train(const FeatureVectorArray& training_set) = 0;
+
+  virtual void add(const FeatureVectorArray& data_set) = 0;
+
+  [[nodiscard]] virtual std::tuple<FeatureVectorArray, FeatureVectorArray>
+  query(
+      const QueryVectorArray& vectors,
+      size_t top_k,
+      std::optional<size_t> opt_L) = 0;
+
+  virtual void write_index(
+      const tiledb::Context& ctx,
+      const std::string& group_uri,
+      const std::string& storage_version) const = 0;
+
+  [[nodiscard]] virtual size_t dimension() const = 0;
+};
+
+/**
+ * @brief Type-parameterize implementation class.
+ * @tparam T Type of the concrete class that is being type-erased.
+ */
+template <typename T>
+struct index_impl : index_base {
+  explicit index_impl(T&& t)
+      : impl_index_(std::forward<T>(t)) {
+  }
+
+  index_impl(size_t num_vectors, size_t l_build, size_t r_max_degree)
+      : impl_index_(num_vectors, l_build, r_max_degree) {
+  }
+
+  index_impl(const tiledb::Context& ctx, const URI& index_uri)
+      : impl_index_(ctx, index_uri) {
+  }
+
+  void train(const FeatureVectorArray& training_set) override {
+    using feature_type = typename T::feature_type;
+    auto fspan = MatrixView<feature_type, stdx::layout_left>{
+        (feature_type*)training_set.data(),
+        extents(training_set)[0],
+        extents(training_set)[1]};
+
+    using id_type = typename T::id_type;
+    if (num_ids(training_set) > 0) {
+      auto ids = std::span<id_type>(
+          (id_type*)training_set.ids_data(), training_set.num_vectors());
+      impl_index_.train(fspan, ids);
+    } else {
+      auto ids = std::vector<id_type>(::num_vectors(training_set));
+      std::iota(ids.begin(), ids.end(), 0);
+      impl_index_.train(fspan, ids);
+    }
+  }
+
+  void add(const FeatureVectorArray& data_set) override {
+    using feature_type = typename T::feature_type;
+    auto fspan = MatrixView<feature_type, stdx::layout_left>{
+        (feature_type*)data_set.data(),
+        extents(data_set)[0],
+        extents(data_set)[1]};
+    impl_index_.add(fspan);
+  }
+
+  [[nodiscard]] auto query(
+      const tiledb::Context& ctx,
+      const URI& uri,
+      size_t top_k,
+      std::optional<size_t> opt_L) {
+    return impl_index_.query(ctx, uri, top_k, opt_L);
+  }
+
+  /**
+   * @brief Query the index with the given vectors.  The concrete query
+   * function returns a tuple of arrays, which are type erased and returned as
+   * a tuple of FeatureVectorArrays.
+   * @param vectors
+   * @param top_k
+   * @return
+   *
+   * @todo Make sure the extents of the returned arrays are used correctly.
+   */
+  [[nodiscard]] std::tuple<FeatureVectorArray, FeatureVectorArray> query(
+      const QueryVectorArray& vectors,
+      size_t top_k,
+      std::optional<size_t> opt_L) override {
+    // @todo using index_type = size_t;
+    auto dtype = vectors.feature_type();
+
+    // @note We need to maintain same layout -> or swap extents
+    switch (dtype) {
+      case TILEDB_FLOAT32: {
+        auto qspan = MatrixView<float, stdx::layout_left>{
+            (float*)vectors.data(),
+            extents(vectors)[0],
+            extents(vectors)[1]};  // @todo ??
+        auto [s, t] = impl_index_.query(qspan, top_k, opt_L);
+        auto x = FeatureVectorArray{std::move(s)};
+        auto y = FeatureVectorArray{std::move(t)};
+        return {std::move(x), std::move(y)};
+      }
+      case TILEDB_UINT8: {
+        auto qspan = MatrixView<uint8_t, stdx::layout_left>{
+            (uint8_t*)vectors.data(),
+            extents(vectors)[0],
+            extents(vectors)[1]};  // @todo ??
+        auto [s, t] = impl_index_.query(qspan, top_k, opt_L);
+        auto x = FeatureVectorArray{std::move(s)};
+        auto y = FeatureVectorArray{std::move(t)};
+        return {std::move(x), std::move(y)};
+      }
+      default:
+        throw std::runtime_error("Unsupported attribute type");
+    }
+  }
+
+  void write_index(
+      const tiledb::Context& ctx,
+      const std::string& group_uri,
+      const std::string& storage_version) const override {
+    impl_index_.write_index(ctx, group_uri, storage_version);
+  }
+
+  size_t dimension() const override {
+    return ::dimension(impl_index_);
   }
 
  private:
   /**
-   * Non-type parameterized base class (for type erasure).
+   * @brief Instance of the concrete class.
    */
-  struct index_base {
-    virtual ~index_base() = default;
-
-    virtual void train(const FeatureVectorArray& training_set) = 0;
-
-    virtual void add(const FeatureVectorArray& data_set) = 0;
-
-    [[nodiscard]] virtual std::tuple<FeatureVectorArray, FeatureVectorArray>
-    query(
-        const QueryVectorArray& vectors,
-        size_t top_k,
-        std::optional<size_t> opt_L) = 0;
-
-    virtual void write_index(
-<<<<<<< HEAD
-        const tiledb::Context& ctx,
-        const std::string& group_uri,
-        const std::string& storage_version) const = 0;
-=======
-        const tiledb::Context& ctx, const std::string& group_uri) const = 0;
->>>>>>> 8ce2d7f9
-
-    [[nodiscard]] virtual size_t dimension() const = 0;
-  };
-
-  /**
-   * @brief Type-parameterize implementation class.
-   * @tparam T Type of the concrete class that is being type-erased.
-   */
-  template <typename T>
-  struct index_impl : index_base {
-    explicit index_impl(T&& t)
-        : impl_index_(std::forward<T>(t)) {
-    }
-
-    index_impl(size_t num_vectors, size_t l_build, size_t r_max_degree)
-        : impl_index_(num_vectors, l_build, r_max_degree) {
-    }
-
-    index_impl(const tiledb::Context& ctx, const URI& index_uri)
-        : impl_index_(ctx, index_uri) {
-    }
-
-    void train(const FeatureVectorArray& training_set) override {
-      using feature_type = typename T::feature_type;
-      auto fspan = MatrixView<feature_type, stdx::layout_left>{
-          (feature_type*)training_set.data(),
-          extents(training_set)[0],
-          extents(training_set)[1]};
-
-      using id_type = typename T::id_type;
-      if (num_ids(training_set) > 0) {
-        auto ids = std::span<id_type>(
-            (id_type*)training_set.ids_data(), training_set.num_vectors());
-        impl_index_.train(fspan, ids);
-      } else {
-        auto ids = std::vector<id_type>(::num_vectors(training_set));
-        std::iota(ids.begin(), ids.end(), 0);
-        impl_index_.train(fspan, ids);
-      }
-    }
-
-    void add(const FeatureVectorArray& data_set) override {
-      using feature_type = typename T::feature_type;
-      auto fspan = MatrixView<feature_type, stdx::layout_left>{
-          (feature_type*)data_set.data(),
-          extents(data_set)[0],
-          extents(data_set)[1]};
-      impl_index_.add(fspan);
-    }
-
-    [[nodiscard]] auto query(
-        const tiledb::Context& ctx,
-        const URI& uri,
-        size_t top_k,
-        std::optional<size_t> opt_L) {
-      return impl_index_.query(ctx, uri, top_k, opt_L);
-    }
-
-    /**
-     * @brief Query the index with the given vectors.  The concrete query
-     * function returns a tuple of arrays, which are type erased and returned as
-     * a tuple of FeatureVectorArrays.
-     * @param vectors
-     * @param top_k
-     * @return
-     *
-     * @todo Make sure the extents of the returned arrays are used correctly.
-     */
-    [[nodiscard]] std::tuple<FeatureVectorArray, FeatureVectorArray> query(
-        const QueryVectorArray& vectors,
-        size_t top_k,
-        std::optional<size_t> opt_L) override {
-      // @todo using index_type = size_t;
-      auto dtype = vectors.feature_type();
-
-      // @note We need to maintain same layout -> or swap extents
-      switch (dtype) {
-        case TILEDB_FLOAT32: {
-          auto qspan = MatrixView<float, stdx::layout_left>{
-              (float*)vectors.data(),
-              extents(vectors)[0],
-              extents(vectors)[1]};  // @todo ??
-          auto [s, t] = impl_index_.query(qspan, top_k, opt_L);
-          auto x = FeatureVectorArray{std::move(s)};
-          auto y = FeatureVectorArray{std::move(t)};
-          return {std::move(x), std::move(y)};
-        }
-        case TILEDB_UINT8: {
-          auto qspan = MatrixView<uint8_t, stdx::layout_left>{
-              (uint8_t*)vectors.data(),
-              extents(vectors)[0],
-              extents(vectors)[1]};  // @todo ??
-          auto [s, t] = impl_index_.query(qspan, top_k, opt_L);
-          auto x = FeatureVectorArray{std::move(s)};
-          auto y = FeatureVectorArray{std::move(t)};
-          return {std::move(x), std::move(y)};
-        }
-        default:
-          throw std::runtime_error("Unsupported attribute type");
-      }
-    }
-
-<<<<<<< HEAD
-    void write_index(
-        const tiledb::Context& ctx,
-        const std::string& group_uri,
-        const std::string& storage_version) const override {
-      impl_index_.write_index(ctx, group_uri, storage_version);
-=======
-    void write_index(const tiledb::Context& ctx, const std::string& group_uri)
-        const override {
-      impl_index_.write_index(ctx, group_uri);
->>>>>>> 8ce2d7f9
-    }
-
-    size_t dimension() const override {
-      return ::dimension(impl_index_);
-    }
-
-   private:
-    /**
-     * @brief Instance of the concrete class.
-     */
-    T impl_index_;
-  };
-
-  using constructor_function =
-      std::function<std::unique_ptr<index_base>(size_t, size_t, size_t)>;
-  using table_type = std::map<
-      std::tuple<tiledb_datatype_t, tiledb_datatype_t, tiledb_datatype_t>,
-      constructor_function>;
-  static const table_type dispatch_table;
-
-  using uri_constructor_function = std::function<std::unique_ptr<index_base>(
-      const tiledb::Context&, const std::string&)>;
-  using uri_table_type = std::map<
-      std::tuple<tiledb_datatype_t, tiledb_datatype_t, tiledb_datatype_t>,
-      uri_constructor_function>;
-  static const uri_table_type uri_dispatch_table;
-
-  size_t dimension_ = 0;
-  size_t l_build_ = 100;
-  size_t r_max_degree_ = 64;
-  tiledb_datatype_t feature_datatype_{TILEDB_ANY};
-  tiledb_datatype_t id_datatype_{TILEDB_ANY};
-  tiledb_datatype_t adjacency_row_index_datatype_{TILEDB_ANY};
-  std::unique_ptr<index_base> index_;
+  T impl_index_;
 };
+
+using constructor_function =
+    std::function<std::unique_ptr<index_base>(size_t, size_t, size_t)>;
+using table_type = std::map<
+    std::tuple<tiledb_datatype_t, tiledb_datatype_t, tiledb_datatype_t>,
+    constructor_function>;
+static const table_type dispatch_table;
+
+using uri_constructor_function = std::function<std::unique_ptr<index_base>(
+    const tiledb::Context&, const std::string&)>;
+using uri_table_type = std::map<
+    std::tuple<tiledb_datatype_t, tiledb_datatype_t, tiledb_datatype_t>,
+    uri_constructor_function>;
+static const uri_table_type uri_dispatch_table;
+
+size_t dimension_ = 0;
+size_t l_build_ = 100;
+size_t r_max_degree_ = 64;
+tiledb_datatype_t feature_datatype_{TILEDB_ANY};
+tiledb_datatype_t id_datatype_{TILEDB_ANY};
+tiledb_datatype_t adjacency_row_index_datatype_{TILEDB_ANY};
+std::unique_ptr<index_base> index_;
+}
+;
 
 const IndexVamana::table_type IndexVamana::dispatch_table = {
     {{TILEDB_UINT8, TILEDB_UINT32, TILEDB_UINT32},
