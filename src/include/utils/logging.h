--- conflicted
+++ resolved
@@ -470,8 +470,6 @@
 }
 
 static memory_data& _memory_data{get_memory_data_instance()};
-<<<<<<< HEAD
-=======
 
 /**
  * Singleton class for recording miscellaneous counts.  Internally maintains a
@@ -592,7 +590,6 @@
 }
 
 static count_data& _count_data{get_count_data_instance()};
->>>>>>> be205eef
 
 #if 0
 class stats_data {
