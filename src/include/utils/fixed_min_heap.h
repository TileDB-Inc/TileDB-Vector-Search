/**
 * @file   fixed_min_heap.h
 *
 * @section LICENSE
 *
 * The MIT License
 *
 * @copyright Copyright (c) 2023 TileDB, Inc.
 *
 * Permission is hereby granted, free of charge, to any person obtaining a copy
 * of this software and associated documentation files (the "Software"), to deal
 * in the Software without restriction, including without limitation the rights
 * to use, copy, modify, merge, publish, distribute, sublicense, and/or sell
 * copies of the Software, and to permit persons to whom the Software is
 * furnished to do so, subject to the following conditions:
 *
 * The above copyright notice and this permission notice shall be included in
 * all copies or substantial portions of the Software.
 *
 * THE SOFTWARE IS PROVIDED "AS IS", WITHOUT WARRANTY OF ANY KIND, EXPRESS OR
 * IMPLIED, INCLUDING BUT NOT LIMITED TO THE WARRANTIES OF MERCHANTABILITY,
 * FITNESS FOR A PARTICULAR PURPOSE AND NONINFRINGEMENT. IN NO EVENT SHALL THE
 * AUTHORS OR COPYRIGHT HOLDERS BE LIABLE FOR ANY CLAIM, DAMAGES OR OTHER
 * LIABILITY, WHETHER IN AN ACTION OF CONTRACT, TORT OR OTHERWISE, ARISING FROM,
 * OUT OF OR IN CONNECTION WITH THE SOFTWARE OR THE USE OR OTHER DEALINGS IN
 * THE SOFTWARE.
 *
 * @section DESCRIPTION
 *
 * Contains two implementations of a fixed-size min-heap (to experiment with
 * potential performance differences). Also contains an implementation of a
 * fixed_size min-heap for pairs.
 *
 * This type of heap is used to maintain the top k small scores as we compute
 * scores during similarity search.
 *
 * @todo Run abstraction penalty benchmarks to make sure Distance is getting
 * completely inlined
 */

#ifndef TILEDB_FIXED_MIN_HEAP_H
#define TILEDB_FIXED_MIN_HEAP_H

#include <concepts>
#include <functional>
#include <initializer_list>
#include <iostream>
#include <set>

#include "functional.h"

namespace {
class not_unique {};
class unique_id {};
class unique_score {};
class unique_both {};
}  // namespace

template <class Heap>
struct heap_traits {
  using value_type = typename Heap::value_type;
  using score_type =
      typename std::tuple_element<0, typename Heap::value_type>::type;
  using index_type =
      typename std::tuple_element<1, typename Heap::value_type>::type;
  // using extra_type = std::conditional_t< std::tuple_size<typename
  // Heap::value_type>::value == 3, typename std::tuple_element<2, typename
  // Heap::value_type>::type, void>; using extra_type = std::conditional_t<
  //     std::tuple_size<typename Heap::value_type>::value == 3,
  //     typename std::tuple_element<2, typename Heap::value_type>::type,
  //     void>;
};

template <class Heap>
using heap_score_t = typename heap_traits<Heap>::score_type;

template <class Heap>
using heap_index_t = typename heap_traits<Heap>::index_type;

/**
 * Heap to store a tuple of values, ordered by the first element.
 * Supports pairs and triplets.
 * @tparam Tuple Type of tuple (pair or triplet)
 */
template <
    class Tuple,
    class Compare = std::less<typename std::tuple_element<0, Tuple>::type>>
class fixed_min_tuple_heap : public std::vector<Tuple> {
  using Base = std::vector<Tuple>;
  using T = typename std::tuple_element<0, Tuple>::type;
  using U = typename std::tuple_element<1, Tuple>::type;
<<<<<<< HEAD
  // using Extra = std::conditional_t<std::tuple_size<Tuple>::value == 3,
  //                                  typename std::tuple_element<2,
  //                                  Tuple>::type, void>;

  // New helper struct
=======

>>>>>>> 95e4f165
  template <
      class TupleType,
      bool HasThirdElement = (std::tuple_size<TupleType>::value == 3)>
  struct ExtraTypeHelper {
    using type = typename std::tuple_element<2, TupleType>::type;
  };

  template <class TupleType>
  struct ExtraTypeHelper<TupleType, false> {
    using type = void*;
  };

<<<<<<< HEAD
  // Modified Extra type definition
  using Extra = typename ExtraTypeHelper<Tuple>::type;

=======
>>>>>>> 95e4f165
  unsigned max_size{0};
  constexpr const static Compare compare_{};

 protected:
  using Extra = typename ExtraTypeHelper<Tuple>::type;

 public:
  explicit fixed_min_tuple_heap(
      std::integral auto k, Compare compare = Compare{})
      : Base(0)
      , max_size{(unsigned)k} {
    Base::reserve(k);
  }

  explicit fixed_min_tuple_heap(
      unsigned k, std::initializer_list<Tuple> l, Compare compare = Compare{})
      : Base(0)
      , max_size{k} {
    Base::reserve(k);
    for (const auto& p : l) {
<<<<<<< HEAD
      insert(std::get<0>(p), std::get<1>(p), get_extra(p));
=======
      insert_impl(std::get<0>(p), std::get<1>(p), get_extra(p));
    }
  }

  auto pop() {
    if (this->empty()) {
      return;
    }
    std::pop_heap(begin(*this), end(*this), [&](const auto& a, auto& b) {
      return compare_(std::get<0>(a), std::get<0>(b));
    });
    this->pop_back();
  }

  void self_heapify() {
    std::make_heap(begin(*this), end(*this), [&](const auto& a, auto& b) {
      return compare_(std::get<0>(a), std::get<0>(b));
    });
  }

  void self_sort() {
    std::sort_heap(begin(*this), end(*this), [&](const auto& a, auto& b) {
      return compare_(std::get<0>(a), std::get<0>(b));
    });
  }

  std::string dump() const {
    std::ostringstream oss;
    if constexpr (std::tuple_size_v<Tuple> == 2) {
      for (const auto& [score, id] : *this) {
        oss << "(" << score << ", " << id << ") ";
      }
    } else {
      for (const auto& [score, id, extra] : *this) {
        oss << "(" << score << ", " << id << ", " << extra << ") ";
      }
>>>>>>> 95e4f165
    }
    return oss.str();
  }

 protected:
  template <class Unique = not_unique>
<<<<<<< HEAD
  bool insert(const T& x, const U& y, const Extra& z = Extra{}) {
=======
  bool insert_impl(const T& x, const U& y, const Extra& z = Extra{}) {
>>>>>>> 95e4f165
    if (max_size == 0) {
      return false;
    }
    if (Base::size() < max_size) {
      if constexpr (std::is_same_v<Unique, unique_id>) {
        if (std::find_if(begin(*this), end(*this), [y](auto&& e) {
              return std::get<1>(e) == y;
            }) != end(*this)) {
          return false;
        }
      }

      if constexpr (std::tuple_size_v<Tuple> == 2) {
        Base::emplace_back(x, y);
      } else {
        Base::emplace_back(x, y, z);
      }

      std::push_heap(begin(*this), end(*this), [&](const auto& a, auto& b) {
        return compare_(std::get<0>(a), std::get<0>(b));
      });
      return true;
    } else if (compare_(x, std::get<0>(this->front()))) {
      std::pop_heap(begin(*this), end(*this), [&](const auto& a, auto& b) {
        return compare_(std::get<0>(a), std::get<0>(b));
      });

      if constexpr (std::is_same_v<Unique, unique_id>) {
        if (std::find_if(begin(*this), end(*this), [y](auto&& e) {
              return std::get<1>(e) == y;
            }) != end(*this)) {
          std::push_heap(begin(*this), end(*this), [&](const auto& a, auto& b) {
            return compare_(std::get<0>(a), std::get<0>(b));
          });
          return false;
        }
      }

      if constexpr (std::tuple_size_v<Tuple> == 2) {
        (*this)[max_size - 1] = Tuple(x, y);
      } else {
        (*this)[max_size - 1] = Tuple(x, y, z);
      }

      std::push_heap(begin(*this), end(*this), [&](const auto& a, auto& b) {
        return compare_(std::get<0>(a), std::get<0>(b));
      });
      return true;
    }
    return false;
  }

  template <class Unique = not_unique>
<<<<<<< HEAD
  std::tuple<bool, bool, T, U> evict_insert(
      const T& x, const U& y, const Extra& z = Extra{}) {
=======
  std::tuple<bool, bool, T, U> evict_insert_impl(
      const T& x, const U& y, const Extra& z = Extra{}) {
    // There is room in the heap for the new element
>>>>>>> 95e4f165
    if (Base::size() < max_size) {
      if constexpr (std::is_same_v<Unique, unique_id>) {
        if (std::find_if(begin(*this), end(*this), [y](auto&& e) {
              return std::get<1>(e) == y;
            }) != end(*this)) {
          return {false, false, x, y};
        }
      }

<<<<<<< HEAD
=======
      // Insert, since there is room
>>>>>>> 95e4f165
      if constexpr (std::tuple_size_v<Tuple> == 2) {
        Base::emplace_back(x, y);
      } else {
        Base::emplace_back(x, y, z);
      }

      std::push_heap(begin(*this), end(*this), [&](const auto& a, auto& b) {
        return compare_(std::get<0>(a), std::get<0>(b));
      });

      return {true, false, x, y};
    } else if (compare_(x, std::get<0>(this->front()))) {
      auto tmp = this->front();
      std::pop_heap(begin(*this), end(*this), [&](const auto& a, auto& b) {
        return compare_(std::get<0>(a), std::get<0>(b));
      });

      if constexpr (std::is_same_v<Unique, unique_id>) {
        if (std::find_if(begin(*this), end(*this), [y](auto&& e) {
              return std::get<1>(e) == y;
            }) != end(*this)) {
          std::push_heap(begin(*this), end(*this), [&](const auto& a, auto& b) {
            return compare_(std::get<0>(a), std::get<0>(b));
          });
          return {false, false, x, y};
        }
      }

<<<<<<< HEAD
=======
      // Replace the former max element with the new element and re-heapify
>>>>>>> 95e4f165
      if constexpr (std::tuple_size_v<Tuple> == 2) {
        (*this)[max_size - 1] = Tuple(x, y);
      } else {
        (*this)[max_size - 1] = Tuple(x, y, z);
      }
      std::push_heap(begin(*this), end(*this), [&](const auto& a, auto& b) {
        return compare_(std::get<0>(a), std::get<0>(b));
      });

      return {true, true, std::get<0>(tmp), std::get<1>(tmp)};
    }

    return {false, false, x, y};
  }

<<<<<<< HEAD
  auto pop() {
    if (this->empty()) {
      return;
    }
    std::pop_heap(begin(*this), end(*this), [&](const auto& a, auto& b) {
      return compare_(std::get<0>(a), std::get<0>(b));
    });
    this->pop_back();
  }

  void self_heapify() {
    std::make_heap(begin(*this), end(*this), [&](const auto& a, auto& b) {
      return compare_(std::get<0>(a), std::get<0>(b));
    });
  }

  void self_sort() {
    std::sort_heap(begin(*this), end(*this), [&](const auto& a, auto& b) {
      return compare_(std::get<0>(a), std::get<0>(b));
    });
  }

  std::string dump() const {
    std::ostringstream oss;
    if constexpr (std::tuple_size_v<Tuple> == 2) {
      for (const auto& [score, id] : *this) {
        oss << "(" << score << ", " << id << ") ";
      }
    } else {
      for (const auto& [score, id, extra] : *this) {
        oss << "(" << score << ", " << id << ", " << extra << ") ";
      }
    }
    return oss.str();
  }

 private:
  template <typename TupleType>
  static constexpr auto get_extra(const TupleType& t) {
    if constexpr (std::tuple_size_v<TupleType> == 3) {
      return std::get<2>(t);
    } else {
      return Extra{};
    }
=======
 private:
  template <typename TupleType>
  static constexpr auto get_extra(const TupleType& t) {
    if constexpr (std::tuple_size_v<TupleType> == 3) {
      return std::get<2>(t);
    } else {
      return Extra{};
    }
  }
};

template <class T, class U, class Compare = std::less<T>>
class fixed_min_pair_heap
    : public fixed_min_tuple_heap<std::tuple<T, U>, Compare> {
  using Base = fixed_min_tuple_heap<std::tuple<T, U>, Compare>;

 public:
  explicit fixed_min_pair_heap(
      std::integral auto k, Compare compare = Compare{})
      : Base(k, compare) {
  }

  explicit fixed_min_pair_heap(
      unsigned k,
      std::initializer_list<std::tuple<T, U>> l,
      Compare compare = Compare{})
      : Base(k, l, compare) {
>>>>>>> 95e4f165
  }
};

<<<<<<< HEAD
template <class T, class U, class Compare = std::less<T>>
class fixed_min_pair_heap
    : public fixed_min_tuple_heap<std::tuple<T, U>, Compare> {
  using Base = fixed_min_tuple_heap<std::tuple<T, U>, Compare>;

 public:
  explicit fixed_min_pair_heap(
      std::integral auto k, Compare compare = Compare{})
      : Base(k, compare) {
=======
  template <class Unique = not_unique>
  bool insert(const T& x, const U& y) {
    return Base::template insert_impl<Unique>(x, y);
  }

  template <class Unique = not_unique>
  auto evict_insert(const T& x, const U& y) {
    return Base::template evict_insert_impl<Unique>(x, y);
>>>>>>> 95e4f165
  }
};

<<<<<<< HEAD
  explicit fixed_min_pair_heap(
      unsigned k,
      std::initializer_list<std::tuple<T, U>> l,
      Compare compare = Compare{})
      : Base(k, l, compare) {
=======
template <class T, class U>
using k_min_heap = fixed_min_pair_heap<T, U>;

template <class T, class U, class V, class Compare = std::less<T>>
class fixed_min_triplet_heap
    : public fixed_min_tuple_heap<std::tuple<T, U, V>, Compare> {
  using Base = fixed_min_tuple_heap<std::tuple<T, U, V>, Compare>;

 public:
  explicit fixed_min_triplet_heap(
      std::integral auto k, Compare compare = Compare{})
      : Base(k, compare) {
>>>>>>> 95e4f165
  }
};

<<<<<<< HEAD
template <class T, class U>
using k_min_heap = fixed_min_pair_heap<T, U>;

template <class T, class U, class V, class Compare = std::less<T>>
class fixed_min_triplet_heap
    : public fixed_min_tuple_heap<std::tuple<T, U, V>, Compare> {
  using Base = fixed_min_tuple_heap<std::tuple<T, U, V>, Compare>;

 public:
  explicit fixed_min_triplet_heap(
      std::integral auto k, Compare compare = Compare{})
      : Base(k, compare) {
  }

  explicit fixed_min_triplet_heap(
      unsigned k,
      std::initializer_list<std::tuple<T, U, V>> l,
      Compare compare = Compare{})
      : Base(k, l, compare) {
  }
};

// template <class T, class U>
// using k_min_heap = fixed_min_pair_heap<T, U>;

=======
  explicit fixed_min_triplet_heap(
      unsigned k,
      std::initializer_list<std::tuple<T, U, V>> l,
      Compare compare = Compare{})
      : Base(k, l, compare) {
  }

  template <class Unique = not_unique>
  bool insert(const T& x, const U& y, const Base::Extra& z) {
    return Base::template insert_impl<Unique>(x, y, z);
  }

  template <class Unique = not_unique>
  auto evict_insert(const T& x, const U& y, const Base::Extra& z) {
    return Base::template evict_insert_impl<Unique>(x, y, z);
  }
};

>>>>>>> 95e4f165
template <class Heap>
void debug_min_heap(
    const Heap& heap, const std::string& msg = "", int which = 2) {
  std::cout << msg;

  if (which == 0) {
    for (auto&& [score, id] : heap) {
      std::cout << score << " ";
    }
    std::cout << std::endl;
  } else if (which == 1) {
    for (auto&& [score, id] : heap) {
      std::cout << id << " ";
    }
    std::cout << std::endl;
  } else {
    for (auto&& [score, id] : heap) {
      std::cout << "( " << score << ", " << id << " ) ";
    }
    std::cout << std::endl;
  }
}

template <class T, class Compare = std::greater<>>
void max_heapify(
    std::vector<T>& heap, int i, int heap_size, Compare comp = Compare()) {
  int largest = i;
  int left = 2 * i + 1;
  int right = 2 * i + 2;

  if (left < heap_size && comp(heap[left], heap[largest])) {
    largest = left;
  }

  if (right < heap_size && comp(heap[right], heap[largest])) {
    largest = right;
  }

  if (largest != i) {
    std::swap(heap[i], heap[largest]);
    max_heapify(heap, largest, heap_size);
  }
}

template <class T, class Compare = std::greater<>>
void convert_to_max_heap(std::vector<T>& heap, Compare comp = Compare()) {
  for (int i = heap.size() / 2 - 1; i >= 0; --i) {
    max_heapify(heap, i, heap.size(), comp);
  }
}

template <class T, class Compare = std::less<>>
void min_heapify(
    std::vector<T>& heap, int i, int heap_size, Compare comp = Compare()) {
  int smallest = i;
  int left = 2 * i + 1;
  int right = 2 * i + 2;

  if (left < heap_size && comp(heap[left], heap[smallest])) {
    smallest = left;
  }

  if (right < heap_size && comp(heap[right], heap[smallest])) {
    smallest = right;
  }

  if (smallest != i) {
    std::swap(heap[i], heap[smallest]);
    min_heapify(heap, smallest, heap_size);
  }
}

template <class T>
void convert_to_min_heap(std::vector<T>& heap) {
  for (int i = heap.size() / 2 - 1; i >= 0; --i) {
    min_heapify(heap, i, heap.size());
  }
}

#endif  // TILEDB_FIXED_MIN_HEAP_H<|MERGE_RESOLUTION|>--- conflicted
+++ resolved
@@ -63,12 +63,6 @@
       typename std::tuple_element<0, typename Heap::value_type>::type;
   using index_type =
       typename std::tuple_element<1, typename Heap::value_type>::type;
-  // using extra_type = std::conditional_t< std::tuple_size<typename
-  // Heap::value_type>::value == 3, typename std::tuple_element<2, typename
-  // Heap::value_type>::type, void>; using extra_type = std::conditional_t<
-  //     std::tuple_size<typename Heap::value_type>::value == 3,
-  //     typename std::tuple_element<2, typename Heap::value_type>::type,
-  //     void>;
 };
 
 template <class Heap>
@@ -89,15 +83,7 @@
   using Base = std::vector<Tuple>;
   using T = typename std::tuple_element<0, Tuple>::type;
   using U = typename std::tuple_element<1, Tuple>::type;
-<<<<<<< HEAD
-  // using Extra = std::conditional_t<std::tuple_size<Tuple>::value == 3,
-  //                                  typename std::tuple_element<2,
-  //                                  Tuple>::type, void>;
-
-  // New helper struct
-=======
-
->>>>>>> 95e4f165
+
   template <
       class TupleType,
       bool HasThirdElement = (std::tuple_size<TupleType>::value == 3)>
@@ -110,12 +96,6 @@
     using type = void*;
   };
 
-<<<<<<< HEAD
-  // Modified Extra type definition
-  using Extra = typename ExtraTypeHelper<Tuple>::type;
-
-=======
->>>>>>> 95e4f165
   unsigned max_size{0};
   constexpr const static Compare compare_{};
 
@@ -136,9 +116,6 @@
       , max_size{k} {
     Base::reserve(k);
     for (const auto& p : l) {
-<<<<<<< HEAD
-      insert(std::get<0>(p), std::get<1>(p), get_extra(p));
-=======
       insert_impl(std::get<0>(p), std::get<1>(p), get_extra(p));
     }
   }
@@ -175,18 +152,13 @@
       for (const auto& [score, id, extra] : *this) {
         oss << "(" << score << ", " << id << ", " << extra << ") ";
       }
->>>>>>> 95e4f165
     }
     return oss.str();
   }
 
  protected:
   template <class Unique = not_unique>
-<<<<<<< HEAD
-  bool insert(const T& x, const U& y, const Extra& z = Extra{}) {
-=======
   bool insert_impl(const T& x, const U& y, const Extra& z = Extra{}) {
->>>>>>> 95e4f165
     if (max_size == 0) {
       return false;
     }
@@ -239,28 +211,29 @@
     return false;
   }
 
-  template <class Unique = not_unique>
-<<<<<<< HEAD
-  std::tuple<bool, bool, T, U> evict_insert(
-      const T& x, const U& y, const Extra& z = Extra{}) {
-=======
+  // returns { inserted, evicted, evicted_score, evicted_id }
+  // Cases:
+  // 1. Inserted, not evicted: { true, false, x, y }
+  // 2. Inserted, evicted: { true, true, old_score, old_id }
+  // 3. Not inserted, not evicted: { false, false, x, y }
+  // 4. Not inserted, evicted: exception
+  template <class Unique = not_unique>
   std::tuple<bool, bool, T, U> evict_insert_impl(
       const T& x, const U& y, const Extra& z = Extra{}) {
     // There is room in the heap for the new element
->>>>>>> 95e4f165
     if (Base::size() < max_size) {
+      // If the element id already exists in the heap, return false
+      // We don't insert the element -- return inserted = false
       if constexpr (std::is_same_v<Unique, unique_id>) {
         if (std::find_if(begin(*this), end(*this), [y](auto&& e) {
               return std::get<1>(e) == y;
             }) != end(*this)) {
+          // Not inserted
           return {false, false, x, y};
         }
       }
 
-<<<<<<< HEAD
-=======
       // Insert, since there is room
->>>>>>> 95e4f165
       if constexpr (std::tuple_size_v<Tuple> == 2) {
         Base::emplace_back(x, y);
       } else {
@@ -271,17 +244,24 @@
         return compare_(std::get<0>(a), std::get<0>(b));
       });
 
+      // Inserted, not evicted
       return {true, false, x, y};
     } else if (compare_(x, std::get<0>(this->front()))) {
+      // If x < max_score in the heap, evict max_score and insert x
+      // return inserted = true, evicted = true, old_score, old_id
+
+      // Get the old element
       auto tmp = this->front();
       std::pop_heap(begin(*this), end(*this), [&](const auto& a, auto& b) {
         return compare_(std::get<0>(a), std::get<0>(b));
       });
 
       if constexpr (std::is_same_v<Unique, unique_id>) {
+        // If the new element id exists in the heap, return inserted = false
         if (std::find_if(begin(*this), end(*this), [y](auto&& e) {
               return std::get<1>(e) == y;
             }) != end(*this)) {
+          // Since we had previously popped the heap, we need to unpop it
           std::push_heap(begin(*this), end(*this), [&](const auto& a, auto& b) {
             return compare_(std::get<0>(a), std::get<0>(b));
           });
@@ -289,10 +269,7 @@
         }
       }
 
-<<<<<<< HEAD
-=======
       // Replace the former max element with the new element and re-heapify
->>>>>>> 95e4f165
       if constexpr (std::tuple_size_v<Tuple> == 2) {
         (*this)[max_size - 1] = Tuple(x, y);
       } else {
@@ -302,47 +279,12 @@
         return compare_(std::get<0>(a), std::get<0>(b));
       });
 
+      // Inserted, evicted: return old element
       return {true, true, std::get<0>(tmp), std::get<1>(tmp)};
     }
 
+    // If the new element is larger than the max, return not inserted
     return {false, false, x, y};
-  }
-
-<<<<<<< HEAD
-  auto pop() {
-    if (this->empty()) {
-      return;
-    }
-    std::pop_heap(begin(*this), end(*this), [&](const auto& a, auto& b) {
-      return compare_(std::get<0>(a), std::get<0>(b));
-    });
-    this->pop_back();
-  }
-
-  void self_heapify() {
-    std::make_heap(begin(*this), end(*this), [&](const auto& a, auto& b) {
-      return compare_(std::get<0>(a), std::get<0>(b));
-    });
-  }
-
-  void self_sort() {
-    std::sort_heap(begin(*this), end(*this), [&](const auto& a, auto& b) {
-      return compare_(std::get<0>(a), std::get<0>(b));
-    });
-  }
-
-  std::string dump() const {
-    std::ostringstream oss;
-    if constexpr (std::tuple_size_v<Tuple> == 2) {
-      for (const auto& [score, id] : *this) {
-        oss << "(" << score << ", " << id << ") ";
-      }
-    } else {
-      for (const auto& [score, id, extra] : *this) {
-        oss << "(" << score << ", " << id << ", " << extra << ") ";
-      }
-    }
-    return oss.str();
   }
 
  private:
@@ -353,15 +295,6 @@
     } else {
       return Extra{};
     }
-=======
- private:
-  template <typename TupleType>
-  static constexpr auto get_extra(const TupleType& t) {
-    if constexpr (std::tuple_size_v<TupleType> == 3) {
-      return std::get<2>(t);
-    } else {
-      return Extra{};
-    }
   }
 };
 
@@ -381,21 +314,8 @@
       std::initializer_list<std::tuple<T, U>> l,
       Compare compare = Compare{})
       : Base(k, l, compare) {
->>>>>>> 95e4f165
-  }
-};
-
-<<<<<<< HEAD
-template <class T, class U, class Compare = std::less<T>>
-class fixed_min_pair_heap
-    : public fixed_min_tuple_heap<std::tuple<T, U>, Compare> {
-  using Base = fixed_min_tuple_heap<std::tuple<T, U>, Compare>;
-
- public:
-  explicit fixed_min_pair_heap(
-      std::integral auto k, Compare compare = Compare{})
-      : Base(k, compare) {
-=======
+  }
+
   template <class Unique = not_unique>
   bool insert(const T& x, const U& y) {
     return Base::template insert_impl<Unique>(x, y);
@@ -404,34 +324,9 @@
   template <class Unique = not_unique>
   auto evict_insert(const T& x, const U& y) {
     return Base::template evict_insert_impl<Unique>(x, y);
->>>>>>> 95e4f165
   }
 };
 
-<<<<<<< HEAD
-  explicit fixed_min_pair_heap(
-      unsigned k,
-      std::initializer_list<std::tuple<T, U>> l,
-      Compare compare = Compare{})
-      : Base(k, l, compare) {
-=======
-template <class T, class U>
-using k_min_heap = fixed_min_pair_heap<T, U>;
-
-template <class T, class U, class V, class Compare = std::less<T>>
-class fixed_min_triplet_heap
-    : public fixed_min_tuple_heap<std::tuple<T, U, V>, Compare> {
-  using Base = fixed_min_tuple_heap<std::tuple<T, U, V>, Compare>;
-
- public:
-  explicit fixed_min_triplet_heap(
-      std::integral auto k, Compare compare = Compare{})
-      : Base(k, compare) {
->>>>>>> 95e4f165
-  }
-};
-
-<<<<<<< HEAD
 template <class T, class U>
 using k_min_heap = fixed_min_pair_heap<T, U>;
 
@@ -452,18 +347,6 @@
       Compare compare = Compare{})
       : Base(k, l, compare) {
   }
-};
-
-// template <class T, class U>
-// using k_min_heap = fixed_min_pair_heap<T, U>;
-
-=======
-  explicit fixed_min_triplet_heap(
-      unsigned k,
-      std::initializer_list<std::tuple<T, U, V>> l,
-      Compare compare = Compare{})
-      : Base(k, l, compare) {
-  }
 
   template <class Unique = not_unique>
   bool insert(const T& x, const U& y, const Base::Extra& z) {
@@ -476,7 +359,6 @@
   }
 };
 
->>>>>>> 95e4f165
 template <class Heap>
 void debug_min_heap(
     const Heap& heap, const std::string& msg = "", int which = 2) {
