/**
 * @file   fixed_min_heap.h
 *
 * @section LICENSE
 *
 * The MIT License
 *
 * @copyright Copyright (c) 2023 TileDB, Inc.
 *
 * Permission is hereby granted, free of charge, to any person obtaining a copy
 * of this software and associated documentation files (the "Software"), to deal
 * in the Software without restriction, including without limitation the rights
 * to use, copy, modify, merge, publish, distribute, sublicense, and/or sell
 * copies of the Software, and to permit persons to whom the Software is
 * furnished to do so, subject to the following conditions:
 *
 * The above copyright notice and this permission notice shall be included in
 * all copies or substantial portions of the Software.
 *
 * THE SOFTWARE IS PROVIDED "AS IS", WITHOUT WARRANTY OF ANY KIND, EXPRESS OR
 * IMPLIED, INCLUDING BUT NOT LIMITED TO THE WARRANTIES OF MERCHANTABILITY,
 * FITNESS FOR A PARTICULAR PURPOSE AND NONINFRINGEMENT. IN NO EVENT SHALL THE
 * AUTHORS OR COPYRIGHT HOLDERS BE LIABLE FOR ANY CLAIM, DAMAGES OR OTHER
 * LIABILITY, WHETHER IN AN ACTION OF CONTRACT, TORT OR OTHERWISE, ARISING FROM,
 * OUT OF OR IN CONNECTION WITH THE SOFTWARE OR THE USE OR OTHER DEALINGS IN
 * THE SOFTWARE.
 *
 * @section DESCRIPTION
 *
 * Contains two implementations of a fixed-size min-heap (to experiment with
 * potential performance differences). Also contains an implementation of a
 * fixed_size min-heap for pairs.
 *
 * This type of heap is used to maintain the top k small scores as we compute
 * scores during similarity search.
 */

#ifndef TILEDB_FIXED_MIN_QUEUES_H
#define TILEDB_FIXED_MIN_QUEUES_H

#include <functional>
#include <iostream>
#include <initializer_list>
#include <set>
#include <concepts>

#include "functional.h"

namespace {
class not_unique {};
class unique_id {};
class unique_score {};
class unique_both {};
}  // namespace


/**
 * Heap to store a pair of values, ordered by the first element.
 * @tparam T Type of first element
 * @tparam U Type of second element
 */
template <class T, class U>
class fixed_min_pair_heap : public std::vector<std::tuple<T, U>> {
  using Base = std::vector<std::tuple<T, U>>;
  // using Base::Base;
  unsigned max_size{0};

 public:
  explicit fixed_min_pair_heap(std::integral auto  k)
      : Base(0)
      , max_size{(unsigned) k} {
    Base::reserve(k);
  }

  explicit fixed_min_pair_heap(
      unsigned k, std::initializer_list<std::tuple<T, U>> l)
      : Base(0)
      , max_size{k} {
    Base::reserve(k);
    for (auto& p : l) {
      insert(std::get<0>(p), std::get<1>(p));
    }
  }

  template <class Unique = not_unique>
  bool insert(const T& x, const U& y) {
    if (Base::size() < max_size) {
      if constexpr (std::is_same_v<Unique, unique_id>) {
        if (std::find_if(begin(*this), end(*this), [y](auto&& e) {
              return std::get<1>(e) == y;
            }) != end(*this)) {
          return false;
        }
      }

      Base::emplace_back(x, y);

      std::push_heap(begin(*this), end(*this), [&](auto& a, auto& b) {
        return std::get<0>(a) < std::get<0>(b);
      });
      //      if (Base::size() == max_size) {
      //        std::make_heap(begin(*this), end(*this), [&](auto& a, auto& b) {
      //          return std::get<0>(a) < std::get<0>(b);
      //        });
      //      }
      return true;
    } else if (x < std::get<0>(this->front())) {
      std::pop_heap(begin(*this), end(*this), [&](auto& a, auto& b) {
        return std::get<0>(a) < std::get<0>(b);
      });

      if constexpr (std::is_same_v<Unique, unique_id>) {
        if (std::find_if(begin(*this), end(*this), [y](auto&& e) {
              return std::get<1>(e) == y;
            }) != end(*this)) {
          std::push_heap(begin(*this), end(*this), [&](auto& a, auto& b) {
            return std::get<0>(a) < std::get<0>(b);
          });
          return false;
        }
      }

      //      this->pop_back();
      //      this->emplace_back(x, y);
      (*this)[max_size - 1] = std::make_tuple(x, y);
      std::push_heap(begin(*this), end(*this), [&](auto& a, auto& b) {
        return std::get<0>(a) < std::get<0>(b);
      });
      return true;
    }
    return false;
  }

  auto pop() {
    std::pop_heap(begin(*this), end(*this), [&](auto& a, auto& b) {
      return std::get<0>(a) < std::get<0>(b);
    });
    this->pop_back();
  }

  void self_sort() {
    std::sort_heap(begin(*this), end(*this), [&](auto& a, auto& b) {
      return std::get<0>(a) < std::get<0>(b);
    });
  }

};

template <class T, class U>
using k_min_heap = fixed_min_pair_heap<T, U>;

template <class T, class U>
class threshold_min_pair_heap : public std::vector<std::tuple<T, U>> {
 private:
  using element = std::tuple<T, U>;
  using Base = std::vector<element>;

  T threshold_ {std::numeric_limits<T>::max()};

  void rebuild_heap() {
    std::vector<element> new_heap;
    new_heap.reserve(this->size());

    for (auto&& value : *this) {
      if (std::get<0>(value) < threshold_) {
        new_heap.emplace_back(value);
      }
    }
    std::swap(new_heap, *this);
    std::make_heap(this->begin(), this->end(), first_less<element>{});
  }

 public:
  threshold_min_pair_heap() = default;
  threshold_min_pair_heap(T threshold) : threshold_(threshold) {}

  void set_threshold(T new_threshold) {
    if (new_threshold < threshold_) {
      threshold_ = new_threshold;
      rebuild_heap();
    }
  }

  void insert(const T& t, const U& u) {
    if (t < threshold_) {
      this->emplace_back(t, u);
      std::push_heap(begin(*this), end(*this), first_less<element>{});
    }
  }

  void insert(element value) {
    if (std::get<0>(value) < threshold_) {
      this->push_back(value);
      std::push_heap(begin(*this), end(*this), first_less<element>{});
    }
  }

  auto get_min() {
    if (empty(*this)) {
      throw std::out_of_range("Heap is empty.");
    }
    return this->front();
  }

  void pop() {
    if (empty(*this)) {
      throw std::out_of_range("Heap is empty.");
    }
    std::pop_heap(begin(*this), end(*this), first_less<element>{});
    this->pop_back();
  }

  void unfiltered_heapify() {
    std::push_heap(begin(*this), end(*this), first_less<element>{});
  }

  void filtered_heapify() {
    rebuild_heap();
  }

};

template <class T, class U>
using threshold_heap = threshold_min_pair_heap<T, U>;

template <class Heap>
void debug_min_heap(const Heap& heap, const std::string& msg = "", int which = 2) {
  std::cout << msg << std::endl;

  if (which == 0) {
    for (auto&& [score, id] : heap) {
      std::cout << score << " ";
    }
    std::cout << std::endl;
  } else if (which == 1) {
    for (auto&& [score, id] : heap) {
      std::cout << score << " ";
    }
    std::cout << std::endl;
  } else {
    for (auto&& [score, id] : heap) {
      std::cout << "( " << score << ", " << id << " ) ";
    }
    std::cout << std::endl;
  }
}

template <class T, class Compare = std::greater<>>
void max_heapify(std::vector<T>& heap, int i, int heap_size, Compare comp = Compare()) {
  int largest = i;
  int left = 2 * i + 1;
  int right = 2 * i + 2;

  if (left < heap_size && comp(heap[left], heap[largest])) {
    largest = left;
  }

  if (right < heap_size && comp(heap[right], heap[largest])) {
    largest = right;
  }

  if (largest != i) {
    std::swap(heap[i], heap[largest]);
    max_heapify(heap, largest, heap_size);
  }
}

template <class T, class Compare = std::greater<>>
void convert_to_max_heap(std::vector<T>& heap, Compare comp = Compare()) {
  for (int i = heap.size() / 2 - 1; i >= 0; --i) {
    max_heapify(heap, i, heap.size(), comp);
  }
}

template <class T, class Compare = std::less<>>
void min_heapify(std::vector<T>& heap, int i, int heap_size, Compare comp = Compare()) {
  int smallest = i;
  int left = 2 * i + 1;
  int right = 2 * i + 2;

  if (left < heap_size && comp(heap[left], heap[smallest])) {
    smallest = left;
  }

  if (right < heap_size && comp(heap[right], heap[smallest])) {
    smallest = right;
  }

  if (smallest != i) {
    std::swap(heap[i], heap[smallest]);
    min_heapify(heap, smallest, heap_size);
  }
}

void convert_to_min_heap(std::vector<int>& heap) {
  for (int i = heap.size() / 2 - 1; i >= 0; --i) {
    min_heapify(heap, i, heap.size());
  }
}


#ifdef ALLHEAPS  // Kept here for historical comparison reasons.

// These are okay
template <class T>
class fixed_min_set_heap_1 : public std::vector<T> {
  using Base = std::vector<T>;
  // using Base::Base;
  unsigned max_size{0};

 public:
  explicit fixed_min_set_heap_1(unsigned k)
      : Base(0)
      , max_size{k} {
    Base::reserve(k);
  }

  void insert(T const& x) {
    if (Base::size() < max_size) {
      this->push_back(x);
      std::push_heap(begin(*this), end(*this), std::less<T>());
    } else if (x < this->front()) {
      std::pop_heap(begin(*this), end(*this), std::less<T>());
      this->pop_back();
      this->push_back(x);
      std::push_heap(begin(*this), end(*this), std::less<T>());
    }
  }

  //  template<typename T, typename... Args>
  //  void my_emplace_back(std::vector<T>& vec, Args&&... args) {
  //    vec.emplace_back(std::forward<Args>(args)...);
  //  }
};

template <class T>
class fixed_min_set_heap_2 : public std::vector<T> {
  using Base = std::vector<T>;
  // using Base::Base;
  unsigned max_size{0};

 public:
  explicit fixed_min_set_heap_2(unsigned k)
      : Base(0)
      , max_size{k} {
    Base::reserve(k);
  }

  void insert(T const& x) {
    if (Base::size() < max_size) {
      this->push_back(x);
      std::push_heap(begin(*this), end(*this));
    } else if (x < this->front()) {
      // std::pop_heap(begin(*this), end(*this), std::less<T>());
      std::pop_heap(begin(*this), end(*this));
      this->pop_back();
      this->push_back(x);
      // std::push_heap(begin(*this), end(*this), std::less<T>());
      std::push_heap(begin(*this), end(*this));
    }
  }
};

<<<<<<< HEAD
=======
/**
 * Heap to store a pair of values, ordered by the first element.
 * @tparam T Type of first element
 * @tparam U Type of second element
 */
template <class T, class U>
class fixed_min_pair_heap : public std::vector<std::tuple<T, U>> {
  using Base = std::vector<std::tuple<T, U>>;

  // using Base::Base;
  unsigned max_size{0};

 public:
  explicit fixed_min_pair_heap(unsigned k)
      : Base(0)
      , max_size{k} {
    Base::reserve(k);
  }

  explicit fixed_min_pair_heap(
      unsigned k, std::initializer_list<std::tuple<T, U>> l)
      : Base(0)
      , max_size{k} {
    Base::reserve(k);
    for (auto& p : l) {
      insert(std::get<0>(p), std::get<1>(p));
    }
  }

  void insert(const T& x, const U& y) {
    if (Base::size() < max_size) {
      this->emplace_back(x, y);
      std::push_heap(begin(*this), end(*this), [&](auto& a, auto& b) {
        return std::get<0>(a) < std::get<0>(b);
      });
    } else if (x < std::get<0>(this->front())) {
      std::pop_heap(begin(*this), end(*this), [&](auto& a, auto& b) {
        return std::get<0>(a) < std::get<0>(b);
      });
      this->pop_back();
      this->emplace_back(x, y);
      std::push_heap(begin(*this), end(*this), [&](auto& a, auto& b) {
        return std::get<0>(a) < std::get<0>(b);
      });
    }
  }
};

template <class Heap>
struct heap_traits {
  using value_type = typename Heap::value_type;
  using score_type = typename std::tuple_element<0, typename Heap::value_type>::type;
  using index_type = typename std::tuple_element<1, typename Heap::value_type>::type;
};

template <class Heap>
using heap_score_t = typename heap_traits<Heap>::score_type;

template <class Heap>
using heap_index_t = typename heap_traits<Heap>::index_type;


// template <class T>
// using fixed_min_heap = fixed_min_set_heap_1<T>;
>>>>>>> e14d040a

// These are really slow.
template <class T, class Compare = std::less<T>>
class fixed_min_set_heap_3 : public std::vector<T> {
  using Base = std::vector<T>;
  // using Base::Base;
  unsigned max_size{0};
  Compare comp;

 public:
  explicit fixed_min_set_heap_3(unsigned k)
      : Base(0)
      , max_size{k} {
    Base::reserve(k);
  }
  fixed_min_set_heap_3(unsigned k, Compare c)
      : Base(0)
      , max_size{k}
      , comp{std::move(c)} {
    Base::reserve(k);
  }
  void insert(T const& x) {
    if (Base::size() < max_size) {
      Base::push_back(x);
      // std::push_heap(begin(*this), end(*this), std::less<T>());
      if (Base::size() == max_size) {
        std::make_heap(begin(*this), end(*this), comp);
      }
    } else if (comp(x, this->front())) {
      std::pop_heap(begin(*this), end(*this), comp);
      this->pop_back();
      this->push_back(x);
      std::push_heap(begin(*this), end(*this), comp);
    }
  }
};

template <
    class T,
    class Compare = std::less<T>,
    class Allocator = std::allocator<T>>
struct fixed_min_set_set : public std::set<T, Compare, Allocator> {
  using base = std::set<T, Compare, Allocator>;
  using base::base;

  unsigned max_size{0};

  explicit fixed_min_set_set(unsigned k)
      : max_size{k} {
  }
  fixed_min_set_set(unsigned k, const Compare& comp)
      : base(comp)
      , max_size{k} {
  }

  bool maxed_{false};

  void insert(T const& x) {
    base::insert(x);
    if (maxed_) {
      base::erase(std::prev(base::end()));
    } else {
      if (base::size() == max_size) {
        maxed_ = true;
      }
    }
  }
};
#endif
#endif  // TILEDB_FIXED_MIN_QUEUES_H<|MERGE_RESOLUTION|>--- conflicted
+++ resolved
@@ -361,8 +361,8 @@
   }
 };
 
-<<<<<<< HEAD
-=======
+// Original simple heap
+#if 0
 /**
  * Heap to store a pair of values, ordered by the first element.
  * @tparam T Type of first element
@@ -410,7 +410,7 @@
     }
   }
 };
-
+#endif
 template <class Heap>
 struct heap_traits {
   using value_type = typename Heap::value_type;
@@ -427,9 +427,9 @@
 
 // template <class T>
 // using fixed_min_heap = fixed_min_set_heap_1<T>;
->>>>>>> e14d040a
-
-// These are really slow.
+
+#ifdef ALLHEAPS  // Kept here for historical comparison reasons.  They are
+                 // really slow.
 template <class T, class Compare = std::less<T>>
 class fixed_min_set_heap_3 : public std::vector<T> {
   using Base = std::vector<T>;
