/**
 * @file   fixed_min_queues.h
 *
 * @section LICENSE
 *
 * The MIT License
 *
 * @copyright Copyright (c) 2023 TileDB, Inc.
 *
 * Permission is hereby granted, free of charge, to any person obtaining a copy
 * of this software and associated documentation files (the "Software"), to deal
 * in the Software without restriction, including without limitation the rights
 * to use, copy, modify, merge, publish, distribute, sublicense, and/or sell
 * copies of the Software, and to permit persons to whom the Software is
 * furnished to do so, subject to the following conditions:
 *
 * The above copyright notice and this permission notice shall be included in
 * all copies or substantial portions of the Software.
 *
 * THE SOFTWARE IS PROVIDED "AS IS", WITHOUT WARRANTY OF ANY KIND, EXPRESS OR
 * IMPLIED, INCLUDING BUT NOT LIMITED TO THE WARRANTIES OF MERCHANTABILITY,
 * FITNESS FOR A PARTICULAR PURPOSE AND NONINFRINGEMENT. IN NO EVENT SHALL THE
 * AUTHORS OR COPYRIGHT HOLDERS BE LIABLE FOR ANY CLAIM, DAMAGES OR OTHER
 * LIABILITY, WHETHER IN AN ACTION OF CONTRACT, TORT OR OTHERWISE, ARISING FROM,
 * OUT OF OR IN CONNECTION WITH THE SOFTWARE OR THE USE OR OTHER DEALINGS IN
 * THE SOFTWARE.
 *
 * @section DESCRIPTION
 *
 * Contains two implementations of a fixed-size min-heap (to experiment with
 * potential performance differences). Also contains an implementation of a
 * fixed_size min-heap for pairs.
 *
 * This type of heap is used to maintain the top k small scores as we compute
 * scores during similarity search.
 */

#ifndef TILEDB_FIXED_MIN_QUEUES_H
#define TILEDB_FIXED_MIN_QUEUES_H

#include <functional>
#include <initializer_list>
#include <set>

template <class T>
class fixed_min_set_heap_1 : public std::vector<T> {
  using Base = std::vector<T>;
  // using Base::Base;
  unsigned max_size{0};

 public:
  explicit fixed_min_set_heap_1(unsigned k)
      : Base(0)
      , max_size{k} {
    Base::reserve(k);
  }

  void insert(T const& x) {
    if (Base::size() < max_size) {
      this->push_back(x);
      std::push_heap(begin(*this), end(*this), std::less<T>());
    } else if (x < this->front()) {
      std::pop_heap(begin(*this), end(*this), std::less<T>());
      this->pop_back();
      this->push_back(x);
      std::push_heap(begin(*this), end(*this), std::less<T>());
    }
  }

  //  template<typename T, typename... Args>
  //  void my_emplace_back(std::vector<T>& vec, Args&&... args) {
  //    vec.emplace_back(std::forward<Args>(args)...);
  //  }
};

template <class T>
class fixed_min_set_heap_2 : public std::vector<T> {
  using Base = std::vector<T>;
  // using Base::Base;
  unsigned max_size{0};

 public:
  explicit fixed_min_set_heap_2(unsigned k)
      : Base(0)
      , max_size{k} {
    Base::reserve(k);
  }

  void insert(T const& x) {
    if (Base::size() < max_size) {
      this->push_back(x);
      std::push_heap(begin(*this), end(*this));
    } else if (x < this->front()) {
      // std::pop_heap(begin(*this), end(*this), std::less<T>());
      std::pop_heap(begin(*this), end(*this));
      this->pop_back();
      this->push_back(x);
      // std::push_heap(begin(*this), end(*this), std::less<T>());
      std::push_heap(begin(*this), end(*this));
    }
  }
};

/**
 * Heap to store a pair of values, ordered by the first element.
 * @tparam T Type of first element
 * @tparam U Type of second element
 */
template <class T, class U, class Compare = std::less<T>>
class fixed_min_pair_heap : public std::vector<std::tuple<T, U>> {
  using Base = std::vector<std::tuple<T, U>>;

  // using Base::Base;
  unsigned max_size{0};
  Compare compare_;

 public:
  explicit fixed_min_pair_heap(unsigned k, Compare compare = Compare())
      : Base(0)
      , max_size{k}
      , compare_{std::move(compare)} {
    Base::reserve(k);
  }

  explicit fixed_min_pair_heap(
      unsigned k,
      std::initializer_list<std::tuple<T, U>> l,
      Compare compare = Compare())
      : Base(0)
      , max_size{k}
      , compare_{std::move(compare)} {
    Base::reserve(k);
    for (auto& p : l) {
      insert(std::get<0>(p), std::get<1>(p));
    }
  }

  void insert(const T& x, const U& y) {
    if (Base::size() < max_size) {
<<<<<<< HEAD
      Base::emplace_back(x, y);
      // std::push_heap(begin(*this), end(*this), std::less<T>());
      if (Base::size() == max_size) {
        std::make_heap(begin(*this), end(*this), [&](auto& a, auto& b) {
          return compare_(std::get<0>(a), std::get<0>(b));
        });
      }
    } else if (compare_(x, std::get<0>(this->front()))) {
=======
      this->emplace_back(x, y);
      std::push_heap(begin(*this), end(*this), [&](auto& a, auto& b) {
        return std::get<0>(a) < std::get<0>(b);
      });
    } else if (x < std::get<0>(this->front())) {
>>>>>>> ba91a70e
      std::pop_heap(begin(*this), end(*this), [&](auto& a, auto& b) {
        return compare_(std::get<0>(a), std::get<0>(b));
      });
      this->pop_back();
      this->emplace_back(x, y);
      std::push_heap(begin(*this), end(*this), [&](auto& a, auto& b) {
        return compare_(std::get<0>(a), std::get<0>(b));
      });
    }
  }
};

template <class Heap>
struct heap_traits {
  using value_type = typename Heap::value_type;
  using score_type = typename std::tuple_element<0, typename Heap::value_type>::type;
  using index_type = typename std::tuple_element<1, typename Heap::value_type>::type;
};

template <class Heap>
using heap_score_t = typename heap_traits<Heap>::score_type;

template <class Heap>
using heap_index_t = typename heap_traits<Heap>::index_type;


// template <class T>
// using fixed_min_heap = fixed_min_set_heap_1<T>;

#ifdef ALLHEAPS  // Kept here for historical comparison reasons.  They are
                 // really slow.
template <class T, class Compare = std::less<T>>
class fixed_min_set_heap_3 : public std::vector<T> {
  using Base = std::vector<T>;
  // using Base::Base;
  unsigned max_size{0};
  Compare comp;

 public:
  explicit fixed_min_set_heap_3(unsigned k)
      : Base(0)
      , max_size{k} {
    Base::reserve(k);
  }
  fixed_min_set_heap_3(unsigned k, Compare c)
      : Base(0)
      , max_size{k}
      , comp{std::move(c)} {
    Base::reserve(k);
  }
  void insert(T const& x) {
    if (Base::size() < max_size) {
      Base::push_back(x);
      // std::push_heap(begin(*this), end(*this), std::less<T>());
      if (Base::size() == max_size) {
        std::make_heap(begin(*this), end(*this), comp);
      }
    } else if (comp(x, this->front())) {
      std::pop_heap(begin(*this), end(*this), comp);
      this->pop_back();
      this->push_back(x);
      std::push_heap(begin(*this), end(*this), comp);
    }
  }
};

template <
    class T,
    class Compare = std::less<T>,
    class Allocator = std::allocator<T>>
struct fixed_min_set_set : public std::set<T, Compare, Allocator> {
  using base = std::set<T, Compare, Allocator>;
  using base::base;

  unsigned max_size{0};

  explicit fixed_min_set_set(unsigned k)
      : max_size{k} {
  }
  fixed_min_set_set(unsigned k, const Compare& comp)
      : base(comp)
      , max_size{k} {
  }

  bool maxed_{false};

  void insert(T const& x) {
    base::insert(x);
    if (maxed_) {
      base::erase(std::prev(base::end()));
    } else {
      if (base::size() == max_size) {
        maxed_ = true;
      }
    }
  }
};
#endif
#endif  // TILEDB_FIXED_MIN_QUEUES_H<|MERGE_RESOLUTION|>--- conflicted
+++ resolved
@@ -137,22 +137,11 @@
 
   void insert(const T& x, const U& y) {
     if (Base::size() < max_size) {
-<<<<<<< HEAD
-      Base::emplace_back(x, y);
-      // std::push_heap(begin(*this), end(*this), std::less<T>());
-      if (Base::size() == max_size) {
-        std::make_heap(begin(*this), end(*this), [&](auto& a, auto& b) {
-          return compare_(std::get<0>(a), std::get<0>(b));
-        });
-      }
-    } else if (compare_(x, std::get<0>(this->front()))) {
-=======
       this->emplace_back(x, y);
       std::push_heap(begin(*this), end(*this), [&](auto& a, auto& b) {
-        return std::get<0>(a) < std::get<0>(b);
+        return compare_(std::get<0>(a), std::get<0>(b));
       });
-    } else if (x < std::get<0>(this->front())) {
->>>>>>> ba91a70e
+    } else if (compare_(x, std::get<0>(this->front()))) {
       std::pop_heap(begin(*this), end(*this), [&](auto& a, auto& b) {
         return compare_(std::get<0>(a), std::get<0>(b));
       });
