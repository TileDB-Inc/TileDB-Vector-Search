/**
 * @file   fixed_min_heap.h
 *
 * @section LICENSE
 *
 * The MIT License
 *
 * @copyright Copyright (c) 2023 TileDB, Inc.
 *
 * Permission is hereby granted, free of charge, to any person obtaining a copy
 * of this software and associated documentation files (the "Software"), to deal
 * in the Software without restriction, including without limitation the rights
 * to use, copy, modify, merge, publish, distribute, sublicense, and/or sell
 * copies of the Software, and to permit persons to whom the Software is
 * furnished to do so, subject to the following conditions:
 *
 * The above copyright notice and this permission notice shall be included in
 * all copies or substantial portions of the Software.
 *
 * THE SOFTWARE IS PROVIDED "AS IS", WITHOUT WARRANTY OF ANY KIND, EXPRESS OR
 * IMPLIED, INCLUDING BUT NOT LIMITED TO THE WARRANTIES OF MERCHANTABILITY,
 * FITNESS FOR A PARTICULAR PURPOSE AND NONINFRINGEMENT. IN NO EVENT SHALL THE
 * AUTHORS OR COPYRIGHT HOLDERS BE LIABLE FOR ANY CLAIM, DAMAGES OR OTHER
 * LIABILITY, WHETHER IN AN ACTION OF CONTRACT, TORT OR OTHERWISE, ARISING FROM,
 * OUT OF OR IN CONNECTION WITH THE SOFTWARE OR THE USE OR OTHER DEALINGS IN
 * THE SOFTWARE.
 *
 * @section DESCRIPTION
 *
 * Contains two implementations of a fixed-size min-heap (to experiment with
 * potential performance differences). Also contains an implementation of a
 * fixed_size min-heap for pairs.
 *
 * This type of heap is used to maintain the top k small scores as we compute
 * scores during similarity search.
 */

#ifndef TILEDB_FIXED_MIN_HEAP_H
#define TILEDB_FIXED_MIN_HEAP_H

#include <concepts>
#include <functional>
#include <initializer_list>
#include <iostream>
#include <set>

#include "functional.h"

namespace {
class not_unique {};
class unique_id {};
class unique_score {};
class unique_both {};
}  // namespace

template <class Heap>
struct heap_traits {
  using value_type = typename Heap::value_type;
  using score_type =
      typename std::tuple_element<0, typename Heap::value_type>::type;
  using index_type =
      typename std::tuple_element<1, typename Heap::value_type>::type;
};

template <class Heap>
using heap_score_t = typename heap_traits<Heap>::score_type;

template <class Heap>
using heap_index_t = typename heap_traits<Heap>::index_type;

/**
 * Heap to store a pair of values, ordered by the first element.
 * @tparam T Type of first element
 * @tparam U Type of second element
 */
template <class T, class U, class Compare = std::less<T>>
class fixed_min_pair_heap : public std::vector<std::tuple<T, U>> {
  using Base = std::vector<std::tuple<T, U>>;
  // using Base::Base;
  unsigned max_size{0};
  constexpr const static Compare compare_{};

 public:
  explicit fixed_min_pair_heap(
      std::integral auto k, Compare compare = Compare{})
      : Base(0)
      , max_size{(unsigned)k}  //    , compare_{std::move(compare)}
  {
    Base::reserve(k);
  }

  explicit fixed_min_pair_heap(
      unsigned k,
      std::initializer_list<std::tuple<T, U>> l,
      Compare compare = Compare{})
      : Base(0)
      , max_size{k} {
    Base::reserve(k);
    for (auto& p : l) {
      insert(std::get<0>(p), std::get<1>(p));
    }
  }

  template <class Unique = not_unique>
  bool insert(const T& x, const U& y) {
    if (Base::size() < max_size) {
      if constexpr (std::is_same_v<Unique, unique_id>) {
        if (std::find_if(begin(*this), end(*this), [y](auto&& e) {
              return std::get<1>(e) == y;
            }) != end(*this)) {
          return false;
        }
      }

      Base::emplace_back(x, y);

      std::push_heap(begin(*this), end(*this), [&](auto& a, auto& b) {
        return compare_(std::get<0>(a), std::get<0>(b));
      });
      //      if (Base::size() == max_size) {
      //        std::make_heap(begin(*this), end(*this), [&](auto& a, auto& b) {
      //          return std::get<0>(a) < std::get<0>(b);
      //        });
      //      }
      return true;
    } else if (compare_(x, std::get<0>(this->front()))) {
      std::pop_heap(begin(*this), end(*this), [&](auto& a, auto& b) {
        return compare_(std::get<0>(a), std::get<0>(b));
      });

      if constexpr (std::is_same_v<Unique, unique_id>) {
        if (std::find_if(begin(*this), end(*this), [y](auto&& e) {
              return std::get<1>(e) == y;
            }) != end(*this)) {
          std::push_heap(begin(*this), end(*this), [&](auto& a, auto& b) {
            return compare_(std::get<0>(a), std::get<0>(b));
          });
          return false;
        }
      }

      //      this->pop_back();
      //      this->emplace_back(x, y);
      (*this)[max_size - 1] = std::make_tuple(x, y);
      std::push_heap(begin(*this), end(*this), [&](auto& a, auto& b) {
        return compare_(std::get<0>(a), std::get<0>(b));
      });
      return true;
    }
    return false;
  }

  auto pop() {
    std::pop_heap(begin(*this), end(*this), [&](auto& a, auto& b) {
      return compare_(std::get<0>(a), std::get<0>(b));
    });
    this->pop_back();
  }

  void self_sort() {
    std::sort_heap(begin(*this), end(*this), [&](auto& a, auto& b) {
      return compare(std::get<0>(a), std::get<0>(b));
    });
  }
};

template <class T, class U>
using k_min_heap = fixed_min_pair_heap<T, U>;

template <class T, class U>
class threshold_min_pair_heap : public std::vector<std::tuple<T, U>> {
 private:
  using element = std::tuple<T, U>;
  using Base = std::vector<element>;

  T threshold_{std::numeric_limits<T>::max()};

  void rebuild_heap() {
    std::vector<element> new_heap;
    new_heap.reserve(this->size());

    for (auto&& value : *this) {
      if (std::get<0>(value) < threshold_) {
        new_heap.emplace_back(value);
      }
    }
    std::swap(new_heap, *this);
    std::make_heap(this->begin(), this->end(), first_less<element>{});
  }

 public:
  threshold_min_pair_heap() = default;
  threshold_min_pair_heap(T threshold)
      : threshold_(threshold) {
  }

  void set_threshold(T new_threshold) {
    if (new_threshold < threshold_) {
      threshold_ = new_threshold;
      rebuild_heap();
    }
  }

  void insert(const T& t, const U& u) {
    if (t < threshold_) {
      this->emplace_back(t, u);
      std::push_heap(begin(*this), end(*this), first_less<element>{});
    }
  }

  void insert(element value) {
    if (std::get<0>(value) < threshold_) {
      this->push_back(value);
      std::push_heap(begin(*this), end(*this), first_less<element>{});
    }
  }

  auto get_min() {
    if (empty(*this)) {
      throw std::out_of_range("Heap is empty.");
    }
    return this->front();
  }

  void pop() {
    if (empty(*this)) {
      throw std::out_of_range("Heap is empty.");
    }
    std::pop_heap(begin(*this), end(*this), first_less<element>{});
    this->pop_back();
  }

  void unfiltered_heapify() {
    std::push_heap(begin(*this), end(*this), first_less<element>{});
  }

  void filtered_heapify() {
    rebuild_heap();
  }
};

template <class T, class U>
using threshold_heap = threshold_min_pair_heap<T, U>;

template <class Heap>
void debug_min_heap(
    const Heap& heap, const std::string& msg = "", int which = 2) {
  std::cout << msg;

  if (which == 0) {
    for (auto&& [score, id] : heap) {
      std::cout << score << " ";
    }
    std::cout << std::endl;
  } else if (which == 1) {
    for (auto&& [score, id] : heap) {
      std::cout << id << " ";
    }
    std::cout << std::endl;
  } else {
    for (auto&& [score, id] : heap) {
      std::cout << "( " << score << ", " << id << " ) ";
    }
    std::cout << std::endl;
  }
}

template <class T, class Compare = std::greater<>>
void max_heapify(
    std::vector<T>& heap, int i, int heap_size, Compare comp = Compare()) {
  int largest = i;
  int left = 2 * i + 1;
  int right = 2 * i + 2;

  if (left < heap_size && comp(heap[left], heap[largest])) {
    largest = left;
  }

  if (right < heap_size && comp(heap[right], heap[largest])) {
    largest = right;
  }

  if (largest != i) {
    std::swap(heap[i], heap[largest]);
    max_heapify(heap, largest, heap_size);
  }
}

template <class T, class Compare = std::greater<>>
void convert_to_max_heap(std::vector<T>& heap, Compare comp = Compare()) {
  for (int i = heap.size() / 2 - 1; i >= 0; --i) {
    max_heapify(heap, i, heap.size(), comp);
  }
}

template <class T, class Compare = std::less<>>
void min_heapify(
    std::vector<T>& heap, int i, int heap_size, Compare comp = Compare()) {
  int smallest = i;
  int left = 2 * i + 1;
  int right = 2 * i + 2;

  if (left < heap_size && comp(heap[left], heap[smallest])) {
    smallest = left;
  }

  if (right < heap_size && comp(heap[right], heap[smallest])) {
    smallest = right;
  }

  if (smallest != i) {
    std::swap(heap[i], heap[smallest]);
    min_heapify(heap, smallest, heap_size);
  }
}

template <class T>
void convert_to_min_heap(std::vector<T>& heap) {
  for (int i = heap.size() / 2 - 1; i >= 0; --i) {
    min_heapify(heap, i, heap.size());
  }
}

#ifdef ALLHEAPS

// Original simple heap
#if 0
/**
 * Heap to store a pair of values, ordered by the first element.
 * @tparam T Type of first element
 * @tparam U Type of second element
 */
template <class T, class U, class Compare = std::less<T>>
class fixed_min_pair_heap : public std::vector<std::tuple<T, U>> {
  using Base = std::vector<std::tuple<T, U>>;

  // using Base::Base;
  unsigned max_size{0};
  Compare compare_;

 public:
  explicit fixed_min_pair_heap(unsigned k, Compare compare = Compare())
      : Base(0)
      , max_size{k}
      , compare_{std::move(compare)} {
    Base::reserve(k);
  }

  explicit fixed_min_pair_heap(
      unsigned k,
      std::initializer_list<std::tuple<T, U>> l,
      Compare compare = Compare())
      : Base(0)
      , max_size{k}
      , compare_{std::move(compare)} {
    Base::reserve(k);
    for (auto& p : l) {
      insert(std::get<0>(p), std::get<1>(p));
    }
  }

  void insert(const T& x, const U& y) {
    if (Base::size() < max_size) {
      this->emplace_back(x, y);
      std::push_heap(begin(*this), end(*this), [&](auto& a, auto& b) {
        return compare_(std::get<0>(a), std::get<0>(b));
      });
    } else if (compare_(x, std::get<0>(this->front()))) {
      std::pop_heap(begin(*this), end(*this), [&](auto& a, auto& b) {
        return compare_(std::get<0>(a), std::get<0>(b));
      });
      this->pop_back();
      this->emplace_back(x, y);
      std::push_heap(begin(*this), end(*this), [&](auto& a, auto& b) {
        return compare_(std::get<0>(a), std::get<0>(b));
      });
    }
  }
};
#endif

<<<<<<< HEAD
// Kept here for historical comparison reasons.
// These are okay
=======
template <class Heap>
struct heap_traits {
  using value_type = typename Heap::value_type;
  using score_type =
      typename std::tuple_element<0, typename Heap::value_type>::type;
  using index_type =
      typename std::tuple_element<1, typename Heap::value_type>::type;
};
>>>>>>> bcfdaa1c

template <class T>
class fixed_min_set_heap_1 : public std::vector<T> {
  using Base = std::vector<T>;
  // using Base::Base;
  unsigned max_size{0};

 public:
  explicit fixed_min_set_heap_1(unsigned k)
      : Base(0)
      , max_size{k} {
    Base::reserve(k);
  }

  void insert(T const& x) {
    if (Base::size() < max_size) {
      this->push_back(x);
      std::push_heap(begin(*this), end(*this), std::less<T>());
    } else if (x < this->front()) {
      std::pop_heap(begin(*this), end(*this), std::less<T>());
      this->pop_back();
      this->push_back(x);
      std::push_heap(begin(*this), end(*this), std::less<T>());
    }
  }

  //  template<typename T, typename... Args>
  //  void my_emplace_back(std::vector<T>& vec, Args&&... args) {
  //    vec.emplace_back(std::forward<Args>(args)...);
  //  }
};

template <class T>
class fixed_min_set_heap_2 : public std::vector<T> {
  using Base = std::vector<T>;
  // using Base::Base;
  unsigned max_size{0};

<<<<<<< HEAD
 public:
  explicit fixed_min_set_heap_2(unsigned k)
      : Base(0)
      , max_size{k} {
    Base::reserve(k);
  }

  void insert(T const& x) {
    if (Base::size() < max_size) {
      this->push_back(x);
      std::push_heap(begin(*this), end(*this));
    } else if (x < this->front()) {
      // std::pop_heap(begin(*this), end(*this), std::less<T>());
      std::pop_heap(begin(*this), end(*this));
      this->pop_back();
      this->push_back(x);
      // std::push_heap(begin(*this), end(*this), std::less<T>());
      std::push_heap(begin(*this), end(*this));
    }
  }
};
=======
// template <class T>
// using fixed_min_heap = fixed_min_set_heap_1<T>;
>>>>>>> bcfdaa1c

// Kept here for historical comparison reasons.  They are
// really slow.
template <class T, class Compare = std::less<T>>
class fixed_min_set_heap_3 : public std::vector<T> {
  using Base = std::vector<T>;
  // using Base::Base;
  unsigned max_size{0};
  Compare comp;

 public:
  explicit fixed_min_set_heap_3(unsigned k)
      : Base(0)
      , max_size{k} {
    Base::reserve(k);
  }
  fixed_min_set_heap_3(unsigned k, Compare c)
      : Base(0)
      , max_size{k}
      , comp{std::move(c)} {
    Base::reserve(k);
  }
  void insert(T const& x) {
    if (Base::size() < max_size) {
      Base::push_back(x);
      // std::push_heap(begin(*this), end(*this), std::less<T>());
      if (Base::size() == max_size) {
        std::make_heap(begin(*this), end(*this), comp);
      }
    } else if (comp(x, this->front())) {
      std::pop_heap(begin(*this), end(*this), comp);
      this->pop_back();
      this->push_back(x);
      std::push_heap(begin(*this), end(*this), comp);
    }
  }
};

template <
    class T,
    class Compare = std::less<T>,
    class Allocator = std::allocator<T>>
struct fixed_min_set_set : public std::set<T, Compare, Allocator> {
  using base = std::set<T, Compare, Allocator>;
  using base::base;

  unsigned max_size{0};

  explicit fixed_min_set_set(unsigned k)
      : max_size{k} {
  }
  fixed_min_set_set(unsigned k, const Compare& comp)
      : base(comp)
      , max_size{k} {
  }

  bool maxed_{false};

  void insert(T const& x) {
    base::insert(x);
    if (maxed_) {
      base::erase(std::prev(base::end()));
    } else {
      if (base::size() == max_size) {
        maxed_ = true;
      }
    }
  }
};

#endif  // ALLHEAPS
#endif  // TILEDB_FIXED_MIN_HEAP_H<|MERGE_RESOLUTION|>--- conflicted
+++ resolved
@@ -330,29 +330,24 @@
  * @tparam T Type of first element
  * @tparam U Type of second element
  */
-template <class T, class U, class Compare = std::less<T>>
+template <class T, class U>
 class fixed_min_pair_heap : public std::vector<std::tuple<T, U>> {
   using Base = std::vector<std::tuple<T, U>>;
 
   // using Base::Base;
   unsigned max_size{0};
-  Compare compare_;
-
- public:
-  explicit fixed_min_pair_heap(unsigned k, Compare compare = Compare())
-      : Base(0)
-      , max_size{k}
-      , compare_{std::move(compare)} {
+
+ public:
+  explicit fixed_min_pair_heap(unsigned k)
+      : Base(0)
+      , max_size{k} {
     Base::reserve(k);
   }
 
   explicit fixed_min_pair_heap(
-      unsigned k,
-      std::initializer_list<std::tuple<T, U>> l,
-      Compare compare = Compare())
-      : Base(0)
-      , max_size{k}
-      , compare_{std::move(compare)} {
+      unsigned k, std::initializer_list<std::tuple<T, U>> l)
+      : Base(0)
+      , max_size{k} {
     Base::reserve(k);
     for (auto& p : l) {
       insert(std::get<0>(p), std::get<1>(p));
@@ -363,35 +358,24 @@
     if (Base::size() < max_size) {
       this->emplace_back(x, y);
       std::push_heap(begin(*this), end(*this), [&](auto& a, auto& b) {
-        return compare_(std::get<0>(a), std::get<0>(b));
-      });
-    } else if (compare_(x, std::get<0>(this->front()))) {
+        return std::get<0>(a) < std::get<0>(b);
+      });
+    } else if (x < std::get<0>(this->front())) {
       std::pop_heap(begin(*this), end(*this), [&](auto& a, auto& b) {
-        return compare_(std::get<0>(a), std::get<0>(b));
+        return std::get<0>(a) < std::get<0>(b);
       });
       this->pop_back();
       this->emplace_back(x, y);
       std::push_heap(begin(*this), end(*this), [&](auto& a, auto& b) {
-        return compare_(std::get<0>(a), std::get<0>(b));
+        return std::get<0>(a) < std::get<0>(b);
       });
     }
   }
 };
 #endif
 
-<<<<<<< HEAD
 // Kept here for historical comparison reasons.
 // These are okay
-=======
-template <class Heap>
-struct heap_traits {
-  using value_type = typename Heap::value_type;
-  using score_type =
-      typename std::tuple_element<0, typename Heap::value_type>::type;
-  using index_type =
-      typename std::tuple_element<1, typename Heap::value_type>::type;
-};
->>>>>>> bcfdaa1c
 
 template <class T>
 class fixed_min_set_heap_1 : public std::vector<T> {
@@ -430,7 +414,6 @@
   // using Base::Base;
   unsigned max_size{0};
 
-<<<<<<< HEAD
  public:
   explicit fixed_min_set_heap_2(unsigned k)
       : Base(0)
@@ -452,13 +435,80 @@
     }
   }
 };
-=======
+
+/**
+ * Heap to store a pair of values, ordered by the first element.
+ * @tparam T Type of first element
+ * @tparam U Type of second element
+ */
+template <class T, class U, class Compare = std::less<T>>
+class fixed_min_pair_heap : public std::vector<std::tuple<T, U>> {
+  using Base = std::vector<std::tuple<T, U>>;
+
+  // using Base::Base;
+  unsigned max_size{0};
+  Compare compare_;
+
+ public:
+  explicit fixed_min_pair_heap(unsigned k, Compare compare = Compare())
+      : Base(0)
+      , max_size{k}
+      , compare_{std::move(compare)} {
+    Base::reserve(k);
+  }
+
+  explicit fixed_min_pair_heap(
+      unsigned k,
+      std::initializer_list<std::tuple<T, U>> l,
+      Compare compare = Compare())
+      : Base(0)
+      , max_size{k}
+      , compare_{std::move(compare)} {
+    Base::reserve(k);
+    for (auto& p : l) {
+      insert(std::get<0>(p), std::get<1>(p));
+    }
+  }
+
+  void insert(const T& x, const U& y) {
+    if (Base::size() < max_size) {
+      this->emplace_back(x, y);
+      std::push_heap(begin(*this), end(*this), [&](auto& a, auto& b) {
+        return compare_(std::get<0>(a), std::get<0>(b));
+      });
+    } else if (compare_(x, std::get<0>(this->front()))) {
+      std::pop_heap(begin(*this), end(*this), [&](auto& a, auto& b) {
+        return compare_(std::get<0>(a), std::get<0>(b));
+      });
+      this->pop_back();
+      this->emplace_back(x, y);
+      std::push_heap(begin(*this), end(*this), [&](auto& a, auto& b) {
+        return compare_(std::get<0>(a), std::get<0>(b));
+      });
+    }
+  }
+};
+
+template <class Heap>
+struct heap_traits {
+  using value_type = typename Heap::value_type;
+  using score_type =
+      typename std::tuple_element<0, typename Heap::value_type>::type;
+  using index_type =
+      typename std::tuple_element<1, typename Heap::value_type>::type;
+};
+
+template <class Heap>
+using heap_score_t = typename heap_traits<Heap>::score_type;
+
+template <class Heap>
+using heap_index_t = typename heap_traits<Heap>::index_type;
+
 // template <class T>
 // using fixed_min_heap = fixed_min_set_heap_1<T>;
->>>>>>> bcfdaa1c
-
-// Kept here for historical comparison reasons.  They are
-// really slow.
+
+#ifdef ALLHEAPS  // Kept here for historical comparison reasons.  They are
+                 // really slow.
 template <class T, class Compare = std::less<T>>
 class fixed_min_set_heap_3 : public std::vector<T> {
   using Base = std::vector<T>;
