--- conflicted
+++ resolved
@@ -31,7 +31,6 @@
 
 #ifndef TILEDB_TIMER_HPP
 #define TILEDB_TIMER_HPP
-
 
 #include <chrono>
 #include <iostream>
@@ -152,8 +151,6 @@
   return os;
 }
 
-<<<<<<< HEAD
-=======
 #ifndef tdb_func__
 #ifdef __cpp_lib_source_location
 #include <source_location>
@@ -168,6 +165,5 @@
   }
 #endif
 #endif
->>>>>>> 2f7e2da1
 
 #endif  // TILEDB_TIMER_HPP