--- conflicted
+++ resolved
@@ -152,7 +152,6 @@
   return os;
 }
 
-<<<<<<< HEAD
 #ifndef tdb_func__
 #ifdef __cpp_lib_source_location
 #include <source_location>
@@ -167,7 +166,5 @@
   }
 #endif
 #endif
-=======
->>>>>>> 0acdae62
 
 #endif  // TILEDB_TIMER_HPP