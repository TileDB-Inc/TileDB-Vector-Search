/**
 * @file   stats.h
 *
 * @section LICENSE
 *
 * The MIT License
 *
 * @copyright Copyright (c) 2023 TileDB, Inc.
 *
 * Permission is hereby granted, free of charge, to any person obtaining a copy
 * of this software and associated documentation files (the "Software"), to deal
 * in the Software without restriction, including without limitation the rights
 * to use, copy, modify, merge, publish, distribute, sublicense, and/or sell
 * copies of the Software, and to permit persons to whom the Software is
 * furnished to do so, subject to the following conditions:
 *
 * The above copyright notice and this permission notice shall be included in
 * all copies or substantial portions of the Software.
 *
 * THE SOFTWARE IS PROVIDED "AS IS", WITHOUT WARRANTY OF ANY KIND, EXPRESS OR
 * IMPLIED, INCLUDING BUT NOT LIMITED TO THE WARRANTIES OF MERCHANTABILITY,
 * FITNESS FOR A PARTICULAR PURPOSE AND NONINFRINGEMENT. IN NO EVENT SHALL THE
 * AUTHORS OR COPYRIGHT HOLDERS BE LIABLE FOR ANY CLAIM, DAMAGES OR OTHER
 * LIABILITY, WHETHER IN AN ACTION OF CONTRACT, TORT OR OTHERWISE, ARISING FROM,
 * OUT OF OR IN CONNECTION WITH THE SOFTWARE OR THE USE OR OTHER DEALINGS IN
 * THE SOFTWARE.
 *
 * @section DESCRIPTION
 *
 * Very simple code for gathering and reporting execution environment, using
 * the nlohmann/json library.  This is currently not being used, in favor
 * of the singletons in logging.h.  This code is left here for reference.
 *
 * @todo Optionally generate json code from the singleton loggers.
 * @todo Make the config information accessible to the rest of the code in
 * a more convenient way.
 */

#ifndef TDB_STATS_H
#define TDB_STATS_H

#include <fstream>
#include <iomanip>
#include <iostream>
#include <optional>
#include <random>
#include <string>

#include <tiledb/tiledb>

#include "utils/logging.h"

#include "config.h"

#ifdef __GNUC__
// Disable the specific warning for the expression that causes the warning
#pragma GCC diagnostic push
#pragma GCC diagnostic ignored "-Wdeprecated-declarations"
#endif
#include "nlohmann/json.hpp"
using json = nlohmann::json;

// Make stats support opt-in to avoid requiring to define an enable_stats
// variable on all projects.
#ifdef TILEDB_VS_ENABLE_STATS
extern bool enable_stats;
extern std::vector<json> core_stats;
#endif

class StatsCollectionScope final {
 public:
  explicit StatsCollectionScope(
      const std::string& uri,
      const std::string& function,
      const std::string& operation_type) {
#ifdef TILEDB_VS_ENABLE_STATS
    if (!enable_stats)
      return;
    tiledb::Stats::reset();
    uri_ = uri;
    function_ = function;
    operation_type_ = operation_type;
#else
    std::ignore = std::make_tuple(uri, function, operation_type);
#endif
  }

  ~StatsCollectionScope() {
#ifdef TILEDB_VS_ENABLE_STATS
    if (!enable_stats)
      return;
    std::string stats_str;
    tiledb::Stats::raw_dump(&stats_str);
    core_stats.push_back(
        {{"uri", uri_},
         {"function", function_},
         {"operation_type", operation_type_},
         {"stats", json::parse(stats_str)}});
#endif
  }

#ifdef TILEDB_VS_ENABLE_STATS
 private:
  std::string uri_, function_, operation_type_;
#endif
};

<<<<<<< HEAD
auto dump_logs = [](std::string filename,
                    const std::string algorithm,
                    std::optional<size_t> nqueries,
                    std::optional<size_t> nprobe,
                    std::optional<size_t> k_nn,
                    std::optional<size_t> nthreads,
                    std::optional<double> recall) {
=======
static auto dump_logs = [](std::string filename,
                           const std::string algorithm,
                           size_t nqueries,
                           size_t nprobe,
                           size_t k_nn,
                           size_t nthreads,
                           double recall) {
>>>>>>> bcfdaa1c
  // Quick and dirty way to get log info into a summarizable and useful form --
  // fixed-width columns
  // @todo encapsulate this as a function that can be customized

  // I don't know why this has to be done in two steps like this but oh well
  auto c = filename == "" ? std::ofstream(filename) : std::ofstream();
  std::ostream& output{(filename == "-") ? std::cout : c};

  // @todo print other information
  output << "# [ Repo ]: " << GIT_REPO_NAME << " @ " << GIT_BRANCH << " / "
         << GIT_COMMIT_HASH << std::endl;

  output << "# [cmake source directory]: " << CMAKE_SOURCE_DIR << std::endl;
  output << "# [cmake build type]: " << BUILD_TYPE << std::endl;
  output << "# [compiler]: " << IVF_HACK_CXX_COMPILER << std::endl;
  output << "# [compiler id]: " << CXX_COMPILER_ID << std::endl;
  output << "# [compiler version ]: " << CXX_VERSION << std::endl;
  output << "# [c++ flags]: " << CMAKE_CXX_FLAGS << std::endl;
  output << "# [c++ debug flags ]: " << CMAKE_CXX_FLAGS_DEBUG << std::endl;
  output << "# [c++ release flags ]: " << CMAKE_CXX_FLAGS_RELEASE << std::endl;
  output << "# [c++ relwithdebinfo flags]: " << CMAKE_CXX_FLAGS_RELWITHDEBINFO
         << std::endl;

  output << std::setw(5) << "-|-";
  output << std::setw(12) << "Algorithm";
  if (nqueries) {
    output << std::setw(9) << "Queries";
  }
  if (nprobe) {
    output << std::setw(8) << "nprobe";
  }
  if (k_nn) {
    output << std::setw(8) << "k_nn";
  }
  if (nthreads) {
    output << std::setw(8) << "thrds";
  }
  if (recall) {
    output << std::setw(8) << "recall";
  }

  // Table of contents -- quantities with long identifiers are marked with a
  // letter in their column and the key is printed out after the line is logged.
  std::map<std::string, std::string> toc;
  char tag = 'A';

  for (auto& timers :
       {std::make_tuple(_timing_data.get_timer_names(), "(s)"),
        std::make_tuple(_memory_data.get_usage_names(), "(MiB)"),
        std::make_tuple(_count_data.get_usage_names(), "")}) {
    auto units = std::get<1>(timers);
    for (auto& timer : std::get<0>(timers)) {
      std::string text;
      if (size(timer) < 3) {
        text = timer;
      } else {
        std::string key =
            std::string("[") + std::string(1, tag) + std::string("]");
        if (!timer.empty()) {
          toc[key] = timer + " " + units;
        } else {
          toc[key] = timer;
        }
        ++tag;
        text = key;
      }
      output << std::setw(12) << text;
    }
  }

  output << std::endl;

  auto original_precision = output.precision();

  output << std::setw(5) << "-|-";
  output << std::setw(12) << algorithm;
  if (nqueries) {
    output << std::setw(9) << nqueries.value();
  }
  if (nprobe) {
    output << std::setw(8) << nprobe.value();
  }
  if (k_nn) {
    output << std::setw(8) << k_nn.value();
  }
  if (nthreads) {
    output << std::setw(8) << nthreads.value();
  }
  if (recall) {
    output << std::fixed << std::setprecision(3);
    output << std::setw(8) << recall.value();
    output.precision(original_precision);
  }
  auto timers = _timing_data.get_timer_names();
  for (auto& timer : timers) {
    auto ms = _timing_data.get_entries_summed<std::chrono::microseconds>(timer);
    if (ms < 1000) {
      output << std::fixed << std::setprecision(6);
    } else if (ms < 10000) {
      output << std::fixed << std::setprecision(5);
    } else if (ms < 100000) {
      output << std::fixed << std::setprecision(4);
    } else {
      output << std::fixed << std::setprecision(3);
    }
    output << std::setw(12) << ms / 1000000.0;
  }

  output << std::fixed << std::setprecision(0);

  auto usages = _memory_data.get_usage_names();
  for (auto& usage : usages) {
    auto mem = _memory_data.get_entries_summed(usage);
    if (mem < 1) {
      output << std::fixed << std::setprecision(3);
    } else if (mem < 10) {
      output << std::fixed << std::setprecision(2);
    } else if (mem < 100) {
      output << std::fixed << std::setprecision(1);
    } else {
      output << std::fixed << std::setprecision(0);
    }
    output << std::setw(12) << _memory_data.get_entries_summed(usage);
  }
  output << std::setprecision(original_precision);

  auto counts = _count_data.get_usage_names();
  output << std::fixed << std::setprecision(0);
  for (auto& count : counts) {
    auto c = _count_data.get_entries_summed(count);
    output << std::setw(12) << c;
  }
  output << std::endl;
  output << std::setprecision(original_precision);

  for (auto& t : toc) {
    output << t.first << ": " << t.second << std::endl;
  }
};

#ifdef JSON_LOGGING
static auto config_log(const std::string& program_name) {
  std::string uuid_;
  char host_[16];
  std::string date_;
  std::size_t uuid_size_ = 24;

  auto seed = std::random_device();
  auto gen = std::mt19937(seed());
  auto dis = std::uniform_int_distribution<int8_t>(97, 122);
  uuid_.resize(uuid_size_);
  std::generate(uuid_.begin(), uuid_.end(), [&] { return dis(gen); });

  if (int e = gethostname(host_, sizeof(host_))) {
    std::cerr << "truncated host name\n";
    strncpy(host_, "ghost", 15);
  }
  {
    std::stringstream ss;
    std::time_t currentTime = std::time(nullptr);
    std::string dateString = std::ctime(&currentTime);
    dateString.erase(dateString.find('\n'));
    ss << dateString;
    date_ = ss.str();
  }

  auto&& [major, minor, patch] = tiledb::version();

  json config = {
      {"uuid", uuid_},
      {"host", host_},
      {"Program", program_name},
      {"Build_date", CURRENT_DATETIME},
      {"Run_date", date_},
      {"cmake_source_dir", CMAKE_SOURCE_DIR},
      {"Build", BUILD_TYPE},
      {"Compiler",
       {{"CXX_COMPILER", IVF_HACK_CXX_COMPILER},
        {"CXX_COMPILER_ID", CXX_COMPILER_ID},
        {"CXX_VERSION", CXX_VERSION},
        {"CMAKE_CXX_FLAGS", CMAKE_CXX_FLAGS},
        {"CMAKE_CXX_FLAGS_DEBUG", CMAKE_CXX_FLAGS_DEBUG},
        {"CMAKE_CXX_FLAGS_RELEASE", CMAKE_CXX_FLAGS_RELEASE},
        {"CMAKE_CXX_FLAGS_RELWITHDEBINFO", CMAKE_CXX_FLAGS_RELWITHDEBINFO}}},
      {"GIT_REPO",
       {{"GIT_REPO_NAME", GIT_REPO_NAME},
        {"GIT_REPO_URL", GIT_REPO_URL},
        {"GIT_BRANCH", GIT_BRANCH},
        {"GIT_COMMIT_HASH", GIT_COMMIT_HASH},
        {"GIT_COMMIT_DATE", GIT_COMMIT_DATE},
        {"GIT_COMMIT_TIME", GIT_COMMIT_TIME}}},
      {"tiledb_version",
       {{"major", major}, {"minor", minor}, {"patch", patch}}}};

  return config;
}

/**
 * Log all of the argument data created by the command line parser (docopt).
 * @tparam Args
 * @param args
 * @return
 */
template <typename Args>
auto args_log(const Args& args) {
  json arg_log;

  for (auto&& arg : args) {
    std::stringstream buf;
    buf << std::get<1>(arg);
    arg_log.push_back({std::get<0>(arg), buf.str()});
  }
  return arg_log;
}
#endif  // JSON_LOGGING

#endif  // TDB_STATS_H<|MERGE_RESOLUTION|>--- conflicted
+++ resolved
@@ -105,7 +105,6 @@
 #endif
 };
 
-<<<<<<< HEAD
 auto dump_logs = [](std::string filename,
                     const std::string algorithm,
                     std::optional<size_t> nqueries,
@@ -113,15 +112,6 @@
                     std::optional<size_t> k_nn,
                     std::optional<size_t> nthreads,
                     std::optional<double> recall) {
-=======
-static auto dump_logs = [](std::string filename,
-                           const std::string algorithm,
-                           size_t nqueries,
-                           size_t nprobe,
-                           size_t k_nn,
-                           size_t nthreads,
-                           double recall) {
->>>>>>> bcfdaa1c
   // Quick and dirty way to get log info into a summarizable and useful form --
   // fixed-width columns
   // @todo encapsulate this as a function that can be customized
