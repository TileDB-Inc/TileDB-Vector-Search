--- conflicted
+++ resolved
@@ -53,6 +53,8 @@
 
 using json = nlohmann::json;
 
+
+
 auto dump_logs = [](std::ostream& output,
                     const std::string algorithm,
                     size_t nqueries,
@@ -60,15 +62,11 @@
                     size_t k_nn,
                     size_t nthreads,
                     double recall) {
-  // Quick and dirty way to get query info in summarizable and useful form --
-  // fixed-width columns
+  // Quick and dirty way to get query info in summarizable and useful form -- fixed-width columns
   // @todo encapsulate this as a function that can be customized
   // @todo  use --log to specify destination (if any)
 
   // @todo print other information
-<<<<<<< HEAD
-  output << "# [ Repo ]: " << GIT_REPO_NAME << " @ " << GIT_BRANCH << std::endl;
-=======
   output << "# [ Repo ]: " << GIT_REPO_NAME << " @ " << GIT_BRANCH << " / "  << 
     GIT_COMMIT_HASH << std::endl;
 
@@ -82,7 +80,6 @@
   output << "# [c++ release flags ]: "<< CMAKE_CXX_FLAGS_RELEASE << std::endl;
   output << "# [c++ relwithdebinfo flags]: "<< CMAKE_CXX_FLAGS_RELWITHDEBINFO << std::endl;
 
->>>>>>> cf8593fb
 
   output << std::setw(5) << "-|-";
   output << std::setw(12) << "Algorithm";
@@ -134,7 +131,8 @@
   output << std::fixed << std::setprecision(3);
   auto timers = _timing_data.get_timer_names();
   for (auto& timer : timers) {
-    auto ms = _timing_data.get_entries_summed<std::chrono::microseconds>(timer);
+    auto ms =
+        _timing_data.get_entries_summed<std::chrono::microseconds>(timer);
     if (ms < 1000) {
       output << std::fixed << std::setprecision(6);
     } else if (ms < 10000) {
@@ -170,6 +168,7 @@
     output << t.first << ": " << t.second << std::endl;
   }
 };
+
 
 auto config_log(const std::string& program_name) {
   std::string uuid_;
