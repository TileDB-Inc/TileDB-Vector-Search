/**
 * @file   stats.h
 *
 * @section LICENSE
 *
 * The MIT License
 *
 * @copyright Copyright (c) 2023 TileDB, Inc.
 *
 * Permission is hereby granted, free of charge, to any person obtaining a copy
 * of this software and associated documentation files (the "Software"), to deal
 * in the Software without restriction, including without limitation the rights
 * to use, copy, modify, merge, publish, distribute, sublicense, and/or sell
 * copies of the Software, and to permit persons to whom the Software is
 * furnished to do so, subject to the following conditions:
 *
 * The above copyright notice and this permission notice shall be included in
 * all copies or substantial portions of the Software.
 *
 * THE SOFTWARE IS PROVIDED "AS IS", WITHOUT WARRANTY OF ANY KIND, EXPRESS OR
 * IMPLIED, INCLUDING BUT NOT LIMITED TO THE WARRANTIES OF MERCHANTABILITY,
 * FITNESS FOR A PARTICULAR PURPOSE AND NONINFRINGEMENT. IN NO EVENT SHALL THE
 * AUTHORS OR COPYRIGHT HOLDERS BE LIABLE FOR ANY CLAIM, DAMAGES OR OTHER
 * LIABILITY, WHETHER IN AN ACTION OF CONTRACT, TORT OR OTHERWISE, ARISING FROM,
 * OUT OF OR IN CONNECTION WITH THE SOFTWARE OR THE USE OR OTHER DEALINGS IN
 * THE SOFTWARE.
 *
 * @section DESCRIPTION
 *
 * Very simple code for gathering and reporting execution environment, using
 * the nlohmann/json library.  This is currently not being used, in favor
 * of the singletons in logging.h.  This code is left here for reference.
 *
 * @todo Optionally generate json code from the singleton loggers.
 * @todo Make the config information accessible to the rest of the code in
 * a more convenient way.
 */

#ifndef TDB_STATS_H
#define TDB_STATS_H

#include <fstream>
#include <iomanip>
#include <iostream>
#include <optional>
#include <random>
#include <string>

#include <tiledb/tiledb>

#include "utils/logging.h"

#include "config.h"

#ifdef __GNUC__
// Disable the specific warning for the expression that causes the warning
#pragma GCC diagnostic push
#pragma GCC diagnostic ignored "-Wdeprecated-declarations"
#endif
#include "nlohmann/json.hpp"
using json = nlohmann::json;

// Make stats support opt-in to avoid requiring to define an enable_stats
// variable on all projects.
#ifdef TILEDB_VS_ENABLE_STATS
extern bool enable_stats;
extern std::vector<json> core_stats;
#endif

class StatsCollectionScope final {
 public:
  explicit StatsCollectionScope(
      const std::string& uri,
      const std::string& function,
      const std::string& operation_type) {
#ifdef TILEDB_VS_ENABLE_STATS
    if (!enable_stats)
      return;
    tiledb::Stats::reset();
    uri_ = uri;
    function_ = function;
    operation_type_ = operation_type;
#else
    std::ignore = std::make_tuple(uri, function, operation_type);
#endif
  }

  ~StatsCollectionScope() {
#ifdef TILEDB_VS_ENABLE_STATS
    if (!enable_stats)
      return;
    std::string stats_str;
    tiledb::Stats::raw_dump(&stats_str);
    core_stats.push_back(
        {{"uri", uri_},
         {"function", function_},
         {"operation_type", operation_type_},
         {"stats", json::parse(stats_str)}});
#endif
  }

#ifdef TILEDB_VS_ENABLE_STATS
 private:
  std::string uri_, function_, operation_type_;
#endif
};

<<<<<<< HEAD
static auto dump_logs = [](std::string filename,
                           const std::string algorithm,
                           size_t nqueries,
                           size_t nprobe,
                           size_t k_nn,
                           size_t nthreads,
                           double recall) {
=======
auto dump_logs = [](std::string filename,
                    const std::string algorithm,
                    std::optional<size_t> nqueries,
                    std::optional<size_t> nprobe,
                    std::optional<size_t> k_nn,
                    std::optional<size_t> nthreads,
                    std::optional<double> recall) {
>>>>>>> be205eef
  // Quick and dirty way to get log info into a summarizable and useful form --
  // fixed-width columns
  // @todo encapsulate this as a function that can be customized

  // I don't know why this has to be done in two steps like this but oh well
  auto c = filename == "" ? std::ofstream(filename) : std::ofstream();
  std::ostream& output{(filename == "-") ? std::cout : c};

  // @todo print other information
  output << "# [ Repo ]: " << GIT_REPO_NAME << " @ " << GIT_BRANCH << " / "
         << GIT_COMMIT_HASH << std::endl;

  output << "# [cmake source directory]: " << CMAKE_SOURCE_DIR << std::endl;
  output << "# [cmake build type]: " << BUILD_TYPE << std::endl;
  output << "# [compiler]: " << IVF_HACK_CXX_COMPILER << std::endl;
  output << "# [compiler id]: " << CXX_COMPILER_ID << std::endl;
  output << "# [compiler version ]: " << CXX_VERSION << std::endl;
  output << "# [c++ flags]: " << CMAKE_CXX_FLAGS << std::endl;
  output << "# [c++ debug flags ]: " << CMAKE_CXX_FLAGS_DEBUG << std::endl;
  output << "# [c++ release flags ]: " << CMAKE_CXX_FLAGS_RELEASE << std::endl;
  output << "# [c++ relwithdebinfo flags]: " << CMAKE_CXX_FLAGS_RELWITHDEBINFO
         << std::endl;

  output << std::setw(5) << "-|-";
  output << std::setw(12) << "Algorithm";
  if (nqueries) {
    output << std::setw(9) << "Queries";
  }
  if (nprobe) {
    output << std::setw(8) << "nprobe";
  }
  if (k_nn) {
    output << std::setw(8) << "k_nn";
  }
  if (nthreads) {
    output << std::setw(8) << "thrds";
  }
  if (recall) {
    output << std::setw(8) << "recall";
  }

  // Table of contents -- quantities with long identifiers are marked with a
  // letter in their column and the key is printed out after the line is logged.
  std::map<std::string, std::string> toc;
  char tag = 'A';

  for (auto& timers :
       {std::make_tuple(_timing_data.get_timer_names(), "(s)"),
        std::make_tuple(_memory_data.get_usage_names(), "(MiB)"),
        std::make_tuple(_count_data.get_usage_names(), "")}) {
    auto units = std::get<1>(timers);
    for (auto& timer : std::get<0>(timers)) {
      std::string text;
      if (size(timer) < 3) {
        text = timer;
      } else {
        std::string key =
            std::string("[") + std::string(1, tag) + std::string("]");
        if (!timer.empty()) {
          toc[key] = timer + " " + units;
        } else {
          toc[key] = timer;
        }
        ++tag;
        text = key;
      }
      output << std::setw(12) << text;
    }
  }

  output << std::endl;

  auto original_precision = output.precision();

  output << std::setw(5) << "-|-";
  output << std::setw(12) << algorithm;
  if (nqueries) {
    output << std::setw(9) << nqueries.value();
  }
  if (nprobe) {
    output << std::setw(8) << nprobe.value();
  }
  if (k_nn) {
    output << std::setw(8) << k_nn.value();
  }
  if (nthreads) {
    output << std::setw(8) << nthreads.value();
  }
  if (recall) {
    output << std::fixed << std::setprecision(3);
    output << std::setw(8) << recall.value();
    output.precision(original_precision);
  }
  auto timers = _timing_data.get_timer_names();
  for (auto& timer : timers) {
    auto ms = _timing_data.get_entries_summed<std::chrono::microseconds>(timer);
    if (ms < 1000) {
      output << std::fixed << std::setprecision(6);
    } else if (ms < 10000) {
      output << std::fixed << std::setprecision(5);
    } else if (ms < 100000) {
      output << std::fixed << std::setprecision(4);
    } else {
      output << std::fixed << std::setprecision(3);
    }
    output << std::setw(12) << ms / 1000000.0;
  }

  output << std::fixed << std::setprecision(0);

  auto usages = _memory_data.get_usage_names();
  for (auto& usage : usages) {
    auto mem = _memory_data.get_entries_summed(usage);
    if (mem < 1) {
      output << std::fixed << std::setprecision(3);
    } else if (mem < 10) {
      output << std::fixed << std::setprecision(2);
    } else if (mem < 100) {
      output << std::fixed << std::setprecision(1);
    } else {
      output << std::fixed << std::setprecision(0);
    }
    output << std::setw(12) << _memory_data.get_entries_summed(usage);
  }
  output << std::setprecision(original_precision);

  auto counts = _count_data.get_usage_names();
  output << std::fixed << std::setprecision(0);
  for (auto& count : counts) {
    auto c = _count_data.get_entries_summed(count);
    output << std::setw(12) << c;
  }
  output << std::endl;
  output << std::setprecision(original_precision);

  for (auto& t : toc) {
    output << t.first << ": " << t.second << std::endl;
  }
};

#ifdef JSON_LOGGING
static auto config_log(const std::string& program_name) {
  std::string uuid_;
  char host_[16];
  std::string date_;
  std::size_t uuid_size_ = 24;

  auto seed = std::random_device();
  auto gen = std::mt19937(seed());
  auto dis = std::uniform_int_distribution<int8_t>(97, 122);
  uuid_.resize(uuid_size_);
  std::generate(uuid_.begin(), uuid_.end(), [&] { return dis(gen); });

  if (int e = gethostname(host_, sizeof(host_))) {
    std::cerr << "truncated host name\n";
    strncpy(host_, "ghost", 15);
  }
  {
    std::stringstream ss;
    std::time_t currentTime = std::time(nullptr);
    std::string dateString = std::ctime(&currentTime);
    dateString.erase(dateString.find('\n'));
    ss << dateString;
    date_ = ss.str();
  }

  auto&& [major, minor, patch] = tiledb::version();

  json config = {
      {"uuid", uuid_},
      {"host", host_},
      {"Program", program_name},
      {"Build_date", CURRENT_DATETIME},
      {"Run_date", date_},
      {"cmake_source_dir", CMAKE_SOURCE_DIR},
      {"Build", BUILD_TYPE},
      {"Compiler",
       {{"CXX_COMPILER", IVF_HACK_CXX_COMPILER},
        {"CXX_COMPILER_ID", CXX_COMPILER_ID},
        {"CXX_VERSION", CXX_VERSION},
        {"CMAKE_CXX_FLAGS", CMAKE_CXX_FLAGS},
        {"CMAKE_CXX_FLAGS_DEBUG", CMAKE_CXX_FLAGS_DEBUG},
        {"CMAKE_CXX_FLAGS_RELEASE", CMAKE_CXX_FLAGS_RELEASE},
        {"CMAKE_CXX_FLAGS_RELWITHDEBINFO", CMAKE_CXX_FLAGS_RELWITHDEBINFO}}},
      {"GIT_REPO",
       {{"GIT_REPO_NAME", GIT_REPO_NAME},
        {"GIT_REPO_URL", GIT_REPO_URL},
        {"GIT_BRANCH", GIT_BRANCH},
        {"GIT_COMMIT_HASH", GIT_COMMIT_HASH},
        {"GIT_COMMIT_DATE", GIT_COMMIT_DATE},
        {"GIT_COMMIT_TIME", GIT_COMMIT_TIME}}},
      {"tiledb_version",
       {{"major", major}, {"minor", minor}, {"patch", patch}}}};

  return config;
}

/**
 * Log all of the argument data created by the command line parser (docopt).
 * @tparam Args
 * @param args
 * @return
 */
template <typename Args>
auto args_log(const Args& args) {
  json arg_log;

  for (auto&& arg : args) {
    std::stringstream buf;
    buf << std::get<1>(arg);
    arg_log.push_back({std::get<0>(arg), buf.str()});
  }
  return arg_log;
}
#endif  // JSON_LOGGING

#endif  // TDB_STATS_H<|MERGE_RESOLUTION|>--- conflicted
+++ resolved
@@ -105,15 +105,6 @@
 #endif
 };
 
-<<<<<<< HEAD
-static auto dump_logs = [](std::string filename,
-                           const std::string algorithm,
-                           size_t nqueries,
-                           size_t nprobe,
-                           size_t k_nn,
-                           size_t nthreads,
-                           double recall) {
-=======
 auto dump_logs = [](std::string filename,
                     const std::string algorithm,
                     std::optional<size_t> nqueries,
@@ -121,7 +112,6 @@
                     std::optional<size_t> k_nn,
                     std::optional<size_t> nthreads,
                     std::optional<double> recall) {
->>>>>>> be205eef
   // Quick and dirty way to get log info into a summarizable and useful form --
   // fixed-width columns
   // @todo encapsulate this as a function that can be customized
@@ -263,7 +253,7 @@
 };
 
 #ifdef JSON_LOGGING
-static auto config_log(const std::string& program_name) {
+auto config_log(const std::string& program_name) {
   std::string uuid_;
   char host_[16];
   std::string date_;
