/**
 * @file   ivf_pq_index.h
 *
 * @section LICENSE
 *
 * The MIT License
 *
 * @copyright Copyright (c) 2024 TileDB, Inc.
 *
 * Permission is hereby granted, free of charge, to any person obtaining a copy
 * of this software and associated documentation files (the "Software"), to deal
 * in the Software without restriction, including without limitation the rights
 * to use, copy, modify, merge, publish, distribute, sublicense, and/or sell
 * copies of the Software, and to permit persons to whom the Software is
 * furnished to do so, subject to the following conditions:
 *
 * The above copyright notice and this permission notice shall be included in
 * all copies or substantial portions of the Software.
 *
 * THE SOFTWARE IS PROVIDED "AS IS", WITHOUT WARRANTY OF ANY KIND, EXPRESS OR
 * IMPLIED, INCLUDING BUT NOT LIMITED TO THE WARRANTIES OF MERCHANTABILITY,
 * FITNESS FOR A PARTICULAR PURPOSE AND NONINFRINGEMENT. IN NO EVENT SHALL THE
 * AUTHORS OR COPYRIGHT HOLDERS BE LIABLE FOR ANY CLAIM, DAMAGES OR OTHER
 * LIABILITY, WHETHER IN AN ACTION OF CONTRACT, TORT OR OTHERWISE, ARISING FROM,
 * OUT OF OR IN CONNECTION WITH THE SOFTWARE OR THE USE OR OTHER DEALINGS IN
 * THE SOFTWARE.
 *
 * @section DESCRIPTION
 *
 * @note As of now (2024-03-10), we are using a naive encoding rather than
 * the difference between the centroids and the vectors.
 * @todo  Implement the difference encoding
 *
 *
 * I. To compress, train, add, the steps would be:
 * - train_pq to get cluster_centroids_ and distance_tables_
 *   - uses sub_kmeans on uncompressed vectors
 *   - cluster_centroids_ is a feature_vector_array of feature_type, dimensions_
 * x num_clusters_
 * - encode training_set using cluster_centroids_ to get
 * unpartitioned_pq_vectors_, which are a feature_vector_array of pq_code_type,
 * num_subspaces_ x num_vectors_
 * - train using unpartitioned_pq_vectors_ to get ivf_centroids_, which is a
 *   feature_vector_array of pq_code_type, num_subpaces x num_partitions_
 *   - uses kmeans -- which would have to be a new implementation that
 *     understands compressed vectors
 * - partition unpartitioned_pq_vectors_ using ivf_centroids_ to get
 * partitioned_pq_vectors_
 *   - use qv_partition with symmetric difference
 *
 * II. If we train, add, compress, the steps would be:
 * - train using training_set to get ivf_centroids_, which is a
 *   feature_vector_array of feature_type, dimensions_ x num_partitions_
 *   - uses ivf_flat::train
 *     - uses kmeans (just as it is used today)
 * - add
 *   - partition training set using ivf_centroids_ to get
 * partitioned_pq_vectors_
 *     - uses ivf_flat::add
 *       - uses partitioned_matrix constructor, which just shuffles
 * - pq train with partitioned_pq_vectors_ to get cluster_centroids_ and
 *   distance_tables_
 * - compress partitioned_pq_vectors_ and ivf_centroids_
 * - query with symmetric distance
 *
 * III. OR, train , compress, add, the steps would be:
 * - train using training_set to get ivf_centroids_, which is a
 *   feature_vector_array of feature_type, dimensions_ x num_partitions_
 *   - uses ivf_flat::train
 *     - uses kmeans (just as it is used today)
 * - add
 *   - pq_train with training set to get cluster_centroids_ and distance_tables_
 *     - uses sub_kmeans
 *   - compress training set and ivf_centroids_ to get pq_vectors_ and
 * pq_ivf_centroids_
 *     - uses flatpq::add
 *   - partition pq_vectors using pq_ivf_centroids_ to get
 * partitioned_pq_vectors_
 *     - uses qv_partition with symmetric distance
 * - query with symmetric distance
 *
 * we can experiment with II or II by putting add and compress into add()
 *
 * Summary:
 * II
 *   - use training vectors to get flat_ivf_centroids_ (ivf_flat::train)
 *   - use flat_ivf_centroids_ to get partitioned_flat_vectors_ (ivf_flat::add)
 *   - compress flat_ivf_centroids_ and partitioned_flat_vectors_
 * III
 *   - use training vectors to get flat_ivf_centroids_ (ivf_flat::train)
 *   - compress training vectors and flat_ivf_centroids_ to get pq_ivf_centroids
 *   - use pq_ivf_centroids to get partitioned_pq_vectors_ (ivf_pq::add)
 */

#ifndef TILEDB_ivf_pq_H
#define TILEDB_ivf_pq_H

#include "algorithm.h"
#include "concepts.h"
#include "cpos.h"
#include "index/index_defs.h"
#include "index/ivf_pq_group.h"
#include "index/kmeans.h"
#include "linalg.h"

#include "detail/flat/qv.h"
#include "detail/ivf/index.h"
#include "detail/ivf/partition.h"
#include "detail/ivf/qv.h"
#include "detail/linalg/tdb_matrix_multi_range.h"
#include "detail/linalg/tdb_matrix_with_ids.h"

#include <tiledb/tiledb>
#include <type_traits>

/**
 * Class representing an inverted file (IVF) index for flat (non-compressed)
 * feature vectors. The class simply holds the index data itself, it is
 * unaware of where the data comes from -- reading and writing data is done
 * via an ivf_pq_group. Thus, this class does not hold information
 * about the group (neither the group members, nor the group metadata).
 *
 * @tparam partitioned_pq_vectors_feature_type
 * @tparam partitioned_ids_type
 * @tparam partitioning_index_type
 */
template <
    class partitioned_pq_vectors_feature_type,
    class partitioned_ids_type = uint64_t,
    class partitioning_indices_type = uint64_t>
class ivf_pq_index {
 public:
  using feature_type = partitioned_pq_vectors_feature_type;
  using id_type = partitioned_ids_type;
  using indices_type = partitioning_indices_type;
  using score_type = float;  // @todo -- this should be a parameter?

  using group_type = ivf_pq_group<ivf_pq_index>;
  using metadata_type = ivf_pq_metadata;

  // @todo IMPORTANT: Use a uint64_t to store 8 bytes together -- should make
  // loads and other operations faster and SIMD friendly
  using pq_code_type = uint8_t;

  using pq_vector_feature_type = pq_code_type;

  // The pq_centroids store the (unencoded) centroids for each subspace
  using flat_vector_feature_type = score_type;

 private:
  using flat_storage_type = ColMajorMatrix<pq_code_type>;

  using pq_storage_type = ColMajorPartitionedMatrix<  // was: storage_type
      pq_code_type,                                   // was: feature_type
      partitioned_ids_type,
      indices_type>;

  using tdb_pq_storage_type =
      tdbColMajorPartitionedMatrix<  // was: tdb storage_type
          pq_code_type,              // was: feature_type
          partitioned_ids_type,
          indices_type>;

  /*
   * We need to store three different sets of centroids.
   *   - The flat ivf centroids_ which are uncompressed and used to partition
   *     the entire training set with train / add+compress patterns.
   *   - The pq ivf centroids - compressed version of the ivf centroids. These
   *     are used in queries with symmetric distance. They are also used in
   *     the compress / train / add pattern.
   *   - The cluster_centroids_ that partition each subspace of the training set
   *     into another set of partitions. There are num_clusters of these, with
   *     each centroid being of size dimensions_. These are used to build the
   *     distance_tables_ and compress the training set and ivf centroids
   */
  using flat_ivf_centroid_storage_type =
      ColMajorMatrix<flat_vector_feature_type>;
  using tdb_flat_ivf_centroid_storage_type =
      tdbColMajorMatrix<flat_vector_feature_type>;

  using pq_ivf_centroid_storage_type = ColMajorMatrix<pq_vector_feature_type>;
  using tdb_pq_ivf_centroid_storage_type =
      tdbColMajorMatrix<pq_vector_feature_type>;

  using cluster_centroid_storage_type =
      ColMajorMatrix<flat_vector_feature_type>;
  using tdb_cluster_centroid_storage_type =
      tdbColMajorMatrix<flat_vector_feature_type>;

  /****************************************************************************
   * Index group information
   ****************************************************************************/
  std::string group_uri_;
  size_t upper_bound_{0};
  TemporalPolicy temporal_policy_;
  IndexLoadStrategy index_load_strategy_{IndexLoadStrategy::PQ_INDEX};
  std::unique_ptr<ivf_pq_group<ivf_pq_index>> group_;

  /****************************************************************************
   * Index representation
   ****************************************************************************/

  // Cached information about the partitioned vectors in the index
  uint64_t dimensions_{0};
  uint64_t num_partitions_{0};

  // Cached information about the pq encoding
  uint32_t num_subspaces_{0};
  uint32_t sub_dimensions_{0};

  // num_clusters_ is the number of centroids we will train for each subspace.
  // Because it's fixed at 256, it means that we can only have 256 centroids per
  // subspace. So each subspace will have 256 possible centroids.
  constexpr static const uint32_t num_clusters_{256};
  // We don't really need to store bits_per_subspace_, as num_clusters_=
  // 2^bits_per_subspace_. But doing so makes the code more readable.
  constexpr static const uint32_t bits_per_subspace_{8};

  // The feature vectors. These contain the original input vectors, modified
  // with updates and deletions over time. Note that we only use this to
  // re-ingest data, so if we open this index by URI we will not read this data
  // from the URI. Instead, we'll fill it when we call `add()` and then write it
  // during `write_index()`.
  ColMajorMatrixWithIds<feature_type, id_type> feature_vectors_;

  // This holds the centroids we have determined in train_ivf(). We will have
  // one column for each partition, and each of those columns is a centroid with
  // dimensions_ elements. Note that these trained from uncompressed vectors and
  // are the same as IVF_FLAT centroids.
  flat_ivf_centroid_storage_type flat_ivf_centroids_;

  // For each subspace we will run kmeans on that subspace. We will generate
  // num_clusters_ (256) centroids for each of those subspaces. We store this as
  // a matrix with num_clusters_ (256) columns, each representing a centroid.
  // Then we have dimensions_ rows - each row holds several centroids in it, one
  // for each subspace. So if we have a 16 dimensional set of vectors, and 2
  // subspaces, we will have 256 columns and 16 rows. The first 8 rows will hold
  // a centroid for the first subspace, and the second 8 rows will hold a
  // centroid for the second subspace.
  cluster_centroid_storage_type cluster_centroids_;

  std::unique_ptr<pq_storage_type> partitioned_pq_vectors_;

  // These are the original training vectors encoded using the
  // cluster_centroids_. So each vector has been chunked up into num_subspaces_
  // sections, and for each section we find the closest centroid from
  // cluster_centroids_ and appen that index as the next number in the
  // pq_vector.
  std::unique_ptr<ColMajorMatrix<pq_code_type>> unpartitioned_pq_vectors_;
  // Or should these just be
  // pq_storage_type partitioned_pq_vectors_;
  // flat_storage_type unpartitioned_pq_vectors_;

  // Parameters for performing kmeans clustering for the ivf index and pq
  // compression.
  uint32_t max_iterations_{0};
  float convergence_tolerance_{0.f};
  float reassign_ratio_{0.f};

  DistanceMetric distance_metric_{DistanceMetric::SUM_OF_SQUARES};

  // Some parameters for execution
  uint64_t num_threads_{std::thread::hardware_concurrency()};
  uint64_t seed_{std::random_device{}()};

 public:
  using value_type = feature_type;
  using index_type = partitioning_indices_type;  // @todo This isn't quite right

  /****************************************************************************
   * Constructors (et al)
   ****************************************************************************/

  // ivf_pq_index() = delete;
  ivf_pq_index(const ivf_pq_index& index) = delete;
  ivf_pq_index& operator=(const ivf_pq_index& index) = delete;
  ivf_pq_index(ivf_pq_index&& index) = default;
  ivf_pq_index& operator=(ivf_pq_index&& index) = default;

  /**
   * @brief Construct a new `ivf_pq_index` object, setting a number of
   * parameters to be used subsequently in training. To fully create an index
   * we will need to call `train()` and `add()`.
   *
   * @param partitions Number of centroids / partitions to compute.
   * @param num_subspaces Number of subspaces to use for pq compression. This is
   * the number of sections to divide the vector into.
   * @param max_iterations Maximum number of iterations for kmeans algorithm.
   * @param convergence_tolerance Convergence convergence_toleranceerance for
   * kmeans algorithm.
   * @param temporal_policy Temporal policy for the index.
   *
   * @note PQ encoding generally is described as having parameter nbits, how
   * many bits to use for indexing into the codebook. In real implementations,
   * this seems to always be 8 -- it doesn't make sense to be anything other
   * than that, else indexing would be too slow. Accordingly, we set it as
   * a constexpr value to 8 -- and correspondingly, we set num_clusters to 256.
   *
   * @todo Use chained parameter technique for arguments
   * @todo -- Need something equivalent to "None" since user could pass 0
   * @todo -- Or something equivalent to "Use current time" and something
   * to indicate "no time traveling"
   * @todo -- May also want start/stop?  Use a variant?  TemporalPolicy?
   */
<<<<<<< HEAD
  static void create(
      const tiledb::Context& ctx,
      const std::string& group_uri,
      uint64_t dimensions,
=======
  ivf_pq_index(
      size_t partitions = 0,
>>>>>>> 4f58b387
      uint32_t num_subspaces = 16,
      uint32_t max_iterations = 2,
      float convergence_tolerance = 0.000025f,
      float reassign_ratio = 0.075f,
      std::optional<TemporalPolicy> optional_temporal_policy = std::nullopt,
      DistanceMetric distance_metric = DistanceMetric::SUM_OF_SQUARES,
<<<<<<< HEAD
      const std::string& storage_version = "",
      uint64_t seed = std::random_device{}()) {
    if (num_subspaces <= 0) {
=======
      uint64_t seed = std::random_device{}()
      )
      : temporal_policy_{
        temporal_policy.has_value() ? *temporal_policy :
        TemporalPolicy{TimeTravel, static_cast<uint64_t>(std::chrono::duration_cast<std::chrono::milliseconds>(std::chrono::system_clock::now().time_since_epoch()).count())}}
      , num_partitions_(partitions)
      , num_subspaces_{num_subspaces}
      , max_iterations_(max_iterations)
      , convergence_tolerance_(convergence_tolerance)
      , reassign_ratio_(reassign_ratio)
      , distance_metric_{distance_metric}
      {
    if (num_subspaces_ <= 0) {
>>>>>>> 4f58b387
      throw std::runtime_error(
          "num_subspaces (" + std::to_string(num_subspaces) +
          ") must be greater than zero");
    }
    if (dimensions % num_subspaces != 0) {
      throw std::runtime_error(
          "Dimension must be divisible by the number of subspaces - "
          "dimensions: " +
          std::to_string(dimensions) +
          ", num_subspaces: " + std::to_string(num_subspaces));
    }
    if (num_clusters_ != 1 << bits_per_subspace_) {
      throw std::runtime_error(
          "[ivf_pq_index@write_index] num_clusters_ != 1 << "
          "bits_per_subspace_");
    }
    auto temporal_policy =
        optional_temporal_policy.has_value() ?
            *optional_temporal_policy :
            TemporalPolicy{
                TimeTravel,
                static_cast<uint64_t>(
                    std::chrono::duration_cast<std::chrono::milliseconds>(
                        std::chrono::system_clock::now().time_since_epoch())
                        .count())};

    auto sub_dimensions = dimensions / num_subspaces;
    auto write_group = ivf_pq_group<ivf_pq_index>(
        ctx,
        group_uri,
        TILEDB_WRITE,
        temporal_policy,
        storage_version,
        dimensions,
        num_clusters_,
        num_subspaces);
    write_group.set_dimensions(dimensions);
    write_group.set_num_subspaces(num_subspaces);
    write_group.set_sub_dimensions(sub_dimensions);
    write_group.set_bits_per_subspace(bits_per_subspace_);
    write_group.set_num_clusters(num_clusters_);
    write_group.set_max_iterations(max_iterations);
    write_group.set_convergence_tolerance(convergence_tolerance);
    write_group.set_reassign_ratio(reassign_ratio);
    write_group.set_distance_metric(distance_metric);

    write_group.append_ingestion_timestamp(0);
    write_group.append_base_size(0);
    write_group.append_num_partitions(0);

    write_group.store_metadata();
  }

  void create_temp_data_group() {
    auto write_group = ivf_pq_group<ivf_pq_index>(
        group_->cached_ctx(),
        group_uri_,
        TILEDB_WRITE,
        temporal_policy_,
        group_->storage_version(),
        dimensions_,
        num_clusters_,
        num_subspaces_);
    write_group.create_temp_data_group();
  }

  /**
   * @brief Open a previously created index, stored as a TileDB group. This
   * class does not deal with the group itself, but rather calls the group
   * constructor. The group constructor will initialize itself with information
   * about the different constituent arrays needed for operation of this class,
   * but will not initialize any member data of the class.
   *
   * The group is opened with a timestamp, so the correct values of base_size
   * and num_partitions will be set.
   *
   * We go ahead and load the centroids here. We defer reading anything else
   * because that will depend on the type of query we are doing as well as the
   * contents of the query itself.
   *
   * @todo Is this the right place to load the centroids?
   *
   * @param ctx
   * @param uri
   * @param temporal_policy
   *
   */
  ivf_pq_index(
      const tiledb::Context& ctx,
      const std::string& uri,
      IndexLoadStrategy index_load_strategy = IndexLoadStrategy::PQ_INDEX,
      size_t upper_bound = 0,
      std::optional<TemporalPolicy> temporal_policy = std::nullopt)
      : group_uri_{uri}
      , upper_bound_{upper_bound}
      , temporal_policy_{temporal_policy.has_value() ? *temporal_policy : TemporalPolicy()}
      , index_load_strategy_{index_load_strategy}
      , group_{std::make_unique<ivf_pq_group<ivf_pq_index>>(
            ctx, uri, TILEDB_READ, temporal_policy_)} {
    if (upper_bound != 0 && index_load_strategy_ != IndexLoadStrategy::PQ_OOC) {
      throw std::runtime_error(
          "With upper_bound > 0 you must use IndexLoadStrategy::PQ_OOC.");
    }
    if (upper_bound == 0 && index_load_strategy_ == IndexLoadStrategy::PQ_OOC) {
      throw std::runtime_error(
          "With IndexLoadStrategy::PQ_OOC you must have an upper_bound > 0.");
    }
    /**
     * Read the centroids. How the partitioned_pq_vectors_ are read in will be
     * determined by the type of query we are doing. But they will be read
     * in at this same timestamp.
     */
    dimensions_ = group_->get_dimensions();
    num_partitions_ = group_->get_num_partitions();
    num_subspaces_ = group_->get_num_subspaces();
    sub_dimensions_ = group_->get_sub_dimensions();
    max_iterations_ = group_->get_max_iterations();
    convergence_tolerance_ = group_->get_convergence_tolerance();
    reassign_ratio_ = group_->get_reassign_ratio();
    distance_metric_ = group_->get_distance_metric();

    flat_ivf_centroids_ =
        tdbPreLoadMatrix<flat_vector_feature_type, stdx::layout_left>(
            group_->cached_ctx(),
            group_->flat_ivf_centroids_uri(),
            std::nullopt,
            num_partitions_,
            0,
            temporal_policy_);

    cluster_centroids_ =
        tdbPreLoadMatrix<flat_vector_feature_type, stdx::layout_left>(
            group_->cached_ctx(),
            group_->cluster_centroids_uri(),
            std::nullopt,
            std::nullopt,
            num_clusters_,
            temporal_policy_);

    if (upper_bound == 0) {
      read_index_infinite();
    }
    if (index_load_strategy_ ==
        IndexLoadStrategy::PQ_INDEX_AND_RERANKING_VECTORS) {
      auto num_vectors = group_->get_base_size();
      feature_vectors_ = tdbColMajorPreLoadMatrixWithIds<feature_type, id_type>(
          group_->cached_ctx(),
          group_->feature_vectors_uri(),
          group_->ids_uri(),
          dimensions_,
          num_vectors,
          0,
          temporal_policy_);
    }
  }

  void read_index_infinite() {
    // Read the the complete index arrays into ("infinite") memory. This will
    // read the centroids, indices, partitioned_ids, and and the complete set
    // of partitioned_pq_vectors, along with metadata from a group_uri. Load
    // all partitions for infinite query.
    auto infinite_parts =
        std::vector<indices_type>(::num_vectors(flat_ivf_centroids_));
    std::iota(begin(infinite_parts), end(infinite_parts), 0);

    partitioned_pq_vectors_ = std::make_unique<tdb_pq_storage_type>(
        group_->cached_ctx(),
        group_->pq_ivf_vectors_uri(),
        group_->feature_vectors_index_uri(),
        group_->get_num_partitions() + 1,
        group_->ids_uri(),
        infinite_parts,
        0,
        temporal_policy_);

    partitioned_pq_vectors_->load();

    if (::num_vectors(*partitioned_pq_vectors_) !=
        size(partitioned_pq_vectors_->ids())) {
      throw std::runtime_error(
          "[ivf_flat_index@read_index_infinite] "
          "::num_vectors(*partitioned_pq_vectors_) != "
          "size(partitioned_pq_vectors_->ids())");
    }
    if (size(partitioned_pq_vectors_->indices()) !=
        ::num_vectors(flat_ivf_centroids_) + 1) {
      throw std::runtime_error(
          "[ivf_flat_index@read_index_infinite] "
          "size(partitioned_pq_vectors_->indices()) != "
          "::num_vectors(flat_ivf_centroids_) + 1");
    }
  }

  /****************************************************************************
   * Methods for building, writing, and reading the complete index. Includes:
   *   - Method for encoding the training set using pq compression to create
   *     the cluster_centroids_.
   *   - Method to initialize the centroids that we will use for building the
   *IVF index.
   *   - Method to partition the pq_vectors_ into a partitioned_matrix of pq
   *encoded vectors.
   * @note With this approach, we are partitioning based on cluster_centroids_
   *the stored centroids are also encoded using pq. Thus we can do our search
   *using the symmetric distance function.
   *
   * @todo Create single function that trains and adds (ingests)
   * @todo Provide interface that takes URI rather than vectors
   * @todo Provide "kernel" interface for use in distributed computation
   * @todo Do we need an out-of-core version of this?
   ****************************************************************************/

  /**
   * @brief Create the `cluster_centroids_` (encoded from the training set).
   *
   * @tparam V type of the training vectors
   * @tparam SubDistance type of the distance function to use for encoding.
   * Must be a cached_sub_distance_function.
   * @param training_set The set of vectors to compress
   *
   * @note This is essentially the same as flat_pq_index::train
   * @note Recall that centroids_ are used for IVF indexing. cluster_centroids_
   * are still centroids, but they are divided into subspaces, and each portion
   * of cluster_centroids_ is the centroid of the corresponding subspace of the
   * training set.
   */
  template <
      feature_vector_array V,
      class SubDistance = cached_sub_sum_of_squares_distance>
    requires cached_sub_distance_function<
        SubDistance,
        typename ColMajorMatrix<feature_type>::span_type,
        typename ColMajorMatrix<flat_vector_feature_type>::span_type>
  auto train_pq(const V& training_set, kmeans_init init = kmeans_init::random) {
    scoped_timer _{"ivf_pq_index@train_pq"};

    // This basically the same thing we do in ivf_flat, but we perform it
    // num_subspaces_ times, once for each subspace.
    // @todo IMPORTANT This is highly suboptimal and will make multiple passes
    // through the training set. We need to move iteration over subspaces to
    // the inner loop -- and SIMDize it
    cluster_centroids_ =
        ColMajorMatrix<flat_vector_feature_type>(dimensions_, num_clusters_);
    for (uint32_t subspace = 0; subspace < num_subspaces_; ++subspace) {
      auto sub_begin = subspace * dimensions_ / num_subspaces_;
      auto sub_end = (subspace + 1) * dimensions_ / num_subspaces_;

      // @todo Make choice of kmeans init configurable
      sub_kmeans_random_init(
          training_set, cluster_centroids_, sub_begin, sub_end);

      // sub_kmeans will invoke the sub_distance function with centroids
      // against new_centroids, and will call flat::qv_partition with centroids
      // and training_set which will invoke the sub_distance function with
      // centroids against training_set (though that can perhaps be reversed,
      // but will have to make sure asymmetric distance gets passed in).
      // operator()() is a function template, so it should do the "right thing"
      // @note we are doing this for one subspace at a time
      sub_kmeans<
          std::remove_cvref_t<decltype(training_set)>,
          std::remove_cvref_t<decltype(cluster_centroids_)>,
          SubDistance>(
          training_set,
          cluster_centroids_,
          sub_begin,
          sub_end,
          num_clusters_,
          convergence_tolerance_,
          max_iterations_,
          num_threads_);
    }
  }

  /***************************************************************************
   *
   * Distance functions for pq encoded vectors
   *
   ***************************************************************************/
  /**
   * @brief Computes the distance between a query and and a pq_encoded_vector
   * given the distance table of the query to the pq_centroids
   * query_to_pq_centroid_distance_table.
   *
   * @param query_to_pq_centroid_distance_table Distance table of the query
   * vector to the pq_centroids.
   * @param pq_encoded_vector PQ encoded database vector.
   *
   */
  template <feature_vector U, feature_vector V>
  float sub_distance_query_to_pq_centroid_distance_tables(
      const U& query_to_pq_centroid_distance_table,
      const V& pq_encoded_vector) const {
    float pq_distance = 0.0;
    size_t sub_id = 0;
    for (size_t subspace = 0; subspace < num_subspaces_; ++subspace) {
      auto j = pq_encoded_vector[subspace];
      pq_distance += query_to_pq_centroid_distance_table[sub_id + j];
      sub_id += num_clusters_;
    }
    return pq_distance;
  }

  template <
      typename query_to_pq_centroid_distance_tables_type,
      typename index_feature_type>
  auto make_pq_distance_query_to_pq_centroid_distance_tables() const {
    using A = query_to_pq_centroid_distance_tables_type;
    using B = index_feature_type;

    struct pq_distance {
      const ivf_pq_index* outer_;
      inline float operator()(const A& a, const B& b) {
        return outer_->sub_distance_query_to_pq_centroid_distance_tables(a, b);
      }
    };
    return pq_distance{this};
  }

  /**
   * @brief Uncompress the b and compute the distance between a and b
   * @param a The uncompressed vector
   * @param b The compressed vector
   * @tparam U The type of a, a feature vector
   * @tparam V The type of b, a compressed feature vector, i.e., a vector of
   * code types
   * @return The distance between a and b
   * @todo There is likely a copy constructor of the Distance functor. That
   * should be checked and possibly fixed so that there is just a reference to
   * an existing object.
   * @todo This also needs to be SIMDized.
   */
  template <
      feature_vector U,
      feature_vector V,
      class Distance = uncached_sub_sum_of_squares_distance>
  float sub_distance_asymmetric(const U& a, const V& b) const {
    float pq_distance = 0.0;
    auto local_distance = Distance{};

    for (uint32_t subspace = 0; subspace < num_subspaces_; ++subspace) {
      auto sub_begin = subspace * sub_dimensions_;
      auto sub_end = (subspace + 1) * sub_dimensions_;
      auto i = b[subspace];

      pq_distance +=
          local_distance(a, cluster_centroids_[i], sub_begin, sub_end);
    }

    return pq_distance;
  }

  // @todo Parameterize by Distance
  template <typename queries_feature_type, typename index_feature_type>
  auto make_pq_distance_asymmetric() const {
    using A = queries_feature_type;
    using B = index_feature_type;

    // @todo Do we need to worry about function call overhead here?
    struct pq_distance {
      const ivf_pq_index* outer_;
      inline float operator()(const A& a, const B& b) {
        return outer_->sub_distance_asymmetric(a, b);
      }
    };
    return pq_distance{this};
  }

  /**
   * @brief Initialize the centroids that we will use for building IVF index.
   */
  template <feature_vector_array V>
  void kmeans_random_init(const V& training_set) {
    ::kmeans_random_init(training_set, flat_ivf_centroids_, num_partitions_);
  }

  /**
   * @brief Initialize the centroids that we will use for building IVF index.
   */
  template <feature_vector_array V, class Distance = sum_of_squares_distance>
  void kmeans_pp(const V& training_set) {
    ::kmeans_pp<
        std::remove_cvref_t<V>,
        decltype(flat_ivf_centroids_),
        Distance>(
        training_set, flat_ivf_centroids_, num_partitions_, num_threads_);
  }

  /**
   * Compute `num_partitions` centroids of the training set data, using the
   * kmeans algorithm. The initialization algorithm used to generate the
   * starting centroids for kmeans is specified by the `init` parameter.
   * Either random initialization or kmeans++ initialization can be used.
   *
   * @param training_set Array of vectors to cluster.
   * @param init Specify which initialization algorithm to use,
   * random (`random`) or kmeans++ (`kmeanspp`).
   */
  template <feature_vector_array V, class Distance = sum_of_squares_distance>
  void train_ivf(
      const V& training_set, kmeans_init init = kmeans_init::random) {
    scoped_timer _{"ivf_pq_index@train_ivf"};
    dimensions_ = ::dimensions(training_set);
    if (num_partitions_ == 0) {
      num_partitions_ = std::sqrt(::num_vectors(training_set));
    }

    flat_ivf_centroids_ =
        flat_ivf_centroid_storage_type(dimensions_, num_partitions_);

    switch (init) {
      case (kmeans_init::none):
        break;
      case (kmeans_init::kmeanspp):
        kmeans_pp<std::remove_cvref_t<decltype(training_set)>, Distance>(
            training_set);
        break;
      case (kmeans_init::random):
        kmeans_random_init(training_set);
        break;
    };

    train_no_init<
        std::remove_cvref_t<decltype(training_set)>,
        decltype(flat_ivf_centroids_),
        Distance>(
        training_set,
        flat_ivf_centroids_,
        dimensions_,
        num_partitions_,
        max_iterations_,
        convergence_tolerance_,
        num_threads_,
        reassign_ratio_);
  }

  /**
   * @brief Trains the index.
   *
   * @param training_set Array of vectors to partition.
   * @param training_set_ids IDs for each vector.
   */
  template <
      feature_vector_array Array,
      class Distance = sum_of_squares_distance>
  void train(
      const Array& training_set,
      size_t num_partitions = 0,
      std::optional<TemporalPolicy> temporal_policy = std::nullopt,
      Distance distance = Distance{}) {
    scoped_timer _{"ivf_pq_index@train"};
    if (num_subspaces_ <= 0) {
      throw std::runtime_error(
          "num_subspaces (" + std::to_string(num_subspaces_) +
          ") must be greater than zero");
    }

    if (temporal_policy.has_value()) {
      temporal_policy_ = *temporal_policy;
    }

    if (num_partitions != 0) {
      num_partitions_ = num_partitions;
    }
    if (num_partitions_ == 0) {
      num_partitions_ = std::sqrt(::num_vectors(training_set));
    }

    // 1. Fill in cluster_centroids_.
    // cluster_centroids_ holds the num_clusters_ (256) centroids for each
    // subspace.
    train_pq(training_set);

    // 2. Fill in flat_ivf_centroids_.
    // We compute num_partitions_ centroids and store in flat_ivf_centroids_.
    // This is the same as IVF_FLAT and has nothing to do with PQ.
    train_ivf(training_set);

    // Need so that we can keep using the index without re-opening the group.
    group_->set_num_partitions(num_partitions_);

    // 3. Update our metadata.
    auto write_group = ivf_pq_group<ivf_pq_index>(
        group_->cached_ctx(),
        group_uri_,
        TILEDB_WRITE,
        temporal_policy_,
        group_->storage_version(),
        dimensions_,
        num_clusters_,
        num_subspaces_);

    if (write_group.get_all_ingestion_timestamps().size() == 1 &&
        write_group.get_previous_ingestion_timestamp() == 0 &&
        write_group.get_all_base_sizes().size() == 1 &&
        write_group.get_previous_base_size() == 0) {
      write_group.set_ingestion_timestamp(temporal_policy_.timestamp_end());
      write_group.set_base_size(0);
      write_group.set_num_partitions(num_partitions_);
    } else {
      write_group.append_ingestion_timestamp(temporal_policy_.timestamp_end());
      write_group.append_base_size(0);
      write_group.append_num_partitions(num_partitions_);
    }

    write_group.store_metadata();

    // 4. Write the centroids.
    write_matrix(
        group_->cached_ctx(),
        cluster_centroids_,
        write_group.cluster_centroids_uri(),
        0,
        false,
        temporal_policy_);

    write_matrix(
        group_->cached_ctx(),
        flat_ivf_centroids_,
        write_group.flat_ivf_centroids_uri(),
        0,
        false,
        temporal_policy_);

    // 5. Clear partitioned_pq_vectors_ so that we re-load it when we next
    // query().
    partitioned_pq_vectors_ = nullptr;
  }

  /**
   * @brief Build the index from a training set, given the centroids. This
   * will partition the training set into a contiguous array, with one
   * partition per centroid. It will also create an array to record the
   * original ids locations of each vector (their locations in the original
   * training set) as well as a partitioning index array demarcating the
   * boundaries of each partition (including the very end of the array).
   * Note that we will write using the temporal_policy set in train(), and if
   * that was not set, in the construtor.
   *
   * @param training_set Array of vectors to partition.
   * @param training_set_ids IDs for each vector.
   * @param deleted_ids IDs of vectors to delete.
   * @param start The starting index of the training set to ingest.
   * @param end The ending index of the training set to ingest.
   * @param partition_start The starting index of the partitioned vectors to
   * write.
   * @param distance The distance function to use.
   * @param write_to_temp_arrays Whether to write to the temp arrays. True if
   * inegsting via Python.
   */
  template <
      feature_vector_array Array,
      class Distance = sum_of_squares_distance>
  void ingest_parts(
      const Array& training_set,
      const std::span<partitioned_ids_type>& training_set_ids,
      const std::span<partitioned_ids_type>& deleted_ids,
      size_t start,
      size_t end,
      size_t partition_start,
      Distance distance = Distance{},
      bool write_to_temp_arrays = true) {
    // 1. pq-encode the vectors.
    // This results in a matrix where we have num_vectors(training_set) columns,
    // and num_subspaces_ rows. So if we had 10 vectors, each with 16
    // dimensions, and 2 num_subspaces_, we store 16 columns and 2 rows. Note
    // that we don't actually need this as a member variable, but do so for unit
    // tests.
    unpartitioned_pq_vectors_ =
        pq_encode<Array, ColMajorMatrix<pq_code_type>>(training_set);

    // 2. Write the partitioned original vectors and the partitioned pq-encoded
    // vectors.
    auto write_group = ivf_pq_group<ivf_pq_index>(
        group_->cached_ctx(),
        group_uri_,
        TILEDB_WRITE,
        temporal_policy_,
        group_->storage_version(),
        dimensions_,
        num_clusters_,
        num_subspaces_);
    detail::ivf::ivf_pq_index<
        Array,
        partitioned_pq_vectors_feature_type,
        pq_code_type,
        partitioned_ids_type,
        partitioning_indices_type,
        flat_vector_feature_type>(
        group_->cached_ctx(),
        training_set,
        *unpartitioned_pq_vectors_,
        training_set_ids,
        deleted_ids,
        flat_ivf_centroids_,
        write_to_temp_arrays ? write_group.feature_vectors_temp_uri() :
                               write_group.feature_vectors_uri(),
        write_to_temp_arrays ? write_group.feature_vectors_index_temp_uri() :
                               write_group.feature_vectors_index_uri(),
        write_to_temp_arrays ? write_group.ids_temp_uri() :
                               write_group.ids_uri(),
        write_to_temp_arrays ? write_group.pq_ivf_vectors_temp_uri() :
                               write_group.pq_ivf_vectors_uri(),
        start,
        end,
        num_threads_,
        temporal_policy_,
        partition_start);
  }

  void consolidate_partitions(
      size_t partitions,
      size_t work_items,
      size_t partition_id_start,
      size_t partition_id_end,
      size_t batch) {
    std::vector<std::vector<std::pair<uint64_t, uint64_t>>> partition_slices(
        partitions);

    auto total_partitions = work_items * (partitions + 1);
    std::vector<partitioning_indices_type> partial_indexes =
        read_vector<partitioning_indices_type>(
            group_->cached_ctx(),
            group_->feature_vectors_index_temp_uri(),
            0,
            total_partitions,
            temporal_policy_);

    std::vector<partitioning_indices_type> index_array =
        read_vector<partitioning_indices_type>(
            group_->cached_ctx(),
            group_->feature_vectors_index_uri(),
            0,
            total_partitions,
            temporal_policy_);

    size_t i = 0;
    uint64_t prev_index = 0;
    for (size_t work_item_id = 0; work_item_id < work_items; ++work_item_id) {
      prev_index = partial_indexes[i];
      i++;
      for (size_t partition_id = 0; partition_id < partitions; ++partition_id) {
        auto slice = std::make_pair(
            static_cast<int>(prev_index),
            static_cast<int>(partial_indexes[i]) - 1);
        if (slice.first <= slice.second &&
            slice.first != std::numeric_limits<uint64_t>::max()) {
          partition_slices[partition_id].push_back(slice);
        }
        prev_index = partial_indexes[i];
        i++;
      }
    }

    for (size_t part = partition_id_start; part < partition_id_end;
         part += batch) {
      size_t part_end = std::min(part + batch, partition_id_end);

      std::vector<std::pair<uint64_t, uint64_t>> read_slices;
      size_t total_slices_size = 0;
      for (size_t p = part; p < part_end; ++p) {
        for (const auto& partition_slice : partition_slices[p]) {
          read_slices.push_back(partition_slice);
          total_slices_size +=
              partition_slice.second - partition_slice.first + 1;
        }
      }

      // Read from index array.
      uint64_t start_pos = index_array[part];
      uint64_t end_pos = index_array[part_end];

      if (read_slices.empty()) {
        if (start_pos != end_pos) {
          throw std::runtime_error("Incorrect partition size.");
        }
        continue;
      }
      // Read data.
      std::vector<partitioned_ids_type> ids = read_vector<partitioned_ids_type>(
          group_->cached_ctx(),
          group_->ids_temp_uri(),
          read_slices,
          total_slices_size,
          temporal_policy_);

      auto vectors = tdbColMajorMatrixMultiRange<feature_type, uint64_t>(
          group_->cached_ctx(),
          group_->feature_vectors_temp_uri(),
          dimensions_,
          read_slices,
          total_slices_size,
          0,
          temporal_policy_);
      vectors.load();

      auto pq_vectors = tdbColMajorMatrixMultiRange<pq_code_type, uint64_t>(
          group_->cached_ctx(),
          group_->pq_ivf_vectors_temp_uri(),
          num_subspaces_,
          read_slices,
          total_slices_size,
          0,
          temporal_policy_);
      pq_vectors.load();

      // Write data to the arrays.
      write_vector(
          group_->cached_ctx(),
          ids,
          group_->ids_uri(),
          start_pos,
          false,
          temporal_policy_);

      write_vector(
          group_->cached_ctx(),
          ids,
          group_->ids_uri(),
          start_pos,
          false,
          temporal_policy_);

      write_matrix(
          group_->cached_ctx(),
          vectors,
          group_->feature_vectors_uri(),
          start_pos,
          false,
          temporal_policy_);

      write_matrix(
          group_->cached_ctx(),
          pq_vectors,
          group_->pq_ivf_vectors_uri(),
          start_pos,
          false,
          temporal_policy_);
    }

    // Now update the metadata.
    auto write_group = ivf_pq_group<ivf_pq_index>(
        group_->cached_ctx(),
        group_uri_,
        TILEDB_WRITE,
        temporal_policy_,
        group_->storage_version(),
        dimensions_,
        num_clusters_,
        num_subspaces_);

    write_group.set_base_size(write_group.get_temp_size());
    write_group.store_metadata();
  }

  // This will call ingest_parts and then consolidate_partitions() on the
  // training set. Can be used if you do not want to ingest part by part and
  // want to do it all at once. Note that we will write using the
  // temporal_policy set in train(), and if that was not set, in the construtor.
  template <
      feature_vector_array Array,
      class Distance = sum_of_squares_distance>
  void ingest(
      const Array& vectors,
      const std::span<partitioned_ids_type>& external_ids,
      const std::span<partitioned_ids_type>& deleted_ids = {},
      Distance distance = Distance{}) {
    ingest_parts(
        vectors,
        external_ids,
        deleted_ids,
        0,
        ::num_vectors(vectors),
        0,
        distance,
        false);

    auto write_group = ivf_pq_group<ivf_pq_index>(
        group_->cached_ctx(),
        group_uri_,
        TILEDB_WRITE,
        temporal_policy_,
        group_->storage_version(),
        dimensions_,
        num_clusters_,
        num_subspaces_);
    write_group.set_base_size(::num_vectors(vectors));
    write_group.store_metadata();
  }

  template <
      feature_vector Vector,
      feature_vector PQVector,
      class SubDistance = uncached_sub_sum_of_squares_distance>
  auto pq_encode_one(
      const Vector& v,
      PQVector&& pq,
      SubDistance sub_distance = SubDistance{}) const {
    // We have broken the vector into num_subspaces_ subspaces, and we will look
    // in cluster_centroids_ and find the closest cluster_centroids_ to that
    // chunk of the vector.
    for (uint32_t subspace = 0; subspace < num_subspaces_; ++subspace) {
      auto sub_begin = sub_dimensions_ * subspace;
      auto sub_end = sub_begin + sub_dimensions_;

      auto min_score = std::numeric_limits<score_type>::max();
      pq_code_type idx{0};
      for (size_t i = 0; i < num_clusters_; ++i) {
        auto score = sub_distance(v, cluster_centroids_[i], sub_begin, sub_end);
        if (score < min_score) {
          min_score = score;
          idx = i;
        }
      }
      pq[subspace] = idx;
    }
  }

  template <
      feature_vector_array Array,
      feature_vector_array PQArray,
      class Distance = uncached_sub_sum_of_squares_distance>
  auto pq_encode(
      const Array& training_set, Distance distance = Distance{}) const {
    scoped_timer _{"ivf_pq_index@pq_encode"};
    auto pq_vectors =
        std::make_unique<PQArray>(num_subspaces_, ::num_vectors(training_set));
    auto& pqv = *pq_vectors;
    for (size_t i = 0; i < ::num_vectors(training_set); ++i) {
      pq_encode_one(training_set[i], pqv[i], distance);
    }
    return pq_vectors;
  }

  /**
   * @brief Builds distance tables between each query and pq centroid.
   *
   * For each query, we iterate through each of it's subspaces, and for
   * each subspace we will compute the distance from the vector's subspace to
   * each of the (num_clusters_) pq_centroids. This results in a distance table
   * per query that is used during the actual distance computation between the
   * query and the encoded database vectors. This should be combined with
   * sub_distance_query_to_pq_centroid_distance_tables.
   *
   *
   * @param query_vectors Array of query vectors to compute centroid distance
   * tables for.
   * @param distance Distance function.
   *
   */
  template <
      feature_vector_array U,
      class Matrix,
      class Distance = uncached_sub_sum_of_squares_distance>
  auto generate_query_to_pq_centroid_distance_tables(
      const U& query_vectors, Distance distance = Distance{}) const {
    // pq_vectors[i][0:num_clusters_] holds, for the ith query vector, the
    // distance from the first subspace to each of the pq centroids.
    // pq_vectors[i][num_clusters_:num_clusters_ * 2] holds, for the ith query
    // vector, the distance from the second subspace to each of the pq
    // centroids.
    auto pq_vectors = std::make_unique<Matrix>(
        num_subspaces_ * num_clusters_, ::num_vectors(query_vectors));
    auto& pqv = *pq_vectors;
    auto local_distance = Distance{};
    for (size_t i = 0; i < ::num_vectors(query_vectors); ++i) {
      auto sub_begin = 0;
      auto sub_id = 0;
      for (size_t subspace = 0; subspace < num_subspaces_; ++subspace) {
        auto sub_end = sub_begin + sub_dimensions_;
        for (size_t centroid_id = 0; centroid_id < num_clusters_;
             ++centroid_id) {
          float pq_distance = local_distance(
              query_vectors[i],
              cluster_centroids_[centroid_id],
              sub_begin,
              sub_end);
          pqv[i][sub_id + centroid_id] = pq_distance;
        }
        sub_begin = sub_end;
        sub_id += num_clusters_;
      }
    }
    return pq_vectors;
  }

  static void clear_history(
      const tiledb::Context& ctx,
      const std::string& group_uri,
      uint64_t timestamp) {
    auto write_group =
        ivf_pq_group<ivf_pq_index>(ctx, group_uri, TILEDB_WRITE, {});
    write_group.clear_history(timestamp);
  }

  /*****************************************************************************
   *
   * Queries, infinite and finite.
   *
   * An "infinite" query assumes there is enough RAM to load the entire array
   * of partitioned vectors into memory. The query function then searches in
   * the appropriate partitions of the array for the query vectors.
   *
   * A "finite" query, on the other hand, examines the query and only loads
   * the partitions that are necessary for that particular search. A finite
   * query also supports out of core operation, meaning that only a subset of
   * the necessary partitions are loaded into memory at any one time. The
   * query is applied to each subset until all of the necessary partitions to
   * satisfy the query have been read in. The number of partitions to be held
   * in memory is controlled by an upper bound parameter that the user can set.
   * The upper bound limits the total number of vectors that will be held in
   * memory as the partitions are loaded. Only complete partitions are loaded,
   * so the actual number of vectors in memory at any one time will generally
   * be less than the upper bound.
   *
   * @note Currently we have implemented two queries, `query_infinite_ram` and
   * `query_finite_ram`. These both use the asymmetric distance function.
   * Meaning they pass the uncompressed query vectors to the query function,
   * along with the asymmetric distance functor. With the asymmetric distance
   * function, the query is kept uncompressed and the target is uncompressed
   * on the fly as the distance is computed. This is more expensive than
   * computing a symmetric distance, which would only require looking up the
   * distance in a lookup table. However, with a query using symmetric distance,
   * the query vectors would need to be compressed before the query is made,
   * which can be potentially quite expensive.
   *
   * @todo Implement variants of the query functions that use symmetric distance
   * (take care to evaluate performace / accuracy tradeoffs for `float` and
   *`uint8_t` feature vectors -- and do so after adding SIMD support).
   *
   * @todo Add vq and dist queries (should dist be its own index?)
   * @todo Order queries so that partitions are queried in order
   *
   ****************************************************************************/

  /**
   * @brief Perform a query on the index, returning the nearest neighbors
   * and distances. The function returns a matrix containing k_nn nearest
   * neighbors for each given query and a matrix containing the distances
   * corresponding to each returned neighbor.
   *
   * @tparam Q Type of query vectors.
   * @param query_vectors Array of (uncompressed) vectors to query.
   * @param k_nn Number of nearest neighbors to return.
   * @param nprobe Number of centroids to search.
   * @param k_factor Specifies the multiplier on k_nn for the initial IVF_PQ
   * query, after which re-ranking is run.
   *
   * @return A tuple containing a matrix of nearest neighbors and a matrix
   * of the corresponding distances.
   *
   */
  template <feature_vector_array Q>
  auto query(
      const Q& query_vectors,
      size_t k_nn,
      size_t nprobe,
      float k_factor = 1.f) {
    scoped_timer _{"ivf_pq_index@query"};
    if (k_factor < 1.f) {
      throw std::runtime_error("k_factor must be >= 1");
    }
    if (::num_vectors(flat_ivf_centroids_) < nprobe) {
      nprobe = ::num_vectors(flat_ivf_centroids_);
    }

    if (upper_bound_ > 0) {
      // Searches for the nearest neighbors using "finite RAM",
      // that is, it only loads that portion of the IVF index into memory that
      // is necessary for the given query. In addition, it supports out of core
      // operation, meaning that only a subset of the necessary partitions are
      // loaded into memory at any one time.
      if (!group_) {
        throw std::runtime_error(
            "[ivf_pq_index@read_index_finite] group_ is not initialized. This "
            "happens if you do not load an index by URI. Please close the "
            "index "
            "and re-open it by URI.");
      }

      // Open the index from the arrays contained in the group_uri.
      // The "finite" queries only load as much data (ids and vectors) as are
      // necessary for a given query -- so we can't load any data until we
      // know what the query is. So, here we would have read the centroids and
      // indices into memory, when creating the index but would not have read
      // the partitioned_ids or partitioned_pq_vectors.
      auto&& [active_partitions, active_queries] =
          detail::ivf::partition_ivf_flat_index<indices_type>(
              flat_ivf_centroids_, query_vectors, nprobe, num_threads_);
      auto partitioned_pq_vectors = std::make_unique<tdb_pq_storage_type>(
          group_->cached_ctx(),
          group_->pq_ivf_vectors_uri(),
          group_->feature_vectors_index_uri(),
          group_->get_num_partitions() + 1,
          group_->ids_uri(),
          active_partitions,
          upper_bound_,
          temporal_policy_);

      auto query_to_pq_centroid_distance_tables =
          std::move(*generate_query_to_pq_centroid_distance_tables<
                    Q,
                    ColMajorMatrix<float>>(query_vectors));
      size_t k_initial = static_cast<size_t>(k_nn * k_factor);
      auto&& [initial_distances, initial_ids, initial_indices] =
          detail::ivf::query_finite_ram(
              *partitioned_pq_vectors,
              query_to_pq_centroid_distance_tables,
              active_queries,
              k_initial,
              upper_bound_,
              num_threads_,
              make_pq_distance_query_to_pq_centroid_distance_tables<
                  std::span<float>,
                  decltype(pq_storage_type{}[0])>());
      return rerank(
          std::move(initial_distances),
          std::move(initial_ids),
          std::move(initial_indices),
          query_vectors,
          k_initial,
          k_nn);
    }

    if (!partitioned_pq_vectors_ ||
        ::num_vectors(*partitioned_pq_vectors_) == 0) {
      read_index_infinite();
    }

    // This function searches for the nearest neighbors using "infinite RAM". We
    // have already loaded the partitioned_pq_vectors_ into memory in the
    // constructor, so we can just run the query.
    auto&& [active_partitions, active_queries] =
        detail::ivf::partition_ivf_flat_index<indices_type>(
            flat_ivf_centroids_, query_vectors, nprobe, num_threads_);
    auto query_to_pq_centroid_distance_tables =
        std::move(*generate_query_to_pq_centroid_distance_tables<
                  Q,
                  ColMajorMatrix<float>>(query_vectors));

    // Perform the initial search with k_nn * k_factor.
    size_t k_initial = static_cast<size_t>(k_nn * k_factor);
    auto&& [initial_distances, initial_ids, initial_indices] =
        detail::ivf::query_infinite_ram(
            *partitioned_pq_vectors_,
            active_partitions,
            query_to_pq_centroid_distance_tables,
            active_queries,
            k_initial,
            num_threads_,
            make_pq_distance_query_to_pq_centroid_distance_tables<
                std::span<float>,
                decltype(pq_storage_type{}[0])>());

    return rerank(
        std::move(initial_distances),
        std::move(initial_ids),
        std::move(initial_indices),
        query_vectors,
        k_initial,
        k_nn);
  }

  auto rerank(
      ColMajorMatrix<float>&& initial_distances,
      ColMajorMatrix<id_type>&& initial_ids,
      ColMajorMatrix<size_t>&& initial_indices,
      const auto& query_vectors,
      size_t k_initial,
      size_t k_nn) {
    if (k_initial == k_nn) {
      return std::make_tuple(
          std::move(initial_distances), std::move(initial_ids));
    }

    auto get_vector_id = [&](size_t query_index,
                             size_t nn_index) -> std::tuple<bool, size_t> {
      auto valid = initial_ids[query_index][nn_index] !=
                   std::numeric_limits<id_type>::max();
      return {valid, valid ? initial_ids[query_index][nn_index] : 0};
    };

    if (::num_vectors(feature_vectors_) == 0 && group_) {
      std::unordered_map<id_type, size_t> id_to_vector_index;
      std::vector<uint64_t> vector_indices;
      for (size_t i = 0; i < ::num_vectors(initial_ids); ++i) {
        for (size_t j = 0; j < ::dimensions(initial_ids[i]); ++j) {
          if (initial_ids[i][j] != std::numeric_limits<id_type>::max() &&
              id_to_vector_index.find(initial_ids[i][j]) ==
                  id_to_vector_index.end()) {
            id_to_vector_index[initial_ids[i][j]] = vector_indices.size();
            vector_indices.push_back(initial_indices[i][j]);
          }
        }
      }

      auto feature_vectors =
          tdbColMajorMatrixMultiRange<feature_type, uint64_t>(
              group_->cached_ctx(),
              group_->feature_vectors_uri(),
              dimensions_,
              vector_indices,
              0,
              temporal_policy_);
      feature_vectors.load();

      auto get_vector_index = [&](size_t query_index,
                                  size_t nn_index) -> size_t {
        return id_to_vector_index[initial_ids[query_index][nn_index]];
      };
      return rerank_query(
          feature_vectors,
          query_vectors,
          get_vector_index,
          get_vector_id,
          k_initial,
          k_nn);
    }

    auto get_vector_index = [&](size_t query_index, size_t nn_index) -> size_t {
      return initial_indices[query_index][nn_index];
    };
    return rerank_query<decltype(feature_vectors_), decltype(query_vectors)>(
        feature_vectors_,
        query_vectors,
        get_vector_index,
        get_vector_id,
        k_initial,
        k_nn);
  }

  template <class FeatureVectors, class QueryVectors>
  auto rerank_query(
      const FeatureVectors& feature_vectors,
      const QueryVectors& query_vectors,
      std::function<size_t(size_t, size_t)> get_vector_index,
      std::function<std::tuple<bool, size_t>(size_t, size_t)> get_vector_id,
      size_t k_initial,
      size_t k_nn) const {
    auto min_scores = std::vector<fixed_min_pair_heap<score_type, id_type>>(
        ::num_vectors(query_vectors),
        fixed_min_pair_heap<score_type, id_type>(k_nn));
    for (size_t i = 0; i < ::num_vectors(query_vectors); ++i) {
      for (size_t j = 0; j < k_initial; ++j) {
        auto vector_index = get_vector_index(i, j);
        auto [valid, id] = get_vector_id(i, j);
        if (!valid) {
          continue;
        }
        float distance;
        if (distance_metric_ == DistanceMetric::SUM_OF_SQUARES) {
          distance = sum_of_squares_distance{}(
              query_vectors[i], feature_vectors[vector_index]);
        } else if (distance_metric_ == DistanceMetric::L2) {
          distance = sqrt_sum_of_squares_distance{}(
              query_vectors[i], feature_vectors[vector_index]);
        } else if (distance_metric_ == DistanceMetric::INNER_PRODUCT) {
          distance = inner_product_distance{}(
              query_vectors[i], feature_vectors[vector_index]);
        } else if (distance_metric_ == DistanceMetric::COSINE) {
          distance = cosine_distance_normalized{}(
              query_vectors[i], feature_vectors[vector_index]);
        } else {
          throw std::runtime_error(
              "[ivf_pq_index@rerank_query] Invalid distance metric: " +
              to_string(distance_metric_));
        }
        min_scores[i].insert(distance, id);
      }
    }

    return get_top_k_with_scores(min_scores, k_nn);
  }

  /***************************************************************************
   * Getters. Note that we don't have a `num_vectors` because it isn't clear
   * what that means for a partitioned (possibly out-of-core) index.
   ***************************************************************************/
  const ivf_pq_group<ivf_pq_index>& group() const {
    if (!group_) {
      throw std::runtime_error("No group available");
    }
    return *group_;
  }

  uint64_t dimensions() const {
    return dimensions_;
  }

  size_t upper_bound() const {
    return upper_bound_;
  }

  auto num_partitions() const {
    if (num_partitions_ != ::num_vectors(flat_ivf_centroids_)) {
      throw std::runtime_error(
          "[ivf_pq_index@num_partitions] num_partitions_ != "
          "::num_vectors(flat_ivf_centroids_)");
    }
    return num_partitions_;
  }

  uint32_t num_subspaces() const {
    return num_subspaces_;
  }

  uint32_t sub_dimensions() const {
    return sub_dimensions_;
  }

  uint32_t bits_per_subspace() const {
    return bits_per_subspace_;
  }

  uint32_t num_clusters() const {
    return num_clusters_;
  }

  TemporalPolicy temporal_policy() const {
    return temporal_policy_;
  }

  uint32_t max_iterations() const {
    return max_iterations_;
  }

  float convergence_tolerance() const {
    return convergence_tolerance_;
  }

  uint64_t num_threads() const {
    return num_threads_;
  }

  float reassign_ratio() const {
    return reassign_ratio_;
  }

  uint64_t partitions() const {
    return num_partitions_;
  }

  constexpr auto distance_metric() const {
    return distance_metric_;
  }

  /***************************************************************************
   * Methods to aid Testing and Debugging
   *
   * @todo -- As elsewhere in this class, there is huge code duplication here
   *
   **************************************************************************/

  /**
   * @brief Verify that the pq encoding is correct by comparing every feature
   * vector against the corresponding pq encoded value
   * @param feature_vectors
   * @return the average error
   */
  double verify_pq_encoding(
      const ColMajorMatrix<feature_type>& feature_vectors,
      bool debug = false) const {
    double total_distance = 0.0;
    double total_normalizer = 0.0;

    for (size_t i = 0; i < ::num_vectors(feature_vectors); ++i) {
      if (debug) {
        std::cout << "-------------------" << std::endl;
      }
      auto reconstructed_vector = std::vector<feature_type>(dimensions_);
      for (uint32_t subspace = 0; subspace < num_subspaces_; ++subspace) {
        auto sub_begin = sub_dimensions_ * subspace;
        auto sub_end = sub_dimensions_ * (subspace + 1);
        auto centroid =
            cluster_centroids_[(*unpartitioned_pq_vectors_)(subspace, i)];

        // Reconstruct the encoded vector
        for (size_t j = sub_begin; j < sub_end; ++j) {
          reconstructed_vector[j] = centroid[j];
        }
      }

      // Measure the distance between the original vector and the reconstructed
      // vector and accumulate into the total distance as well as the total
      // weight of the feature vector
      auto distance = l2_distance(feature_vectors[i], reconstructed_vector);
      total_distance += distance;
      total_normalizer += l2_distance(feature_vectors[i]);

      if (debug) {
        debug_vector(feature_vectors[i], "original vector     ", 100);
        debug_vector(reconstructed_vector, "reconstructed vector", 100);
        std::cout << "distance: " << distance << std::endl;
      }
    }

    // Return the total accumulated distance between the encoded and original
    // vectors, divided by the total weight of the original feature vectors
    auto error =
        total_normalizer == 0. ? 0.f : total_distance / total_normalizer;
    if (debug) {
      std::cout << "total_distance: " << total_distance
                << ", total_normalizer: " << total_normalizer
                << ", error: " << error << std::endl;
    }
    return error;
  }

  /**
   * @brief Verify that recorded distances between centroids are correct by
   * comparing the distance between every pair of pq vectors against the
   * distance between every pair of the original feature vectors.
   *
   * Currently only supports sum of squares distance.
   *
   * @param feature_vectors
   * @return
   */
  auto verify_symmetric_pq_distances(
      const ColMajorMatrix<feature_type>& feature_vectors) const {
    double total_diff_symmetric = 0.0;
    double total_normalizer = 0.0;

    // Lookup table for the distance between centroids of each subspace.
    // distance_tables_[i](j, k) is the distance between the jth and kth
    // centroids in the ith subspace. Create tables of distances storing
    // distance between encoding keys, one table for each subspace. That is,
    // distance_tables_[i](j, k) is the distance between the jth and kth
    // centroids in the ith subspace. The distance between two encoded vectors
    // is looked up using the keys of the vectors in each subspace (summing up
    // the results obtained from each subspace).
    // @todo SIMDize with subspace iteration in inner loop
    auto distance_tables =
        std::vector<ColMajorMatrix<score_type>>(num_subspaces_);
    for (size_t i = 0; i < num_subspaces_; ++i) {
      distance_tables[i] =
          ColMajorMatrix<score_type>(num_clusters_, num_clusters_);
    }
    for (uint32_t subspace = 0; subspace < num_subspaces_; ++subspace) {
      auto sub_begin = subspace * sub_dimensions_;
      auto sub_end = (subspace + 1) * sub_dimensions_;
      auto local_sub_distance =
          cached_sub_sum_of_squares_distance{sub_begin, sub_end};

      for (size_t i = 0; i < num_clusters_; ++i) {
        for (size_t j = 0; j < num_clusters_; ++j) {
          auto sub_distance =
              local_sub_distance(cluster_centroids_[i], cluster_centroids_[j]);
          distance_tables[subspace](i, j) = sub_distance;
        }
      }
    }

    for (size_t i = 0; i < ::num_vectors(feature_vectors); ++i) {
      for (size_t j = i + 1; j < ::num_vectors(feature_vectors); ++j) {
        auto real_distance =
            l2_distance(feature_vectors[i], feature_vectors[j]);
        total_normalizer += real_distance;

        auto pq_distance_symmetric = 0.0;
        for (uint32_t subspace = 0; subspace < num_subspaces_; ++subspace) {
          auto sub_distance = distance_tables[subspace](
              (*unpartitioned_pq_vectors_)(subspace, i),
              (*unpartitioned_pq_vectors_)(subspace, j));
          pq_distance_symmetric += sub_distance;
        }

        total_diff_symmetric += std::abs(real_distance - pq_distance_symmetric);
      }
    }

    return total_diff_symmetric / total_normalizer;
  }

  auto verify_asymmetric_pq_distances(
      const ColMajorMatrix<feature_type>& feature_vectors) {
    double total_diff = 0.0;
    double total_normalizer = 0.0;

    score_type diff_max = 0.0;
    score_type vec_max = 0.0;
    for (size_t i = 0; i < ::num_vectors(feature_vectors); ++i) {
      for (size_t j = i + 1; j < ::num_vectors(feature_vectors); ++j) {
        auto real_distance =
            l2_distance(feature_vectors[i], feature_vectors[j]);
        total_normalizer += real_distance;

        auto pq_distance = this->sub_distance_asymmetric(
            feature_vectors[i], (*unpartitioned_pq_vectors_)[j]);

        auto diff = std::abs(real_distance - pq_distance);
        diff_max = std::max(diff_max, diff);
        total_diff += diff;
      }
      vec_max = std::max(vec_max, l2_distance(feature_vectors[i]));
    }

    return std::make_tuple(diff_max / vec_max, total_diff / total_normalizer);
  }

  /**
   * @brief Compare groups associated with two ivf_pq_index objects for
   * equality. Note that both indexes will have had to perform a read or
   * a write. An index created from partitioning will not yet have a group
   * associated with it.
   *
   * Comparing groups will also compare metadata associated with each group.
   *
   * @param rhs the index against which to compare
   * @return bool indicating equality of the groups
   */
  bool compare_group(const ivf_pq_index& rhs) const {
    if (!group_ && !rhs.group_) {
      return true;
    }
    if (!group_ || !rhs.group_) {
      return false;
    }
    return group_->compare_group(*(rhs.group_));
  }

  /**
   * @brief Compare metadata associated with two ivf_pq_index objects for
   * equality. This is not the same as the metadata associated with the index
   * group. Rather, it is the metadata associated with the index itself and is
   * only a small number of cached quantities.
   *
   * @param rhs the index against which to compare
   * @return bool indicating equality of the index metadata
   */
  bool compare_cached_metadata(const ivf_pq_index& rhs) const {
    if (dimensions_ != rhs.dimensions_) {
      return false;
    }
    if (num_partitions_ != rhs.num_partitions_) {
      return false;
    }
    if (num_subspaces_ != rhs.num_subspaces_) {
      return false;
    }
    if (sub_dimensions_ != rhs.sub_dimensions_) {
      return false;
    }
    if (bits_per_subspace_ != rhs.bits_per_subspace_) {
      return false;
    }
    if (num_clusters_ != rhs.num_clusters_) {
      return false;
    }
    if (max_iterations_ != rhs.max_iterations_) {
      return false;
    }
    if (convergence_tolerance_ != rhs.convergence_tolerance_) {
      return false;
    }
    if (reassign_ratio_ != rhs.reassign_ratio_) {
      return false;
    }
    if (distance_metric_ != rhs.distance_metric_) {
      return false;
    }

    return true;
  }

  /**
   * @brief Compare two `feature_vector_arrays` for equality
   *
   * @tparam L Type of the lhs `feature_vector_array`
   * @tparam R Type of the rhs `feature_vector_array`
   * @param rhs the index against which to compare
   * @param lhs The lhs `feature_vector_array`
   * @return bool indicating equality of the `feature_vector_arrays`
   */
  template <feature_vector_array L, feature_vector_array R>
  auto compare_feature_vector_arrays(const L& lhs, const R& rhs) const {
    if (::num_vectors(lhs) != ::num_vectors(rhs) ||
        ::dimensions(lhs) != ::dimensions(rhs)) {
      std::cout << "num_vectors(lhs) != num_vectors(rhs) || dimensions(lhs) != "
                   "dimensions(rhs)"
                << std::endl;
      std::cout << "num_vectors(lhs): " << ::num_vectors(lhs)
                << " num_vectors(rhs): " << ::num_vectors(rhs) << std::endl;
      std::cout << "dimensions(lhs): " << ::dimensions(lhs)
                << " dimensions(rhs): " << ::dimensions(rhs) << std::endl;
      debug_matrix(lhs, "[ivf_pq_index@compare_feature_vector_arrays] lhs");
      debug_matrix(rhs, "[ivf_pq_index@compare_feature_vector_arrays] rhs");
      return false;
    }
    for (size_t i = 0; i < ::num_vectors(lhs); ++i) {
      if (!std::equal(begin(lhs[i]), end(lhs[i]), begin(rhs[i]))) {
        std::cout << "lhs[" << i << "] != rhs[" << i << "]" << std::endl;
        std::cout << "lhs[" << i << "]: ";
        for (size_t j = 0; j < ::dimensions(lhs); ++j) {
          std::cout << lhs[i][j] << " ";
        }
        std::cout << std::endl;
        std::cout << "rhs[" << i << "]: ";
        for (size_t j = 0; j < ::dimensions(rhs); ++j) {
          std::cout << rhs[i][j] << " ";
        }
        return false;
      }
    }
    return true;
  }

  /**
   * @brief Compare two `feature_vectors` for equality
   * @tparam L Type of the lhs `feature_vector`
   * @tparam R Type of the rhs `feature_vector`
   * @param lhs The lhs `feature_vector`
   * @param rhs The rhs `feature_vector`
   * @return
   */
  template <feature_vector L, feature_vector R>
  auto compare_feature_vectors(
      const L& lhs, const R& rhs, const std::string& msg = "") const {
    if (::dimensions(lhs) != ::dimensions(rhs)) {
      std::cout << "[ivf_pq_index@compare_feature_vectors] " << msg
                << " dimensions(lhs) != dimensions(rhs) (" << ::dimensions(lhs)
                << " != " << ::dimensions(rhs) << ")" << std::endl;
      return false;
    }
    auto equal = std::equal(begin(lhs), end(lhs), begin(rhs));
    if (!equal) {
      std::cout << "[ivf_pq_index@compare_feature_vectors] " << msg
                << " failed the equality check." << std::endl;
      auto printed = 0;
      for (size_t i = 0; i < ::dimensions(lhs); ++i) {
        if (lhs[i] != rhs[i]) {
          std::cout << "  lhs[" << i << "]: " << lhs[i] << " - rhs[" << i
                    << "]: " << rhs[i] << std::endl;
          printed++;
        }
        if (printed > 50) {
          std::cout << "  ..." << std::endl;
          break;
        }
      }
    }
    return equal;
  }

  auto compare_cluster_centroids(const ivf_pq_index& rhs) const {
    return compare_feature_vector_arrays(
        cluster_centroids_, rhs.cluster_centroids_);
  }

  auto compare_flat_ivf_centroids(const ivf_pq_index& rhs) const {
    return compare_feature_vector_arrays(
        flat_ivf_centroids_, rhs.flat_ivf_centroids_);
  }

  auto compare_ivf_index(const ivf_pq_index& rhs) const {
    if (!partitioned_pq_vectors_ && !rhs.partitioned_pq_vectors_) {
      return true;
    }
    if (!partitioned_pq_vectors_ || !rhs.partitioned_pq_vectors_) {
      std::cout << "[ivf_pq_index@compare_ivf_index] partitioned_pq_vectors_ "
                   "|| rhs.partitioned_pq_vectors_ is nullptr"
                << std::endl;
      return false;
    }
    return compare_feature_vectors(
        partitioned_pq_vectors_->indices(),
        rhs.partitioned_pq_vectors_->indices(),
        "partitioned_pq_vectors_->indices()");
  }

  auto compare_ivf_ids(const ivf_pq_index& rhs) const {
    if (!partitioned_pq_vectors_ && !rhs.partitioned_pq_vectors_) {
      return true;
    }
    if (!partitioned_pq_vectors_ || !rhs.partitioned_pq_vectors_) {
      std::cout << "[ivf_pq_index@compare_ivf_ids] partitioned_pq_vectors_ || "
                   "rhs.partitioned_pq_vectors_ is nullptr"
                << std::endl;
      return false;
    }
    return compare_feature_vectors(
        partitioned_pq_vectors_->ids(),
        rhs.partitioned_pq_vectors_->ids(),
        "partitioned_pq_vectors_->ids()");
  }

  auto compare_pq_ivf_vectors(const ivf_pq_index& rhs) const {
    if (!partitioned_pq_vectors_ && !rhs.partitioned_pq_vectors_) {
      return true;
    }
    if (!partitioned_pq_vectors_ || !rhs.partitioned_pq_vectors_) {
      return false;
    }
    return compare_feature_vector_arrays(
        *partitioned_pq_vectors_, *(rhs.partitioned_pq_vectors_));
  }

  template <class Other>
  bool operator==(const Other& rhs) const {
    if (this == &rhs) {
      return true;
    }
    if (!std::is_same_v<feature_type, typename Other::feature_type>) {
      return false;
    }
    if (!std::is_same_v<indices_type, typename Other::indices_type>) {
      return false;
    }
    if (!std::is_same_v<id_type, typename Other::id_type>) {
      return false;
    }

    if (compare_group(rhs) == false) {
      return false;
    }
    if (compare_cached_metadata(rhs) == false) {
      return false;
    }
    if (compare_cluster_centroids(rhs) == false) {
      return false;
    }
    if (compare_flat_ivf_centroids(rhs) == false) {
      return false;
    }
    if (compare_ivf_index(rhs) == false) {
      return false;
    }
    if (compare_ivf_ids(rhs) == false) {
      return false;
    }
    if (compare_pq_ivf_vectors(rhs) == false) {
      return false;
    }
    return true;
  }

  auto set_flat_ivf_centroids(const ColMajorMatrix<feature_type>& centroids) {
    num_partitions_ = centroids.num_cols();
    flat_ivf_centroids_ = flat_ivf_centroid_storage_type(
        ::dimensions(centroids), ::num_vectors(centroids));
    std::copy(
        centroids.data(),
        centroids.data() + centroids.num_rows() * centroids.num_cols(),
        flat_ivf_centroids_.data());
  }

  const auto& get_flat_ivf_centroids() const {
    return flat_ivf_centroids_;
  }

  void dump(const std::string& msg) const {
    if (!group_) {
      throw std::runtime_error(
          "[ivf_flat_index@dump] Cannot dump group because there is no "
          "group");
    }
    group_->dump(msg);
  }
};

#endif  // TILEDB_PQ_INDEX_H<|MERGE_RESOLUTION|>--- conflicted
+++ resolved
@@ -302,40 +302,19 @@
    * to indicate "no time traveling"
    * @todo -- May also want start/stop?  Use a variant?  TemporalPolicy?
    */
-<<<<<<< HEAD
   static void create(
       const tiledb::Context& ctx,
       const std::string& group_uri,
       uint64_t dimensions,
-=======
-  ivf_pq_index(
-      size_t partitions = 0,
->>>>>>> 4f58b387
       uint32_t num_subspaces = 16,
       uint32_t max_iterations = 2,
       float convergence_tolerance = 0.000025f,
       float reassign_ratio = 0.075f,
       std::optional<TemporalPolicy> optional_temporal_policy = std::nullopt,
       DistanceMetric distance_metric = DistanceMetric::SUM_OF_SQUARES,
-<<<<<<< HEAD
       const std::string& storage_version = "",
       uint64_t seed = std::random_device{}()) {
     if (num_subspaces <= 0) {
-=======
-      uint64_t seed = std::random_device{}()
-      )
-      : temporal_policy_{
-        temporal_policy.has_value() ? *temporal_policy :
-        TemporalPolicy{TimeTravel, static_cast<uint64_t>(std::chrono::duration_cast<std::chrono::milliseconds>(std::chrono::system_clock::now().time_since_epoch()).count())}}
-      , num_partitions_(partitions)
-      , num_subspaces_{num_subspaces}
-      , max_iterations_(max_iterations)
-      , convergence_tolerance_(convergence_tolerance)
-      , reassign_ratio_(reassign_ratio)
-      , distance_metric_{distance_metric}
-      {
-    if (num_subspaces_ <= 0) {
->>>>>>> 4f58b387
       throw std::runtime_error(
           "num_subspaces (" + std::to_string(num_subspaces) +
           ") must be greater than zero");
