--- conflicted
+++ resolved
@@ -56,325 +56,7 @@
 #include "utils/print_types.h"
 
 #include <tiledb/group_experimental.h>
-<<<<<<< HEAD
-
-static bool noisy = false;
-[[maybe_unused]] static void set_noisy(bool b) {
-  noisy = b;
-}
-
-/**
- * @brief Truncated best-first search
- * @tparam Distance The distance function used to compare vectors
- * @param graph Graph to be searched
- * @param db Holds the original feature vectors and their IDs
- * @param source start node index
- * @param query query node index
- * @param k result size
- * @param L search list size, L >= k
- * @return result set ell containing k-approximate nearest neighbors to query
- * and set vee containing all the visited nodes
- *
- * Per the DiskANN paper, the algorithm is as follows:
- * 1. Initialize the result list with the source node and visited list with
- *    empty
- * 2. While the result list \ visited list is not empty
- *    a. Find p* in the result list \ visited list with the smallest distance to
- *       the query
- *    b. update the result list with the out neighbors of p*
- *    c. Add p* to the visited list d. If size of the result list > L, trim
- *      the result list to keep L closest points to query
- * 3. Copy the result list to the output
- *
- * This is essentially a best-first search with a fixed size priority queue
- *
- * @todo -- add a `SearchPath `template parameter to determine whether to
- * return the top k results of the search or just the path taken.
- * @todo -- remove printf debugging code
- * @todo -- would it be more efficient somehow to process multiple queries?
- */
-template </* SearchPath SP, */ class Distance = sum_of_squares_distance>
-auto greedy_search(
-    auto&& graph,
-    auto&& db,
-    typename std::decay_t<decltype(graph)>::id_type source,
-    auto&& query,
-    size_t k_nn,
-    size_t L,
-    Distance distance = Distance{},
-    bool convert_to_db_ids = false) {
-  // using feature_type = typename std::decay_t<decltype(graph)>::feature_type;
-  using id_type = typename std::decay_t<decltype(graph)>::id_type;
-  using score_type = typename std::decay_t<decltype(graph)>::score_type;
-
-  static_assert(std::integral<id_type>);
-  std::unordered_set<id_type> visited_vertices;
-
-  if (graph.num_vertices() == 0) {
-    auto top_k =
-        std::vector<id_type>(k_nn, std::numeric_limits<id_type>::max());
-    auto top_k_scores =
-        std::vector<score_type>(k_nn, std::numeric_limits<score_type>::max());
-    return std::make_tuple(
-        std::move(top_k_scores), std::move(top_k), std::move(visited_vertices));
-  }
-
-  assert(L >= k_nn);
-
-  auto visited = [&visited_vertices](auto&& v) {
-    return visited_vertices.contains(v);
-  };
-
-  auto result = k_min_heap<score_type, id_type>{L};  // 𝓛: |𝓛| <= L
-  // auto result = std::set<id_type>{};
-  auto q1 = k_min_heap<score_type, id_type>{L};  // 𝓛 \ 𝓥
-  auto q2 = k_min_heap<score_type, id_type>{L};  // 𝓛 \ 𝓥
-
-  // 𝓛 <- {s} and 𝓥 <- ∅
-  result.insert(distance(db[source], query), source);
-
-  // q1 = 𝓛 \ 𝓥 = {s}
-  q1.insert(distance(db[source], query), source);
-
-  size_t counter{0};
-
-  // while 𝓛 \ 𝓥 ≠ ∅
-  while (!q1.empty()) {
-    if (noisy) {
-      std::cout << "\n:::: " << counter++ << " ::::" << std::endl;
-      debug_min_heap(q1, "q1: ", 1);
-    }
-
-    // p* <- argmin_{p ∈ 𝓛 \ 𝓥} distance(p, q)
-
-    // Although we use the name `k_min_heap` -- it actually stores a finite
-    // number of elements in a max heap (we remove the max element
-    // every time we have a smaller element to insert).  Since we are using
-    // a `k_min_heap` for q1, to get and pop the min element, we have to
-    // change it to a min heap, get the min element, and then change it back
-    // to a max heap.
-    // @todo -- There must be a better way of doing this
-
-    // Change q1 into a min_heap
-    std::make_heap(begin(q1), end(q1), [](auto&& a, auto&& b) {
-      return std::get<0>(a) > std::get<0>(b);
-    });
-
-    // Get and pop the min element
-    std::pop_heap(begin(q1), end(q1), [](auto&& a, auto&& b) {
-      return std::get<0>(a) > std::get<0>(b);
-    });
-
-    auto [s_star, p_star] = q1.back();
-    q1.pop_back();
-
-    if (noisy) {
-      std::cout << "p*: " << p_star
-                << " --  distance = " << distance(db[p_star], query)
-                << std::endl;
-    }
-
-    // Change back to max heap
-    std::make_heap(begin(q1), end(q1), [](auto&& a, auto&& b) {
-      return std::get<0>(a) < std::get<0>(b);
-    });
-
-    if (visited(p_star)) {
-      continue;
-    }
-
-    // V <- V \cup {p*} ; L\V <- L\V \ p*
-    visited_vertices.insert(p_star);
-
-    if (noisy) {
-      debug_vector(visited_vertices, "visited_vertices: ");
-      debug_min_heap(graph.out_edges(p_star), "Nout(p*): ", 1);
-    }
-
-    // q2 <- L \ V
-    // @todo Is there a better way to do this?  By somehow removing
-    // elements from q1?  We can probably make the insertion into q2
-    // more efficient -- have a batch interface to insert into q2
-    for (auto&& [s, p] : result) {
-      if (!visited(p)) {
-        q2.insert(s, p);
-      }
-    }
-
-    // L <- L \cup Nout(p*)  ; L \ V <- L \ V \cup Nout(p*)
-
-    // In looking at profiling, a majority of time is spent in this loop,
-    // in visited() and in result.insert()
-    for (auto&& [_, p] : graph.out_edges(p_star)) {
-      // assert(p != p_star);
-      if (!visited(p)) {
-        auto score = distance(db[p], query);
-
-        // unique id or not does not seem to make a difference
-        // @todo (actually it does, but shouldn't need it -- need to
-        // investigate) if (result.template insert /*<unique_id>*/ (score, p)) {
-        if (result.template insert<unique_id>(score, p)) {
-          q2.insert(score, p);
-        }
-      }
-    }
-
-    if (noisy) {
-      debug_min_heap(result, "result, aka Ell: ", 1);
-      debug_min_heap(result, "result, aka Ell: ", 0);
-    }
-
-    q1.swap(q2);
-    q2.clear();
-  }
-
-  // auto top_k = Vector<id_type>(k_nn);
-  // auto top_k_scores = Vector<score_type>(k_nn);
-  auto top_k = std::vector<id_type>(k_nn);
-  auto top_k_scores = std::vector<score_type>(k_nn);
-
-  get_top_k_with_scores_from_heap(result, top_k, top_k_scores);
-
-  // Optionally convert from the vector indexes to the db IDs. Used during
-  // querying to map to external IDs.
-  if (convert_to_db_ids) {
-    for (int i = 0; i < k_nn; ++i) {
-      if (top_k[i] != std::numeric_limits<id_type>::max()) {
-        top_k[i] = db.ids()[top_k[i]];
-      }
-    }
-  }
-
-  return std::make_tuple(
-      std::move(top_k_scores), std::move(top_k), std::move(visited_vertices));
-}
-
-/**
- * @brief RobustPrune(p, vee, alpha, R)
- * @tparam I index type
- * @tparam Distance distance functor
- * @param graph Graph
- * @param p point \in P
- * @param V candidate set
- * @param alpha distance threshold >= 1
- * @param R Degree bound
- *
- * From the DiskANN paper:
- * V <- (V \cup Nout(p) \ p
- * Nout(p) < 0
- * while (!V.empty()) {
- *  Find p* \in V with smallest distance to p
- *  Nout(p) <- Nout(p) \cup p*
- *  if size(Nout(p)) == R {
- *    break
- *  }
- *  for pp \in V {
- *  if alpha * distance(p*, pp) <= distance(p, pp) {
- *    remove pp from V
- *  }
- * }
- */
-template <class I = size_t, class Distance = sum_of_squares_distance>
-auto robust_prune(
-    auto&& graph,
-    auto&& db,
-    I p,
-    auto&& V_in,
-    float alpha,
-    size_t R,
-    Distance distance = Distance{}) {
-  // using feature_type = typename std::decay_t<decltype(graph)>::feature_type;
-  using id_type = typename std::decay_t<decltype(graph)>::id_type;
-  using score_type = typename std::decay_t<decltype(graph)>::score_type;
-
-  std::unordered_map<id_type, score_type> V_map;
-
-  for (auto&& v : V_in) {
-    if (v != p) {
-      auto score = distance(db[v], db[p]);
-      V_map.try_emplace(v, score);
-    }
-  }
-
-  // V <- (V \cup Nout(p) \ p
-  for (auto&& [ss, pp] : graph.out_edges(p)) {
-    // assert(pp != p);
-    if (pp != p) {
-      // assert(ss == distance(db[p], db[pp]));
-      V_map.try_emplace(pp, ss);
-    }
-  }
-
-  std::vector<std::tuple<score_type, id_type>> V;
-  V.reserve(V_map.size() + R);
-  std::vector<std::tuple<score_type, id_type>> new_V;
-  new_V.reserve(V_map.size() + R);
-
-  for (auto&& v : V_map) {
-    V.emplace_back(v.second, v.first);
-  }
-
-  if (noisy) {
-    debug_min_heap(V, "V: ", 1);
-  }
-
-  // Nout(p) <- 0
-  graph.out_edges(p).clear();
-
-  size_t counter{0};
-  // while V != 0
-  while (!V.empty()) {
-    if (noisy) {
-      std::cout << "\n:::: " << counter++ << " ::::" << std::endl;
-    }
-
-    // p* <- argmin_{pp \in V} distance(p, pp)
-    auto&& [s_star, p_star] =
-        *(std::min_element(begin(V), end(V), [](auto&& a, auto&& b) {
-          return std::get<0>(a) < std::get<0>(b);
-        }));
-
-    assert(p_star != p);
-    if (noisy) {
-      std::cout << "::::" << p_star << std::endl;
-      debug_min_heap(V, "V: ", 1);
-    }
-
-    // Nout(p) <- Nout(p) \cup p*
-    graph.add_edge(p, p_star, s_star);
-
-    if (noisy) {
-      debug_min_heap(graph.out_edges(p), "Nout(p): ", 1);
-    }
-
-    if (graph.out_edges(p).size() == R) {
-      break;
-    }
-
-    // For p' in V
-    for (auto&& [ss, pp] : V) {
-      // if alpha * d(p*, p') <= d(p, p')
-      // assert(ss == distance(db[p], db[pp]));
-      if (alpha * distance(db[p_star], db[pp]) <= ss) {
-        // V.erase({ss, pp});
-        ;
-      } else {
-        if (pp != p) {
-          new_V.emplace_back(ss, pp);
-        }
-      }
-    }
-    if (noisy) {
-      debug_min_heap(V, "after prune V: ", 1);
-    }
-
-    std::swap(V, new_V);
-    new_V.clear();
-  }
-}
-=======
 #include <tiledb/tiledb>
->>>>>>> 01e813c1
 
 /**
  * Find the vector that is closest to the centroid of the set of vectors P.
@@ -518,14 +200,6 @@
       : temporal_policy_{temporal_policy.has_value() ? *temporal_policy : TemporalPolicy()}
       , group_{std::make_unique<vamana_index_group<vamana_index>>(
             ctx, uri, TILEDB_READ, temporal_policy_)} {
-    // std::cout << "[index/index_vamana@ctor]
-    // temporal_policy_.timestamp_start() "
-    //           << temporal_policy_.timestamp_start() << std::endl;
-    // std::cout << "[index/index_vamana@ctor] temporal_policy_.timestamp_end()
-    // "
-    //           << temporal_policy_.timestamp_end() << std::endl;
-    // group_->dump("Group");
-
     // @todo Make this table-driven
     dimension_ = group_->get_dimension();
     num_vectors_ = group_->get_base_size();
@@ -555,13 +229,6 @@
     // reality we have 0 vectors. So here we check how many vectors were
     // actually read and update to that number.
     num_vectors_ = _cpo::num_vectors(feature_vectors_);
-
-    // std::cout << "[index/index_vamana@ctor] dimension_ " << dimension_
-    //           << std::endl;
-    // std::cout << "[index/index_vamana@ctor] num_vectors_ " << num_vectors_
-    //           << std::endl;
-    // std::cout << "[index/index_vamana@ctor] feature_vectors_.size() "
-    //           << feature_vectors_.size() << std::endl;
 
     /*
      * Read the feature vectors
@@ -1024,27 +691,9 @@
       const std::string& group_uri,
       std::optional<TemporalPolicy> temporal_policy = std::nullopt,
       const std::string& storage_version = "") {
-    // std::cout << "[index/vamana_index@write_index] before "
-    //              "temporal_policy_.timestamp_start() "
-    //           << temporal_policy_.timestamp_start() << std::endl;
-    // std::cout << "[index/vamana_index@write_index] before "
-    //              "temporal_policy_.timestamp_end() "
-    //           << temporal_policy_.timestamp_end() << std::endl;
     if (temporal_policy.has_value()) {
-      // std::cout << "[index/vamana_index@write_index] has value "
-      //              "temporal_policy.timestamp_start() "
-      //           << temporal_policy->timestamp_start() << std::endl;
-      // std::cout << "[index/vamana_index@write_index] has value "
-      //              "temporal_policy.timestamp_end() "
-      //           << temporal_policy->timestamp_end() << std::endl;
       temporal_policy_ = *temporal_policy;
     }
-    // std::cout << "[index/vamana_index@write_index] after "
-    //              "temporal_policy_.timestamp_start() "
-    //           << temporal_policy_.timestamp_start() << std::endl;
-    // std::cout << "[index/vamana_index@write_index] after "
-    //              "temporal_policy_.timestamp_end() "
-    //           << temporal_policy_.timestamp_end() << std::endl;
     // metadata: dimension, ntotal, L, R, B, alpha_min, alpha_max, medoid
     // Save as a group: metadata, feature_vectors, graph edges, offsets
 
