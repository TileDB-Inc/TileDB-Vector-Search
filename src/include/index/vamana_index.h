--- conflicted
+++ resolved
@@ -690,10 +690,7 @@
    *
    * @param ctx TileDB context
    * @param group_uri The URI of the TileDB group where the index will be saved
-<<<<<<< HEAD
    * @param group_uri The URI of the TileDB group where the index will be saved
-=======
->>>>>>> bcf7220d
    * @param temporal_policy If set, we'll use the end timestamp of the policy as
    * the write timestamp.
    * @param storage_version The storage version to use. If empty, use the most
