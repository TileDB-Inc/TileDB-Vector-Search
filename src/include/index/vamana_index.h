/**
 * @file   vamana_index.h
 *
 * @section LICENSE
 *
 * The MIT License
 *
 * @copyright Copyright (c) 2023 TileDB, Inc.
 *
 * Permission is hereby granted, free of charge, to any person obtaining a copy
 * of this software and associated documentation files (the "Software"), to deal
 * in the Software without restriction, including without limitation the rights
 * to use, copy, modify, merge, publish, distribute, sublicense, and/or sell
 * copies of the Software, and to permit persons to whom the Software is
 * furnished to do so, subject to the following conditions:
 *
 * The above copyright notice and this permission notice shall be included in
 * all copies or substantial portions of the Software.
 *
 * THE SOFTWARE IS PROVIDED "AS IS", WITHOUT WARRANTY OF ANY KIND, EXPRESS OR
 * IMPLIED, INCLUDING BUT NOT LIMITED TO THE WARRANTIES OF MERCHANTABILITY,
 * FITNESS FOR A PARTICULAR PURPOSE AND NONINFRINGEMENT. IN NO EVENT SHALL THE
 * AUTHORS OR COPYRIGHT HOLDERS BE LIABLE FOR ANY CLAIM, DAMAGES OR OTHER
 * LIABILITY, WHETHER IN AN ACTION OF CONTRACT, TORT OR OTHERWISE, ARISING FROM,
 * OUT OF OR IN CONNECTION WITH THE SOFTWARE OR THE USE OR OTHER DEALINGS IN
 * THE SOFTWARE.
 *
 * @section DESCRIPTION
 *
 *
 */

#ifndef TDB_VAMANA_INDEX_H
#define TDB_VAMANA_INDEX_H

#include <cstddef>

#include <functional>
#include <queue>
#include <unordered_set>

#include "detail/graph/adj_list.h"
#include "detail/graph/graph_utils.h"
#include "detail/linalg/tdb_matrix_with_ids.h"
#include "detail/linalg/vector.h"
#include "index/vamana_group.h"
#include "scoring.h"
#include "stats.h"
#include "utils/fixed_min_heap.h"
#include "utils/print_types.h"

#include <tiledb/tiledb>

#include <tiledb/group_experimental.h>

static bool noisy = false;
[[maybe_unused]] static void set_noisy(bool b) {
  noisy = b;
}

/**
 * @brief Truncated best-first search
 * @tparam Distance The distance function used to compare vectors
 * @param graph Graph to be searched
 * @param source start node index
 * @param query query node index
 * @param k result size
 * @param L search list size, L >= k
 * @return result set ell containing k-approximate nearest neighbors to query
 * and set vee containing all the visited nodes
 *
 * Per the DiskANN paper, the algorithm is as follows:
 * 1. Initialize the result list with the source node and visited list with
 *    empty
 * 2. While the result list \ visited list is not empty
 *    a. Find p* in the result list \ visited list with the smallest distance to
 *       the query
 *    b. update the result list with the out neighbors of p*
 *    c. Add p* to the visited list d. If size of the result list > L, trim
 *      the result list to keep L closest points to query
 * 3. Copy the result list to the output
 *
 * This is essentially a best-first search with a fixed size priority queue
 *
 * @todo -- add a `SearchPath `template parameter to determine whether to
 * return the top k results of the search or just the path taken.
 * @todo -- remove printf debugging code
 * @todo -- would it be more efficient somehow to process multiple queries?
 */
template </* SearchPath SP, */ class Distance = sum_of_squares_distance>
auto greedy_search(
    auto&& graph,
    auto&& db,
    typename std::decay_t<decltype(graph)>::id_type source,
    auto&& query,
    size_t k_nn,
    size_t L,
    Distance distance = Distance{}) {
  // using feature_type = typename std::decay_t<decltype(graph)>::feature_type;
  using id_type = typename std::decay_t<decltype(graph)>::id_type;
  using score_type = typename std::decay_t<decltype(graph)>::score_type;

  static_assert(std::integral<id_type>);

  assert(L >= k_nn);

  std::unordered_set<id_type> visited_vertices;
  auto visited = [&visited_vertices](auto&& v) {
    return visited_vertices.contains(v);
  };

  auto result = k_min_heap<score_type, id_type>{L};  // 𝓛: |𝓛| <= L
  // auto result = std::set<id_type>{};
  auto q1 = k_min_heap<score_type, id_type>{L};  // 𝓛 \ 𝓥
  auto q2 = k_min_heap<score_type, id_type>{L};  // 𝓛 \ 𝓥

  // 𝓛 <- {s} and 𝓥 <- ∅
  result.insert(distance(db[source], query), source);

  // q1 = 𝓛 \ 𝓥 = {s}
  q1.insert(distance(db[source], query), source);

  size_t counter{0};

  // while 𝓛 \ 𝓥 ≠ ∅
  while (!q1.empty()) {
    if (noisy) {
      std::cout << "\n:::: " << counter++ << " ::::" << std::endl;
      debug_min_heap(q1, "q1: ", 1);
    }

    // p* <- argmin_{p ∈ 𝓛 \ 𝓥} distance(p, q)

    // Although we use the name `k_min_heap` -- it actually stores a finite
    // number of elements in a max heap (we remove the max element
    // every time we have a smaller element to insert).  Since we are using
    // a `k_min_heap` for q1, to get and pop the min element, we have to
    // change it to a min heap, get the min element, and then change it back
    // to a max heap.
    // @todo -- There must be a better way of doing this

    // Change q1 into a min_heap
    std::make_heap(begin(q1), end(q1), [](auto&& a, auto&& b) {
      return std::get<0>(a) > std::get<0>(b);
    });

    // Get and pop the min element
    std::pop_heap(begin(q1), end(q1), [](auto&& a, auto&& b) {
      return std::get<0>(a) > std::get<0>(b);
    });

    auto [s_star, p_star] = q1.back();
    q1.pop_back();

    if (noisy) {
      std::cout << "p*: " << p_star
                << " --  distance = " << distance(db[p_star], query)
                << std::endl;
    }

    // Change back to max heap
    std::make_heap(begin(q1), end(q1), [](auto&& a, auto&& b) {
      return std::get<0>(a) < std::get<0>(b);
    });

    if (visited(p_star)) {
      continue;
    }

    // V <- V \cup {p*} ; L\V <- L\V \ p*
    visited_vertices.insert(p_star);

    if (noisy) {
      debug_vector(visited_vertices, "visited_vertices: ");
      debug_min_heap(graph.out_edges(p_star), "Nout(p*): ", 1);
    }

    // q2 <- L \ V
    // @todo Is there a better way to do this?  By somehow removing
    // elements from q1?  We can probably make the insertion into q2
    // more efficient -- have a batch interface to insert into q2
    for (auto&& [s, p] : result) {
      if (!visited(p)) {
        q2.insert(s, p);
      }
    }

    // L <- L \cup Nout(p*)  ; L \ V <- L \ V \cup Nout(p*)

    // In looking at profiling, a majority of time is spent in this loop,
    // in visited() and in result.insert()
    for (auto&& [_, p] : graph.out_edges(p_star)) {
      // assert(p != p_star);
      if (!visited(p)) {
        auto score = distance(db[p], query);

        // unique id or not does not seem to make a difference
        // @todo (actually it does, but shouldn't need it -- need to
        // investigate) if (result.template insert /*<unique_id>*/ (score, p)) {
        if (result.template insert<unique_id>(score, p)) {
          q2.insert(score, p);
        }
      }
    }

    if (noisy) {
      debug_min_heap(result, "result, aka Ell: ", 1);
      debug_min_heap(result, "result, aka Ell: ", 0);
    }

    q1.swap(q2);
    q2.clear();
  }

  // auto top_k = Vector<id_type>(k_nn);
  // auto top_k_scores = Vector<score_type>(k_nn);
  auto top_k = std::vector<id_type>(k_nn);
  auto top_k_scores = std::vector<score_type>(k_nn);

  get_top_k_with_scores_from_heap(result, top_k, top_k_scores);
  return std::make_tuple(
      std::move(top_k_scores), std::move(top_k), std::move(visited_vertices));
}

/**
 * @brief RobustPrune(p, vee, alpha, R)
 * @tparam I index type
 * @tparam Distance distance functor
 * @param graph Graph
 * @param p point \in P
 * @param V candidate set
 * @param alpha distance threshold >= 1
 * @param R Degree bound
 *
 * From the DiskANN paper:
 * V <- (V \cup Nout(p) \ p
 * Nout(p) < 0
 * while (!V.empty()) {
 *  Find p* \in V with smallest distance to p
 *  Nout(p) <- Nout(p) \cup p*
 *  if size(Nout(p)) == R {
 *    break
 *  }
 *  for pp \in V {
 *  if alpha * distance(p*, pp) <= distance(p, pp) {
 *    remove pp from V
 *  }
 * }
 */
template <class I = size_t, class Distance = sum_of_squares_distance>
auto robust_prune(
    auto&& graph,
    auto&& db,
    I p,
    auto&& V_in,
    float alpha,
    size_t R,
    Distance distance = Distance{}) {
  constexpr bool noisy = false;

  // using feature_type = typename std::decay_t<decltype(graph)>::feature_type;
  using id_type = typename std::decay_t<decltype(graph)>::id_type;
  using score_type = typename std::decay_t<decltype(graph)>::score_type;

  std::unordered_map<id_type, score_type> V_map;

  for (auto&& v : V_in) {
    if (v != p) {
      auto score = distance(db[v], db[p]);
      V_map.try_emplace(v, score);
    }
  }

  // V <- (V \cup Nout(p) \ p
  for (auto&& [ss, pp] : graph.out_edges(p)) {
    // assert(pp != p);
    if (pp != p) {
      // assert(ss == distance(db[p], db[pp]));
      V_map.try_emplace(pp, ss);
    }
  }

  std::vector<std::tuple<score_type, id_type>> V;
  V.reserve(V_map.size() + R);
  std::vector<std::tuple<score_type, id_type>> new_V;
  new_V.reserve(V_map.size() + R);

  for (auto&& v : V_map) {
    V.emplace_back(v.second, v.first);
  }

  if (noisy) {
    debug_min_heap(V, "V: ", 1);
  }

  // Nout(p) <- 0
  graph.out_edges(p).clear();

  size_t counter{0};
  // while V != 0
  while (!V.empty()) {
    if (noisy) {
      std::cout << "\n:::: " << counter++ << " ::::" << std::endl;
    }

    // p* <- argmin_{pp \in V} distance(p, pp)
    auto&& [s_star, p_star] =
        *(std::min_element(begin(V), end(V), [](auto&& a, auto&& b) {
          return std::get<0>(a) < std::get<0>(b);
        }));

    assert(p_star != p);
    if (noisy) {
      std::cout << "::::" << p_star << std::endl;
      debug_min_heap(V, "V: ", 1);
    }

    // Nout(p) <- Nout(p) \cup p*
    graph.add_edge(p, p_star, s_star);

    if (noisy) {
      debug_min_heap(graph.out_edges(p), "Nout(p): ", 1);
    }

    if (graph.out_edges(p).size() == R) {
      break;
    }

    // For p' in V
    for (auto&& [ss, pp] : V) {
      // if alpha * d(p*, p') <= d(p, p')
      // assert(ss == distance(db[p], db[pp]));
      if (alpha * distance(db[p_star], db[pp]) <= ss) {
        // V.erase({ss, pp});
        ;
      } else {
        if (pp != p) {
          new_V.emplace_back(ss, pp);
        }
      }
    }
    if (noisy) {
      debug_min_heap(V, "after prune V: ", 1);
    }

    std::swap(V, new_V);
    new_V.clear();
  }
}

/**
 * Find the vector that is closest to the centroid of the set of vectors P.
 * @tparam Distance The distance functor used to compare vectors
 * @param P The set of vectors to be computed over
 * @param distance The distance functor used to compare vectors
 * @return The index of the vector in P that is closest to the centroid of P
 *
 * @todo Instead of <float>, centroid type should be return type of distance
 */
template <class Distance = sum_of_squares_distance>
auto medoid(auto&& P, Distance distance = Distance{}) {
  auto n = num_vectors(P);
  auto centroid = Vector<float>(P[0].size());
  std::fill(begin(centroid), end(centroid), 0.0);

  for (size_t j = 0; j < n; ++j) {
    auto p = P[j];
    for (size_t i = 0; i < p.size(); ++i) {
      centroid[i] += p[i];
    }
  }
  for (size_t i = 0; i < centroid.size(); ++i) {
    centroid[i] /= (float)num_vectors(P);
  }

  std::vector<float> tmp{begin(centroid), end(centroid)};
  auto min_score = std::numeric_limits<float>::max();
  auto med = 0UL;
  for (size_t i = 0; i < n; ++i) {
    auto score = distance(P[i], centroid);
    if (score < min_score) {
      min_score = score;
      med = i;
    }
  }

  return med;
}

/**
 * @brief Index class for vamana search
 * @tparam feature_type Type of the elements in the feature vectors
 * @tparam id_type Type of the ids of the feature vectors
 */
template <class FeatureType, class IdType, class IndexType = uint64_t>
class vamana_index {
 public:
  using feature_type = FeatureType;
  using id_type = IdType;
  using adjacency_row_index_type = IndexType;
  using score_type = float;

 private:
  /****************************************************************************
   * Index group information
   ****************************************************************************/

  /** The timestamp at which the index was created */
  uint64_t timestamp_{0};

  std::unique_ptr<vamana_index_group<vamana_index>> group_;

  /*
   * The feature vectors.  These contain the original input vectors, modified
   * with updates and deletions over time.
   */
  ColMajorMatrixWithIds<feature_type, id_type> feature_vectors_;

  /****************************************************************************
   * Index representation
   ****************************************************************************/

  // Cached information about the index
  uint64_t dimension_{0};
  uint64_t num_vectors_{0};
  uint64_t num_edges_{0};

  /** The graph representing the index over `feature_vectors_` */
  ::detail::graph::adj_list<score_type, id_type> graph_;

  /*
   * The medoid of the feature vectors -- the vector in the set that is closest
   * to the centroid of the entire set. This is used as the starting point for
   * queries.
   * @todo -- In the partitioned case, we will want to use a vector of medoids,
   * one for each partition.
   */
  id_type medoid_{0};

  /*
   * Training parameters
   */
  uint64_t L_build_{0};       // diskANN paper says default = 100
  uint64_t R_max_degree_{0};  // diskANN paper says default = 64
  uint64_t B_backtrack_{0};   //
  float alpha_min_{1.0};      // per diskANN paper
  float alpha_max_{1.2};      // per diskANN paper

 public:
  /****************************************************************************
   * Constructors (et al)
   ****************************************************************************/

  vamana_index() = delete;
  vamana_index(const vamana_index& index) = delete;
  vamana_index& operator=(const vamana_index& index) = delete;
  vamana_index(vamana_index&& index) = default;
  vamana_index& operator=(vamana_index&& index) = default;

  ~vamana_index() = default;

  /**
   * Construct empty index in preparation for construction and training
   */
  vamana_index(
      size_t num_nodes,
      size_t L,
      size_t R,
      size_t B = 0,
      size_t timestamp = 0):
      timestamp_{
          (timestamp == 0) ?
              std::chrono::duration_cast<std::chrono::milliseconds>(
                  std::chrono::system_clock::now().time_since_epoch())
                  .count() :
              timestamp}
      , num_vectors_{num_nodes}
      , graph_{num_vectors_}
      , L_build_{L}
      , R_max_degree_{R}
      , B_backtrack_{B == 0 ? L_build_ : B} {
  }

  /**
   * @brief Load a vamana graph index from a TileDB group
   * @param ctx TileDB context
   * @param group_uri URI of the group containing the index
   */
  vamana_index(tiledb::Context ctx, const std::string& uri)
      : group_{std::make_unique<vamana_index_group<vamana_index>>(
            *this, ctx, uri, TILEDB_READ, timestamp_)} {
    if (timestamp_ == 0) {
      timestamp_ = group_->get_previous_ingestion_timestamp();
    }

    // @todo Make this table-driven
    dimension_ = group_->get_dimension();
    num_vectors_ = group_->get_base_size();
    num_edges_ = group_->get_num_edges();
    L_build_ = group_->get_L_build();
    R_max_degree_ = group_->get_R_max_degree();
    B_backtrack_ = group_->get_B_backtrack();
    alpha_min_ = group_->get_alpha_min();
    alpha_max_ = group_->get_alpha_max();
    medoid_ = group_->get_medoid();

    feature_vectors_ =
        std::move(tdbColMajorPreLoadMatrixWithIds<feature_type, id_type>(
            group_->cached_ctx(),
            group_->feature_vectors_uri(),
            group_->feature_vector_ids_uri(),
            dimension_,
            num_vectors_,
            0,
            timestamp_));

    /*
     * Read the feature vectors
     * Read the graph
     *   Read the adjacency scores
     *   Read the adjacency ids
     *   Read the adjacency row index
     * @todo Encapsulate reading the graph?
     */

    /****************************************************************************
     * Read the graph
     * Here, we assume a dynamic graph, which is one that we can later add more
     * edges and vertices to (to index new vectors).
     * @todo Add case for static graph -- i.e., CSR -- that we can read the
     * vectors into directly
     * @todo Encapsulate reading the graph?
     * @todo Instead of saving scores, recompute them on ingestion
     ****************************************************************************/
    graph_ = ::detail::graph::adj_list<feature_type, id_type>(num_vectors_);

    auto adj_scores = read_vector<score_type>(
        group_->cached_ctx(),
        group_->adjacency_scores_uri(),
        0,
        num_edges_,
        timestamp_);
    auto adj_ids = read_vector<id_type>(
        group_->cached_ctx(),
        group_->adjacency_ids_uri(),
        0,
        num_edges_,
        timestamp_);
    auto adj_index = read_vector<adjacency_row_index_type>(
        group_->cached_ctx(),
        group_->adjacency_row_index_uri(),
        0,
        num_vectors_ + 1,
        timestamp_);

    // Here we build a graph using the graph data we read in.  We do it this
    // way for a dynamic graph, which is one that we can later add more edges
    // and vertices to (to index new vectors).
    for (size_t i = 0; i < num_vectors_; ++i) {
      auto start = adj_index[i];
      auto end = adj_index[i + 1];
      for (size_t j = start; j < end; ++j) {
        graph_.add_edge(i, adj_ids[j], adj_scores[j]);
      }
    }
  }

  /**
   * @brief Build a vamana graph index.  This is algorithm is from the Filtered
   * Fresh DiskAnn paper -- which is a different training process than the
   * original DiskAnn paper. The Filtered Fresh DiskAnn paper
   * (https://arxiv.org/pdf/2103.01937.pdf):
   *
   * Initialize G to an empty graph
   * Let s denote the medoid of P
   * Let st (f) denote the start node for filter label f for every f∈F
   * Let σ be a random permutation of [n]
   * Let F_x be the label-set for every x∈P
   * foreach i∈[n] do
   * Let S_(F_(x_(σ(i)) ) )={st⁡(f):f∈F_(x_(σ(i)) ) }
   * Let [∅;V_(F_(x_(σ(i)) ) ) ]← FilteredGreedySearch (S_(F_(x_(σ(i)) ) ) ┤,
   *     (├ x_(σ(i)),0,L,F_(x_(σ(i)) ) )@V←V∪V_(F_(x_(σ(i)) ) ) )
   * Run FilteredRobustPrune (σ(i),V_(F_(x_(σ(i)) ) ),α,R) to update
   * out-neighbors of σ(i). foreach " j∈N_"out "  (σ(i))" do " Update N_"out "
   * (j)←N_"out " (j)∪{σ(i)} if |N_"out "  (j)|>R then Run FilteredRobustPrune
   * (j,N_"out " (j),α,R) to update out-neighbors of j.
   */
<<<<<<< HEAD
  template <feature_vector_array Array>
  void train(const Array& training_set) {
    feature_vectors_ = std::move(ColMajorMatrixWithIds<feature_type, id_type>(
=======
  template <
      feature_vector_array Array,
      class Distance = sum_of_squares_distance>
  void train(const Array& training_set, Distance distance = Distance{}) {
    feature_vectors_ = std::move(ColMajorMatrix<feature_type>(
>>>>>>> 64d41943
        ::dimension(training_set), ::num_vectors(training_set)));
    std::copy(
        training_set.data(),
        training_set.data() +
            ::dimension(training_set) * ::num_vectors(training_set),
        feature_vectors_.data());
    // TODO(paris): Read IDs from training_set if they exist.
    auto ids = std::vector<id_type>(::num_vectors(training_set));
    std::iota(ids.begin(), ids.end(), 0);
    std::copy(ids.begin(), ids.end(), feature_vectors_.ids().begin());

    dimension_ = ::dimension(feature_vectors_);
    num_vectors_ = ::num_vectors(feature_vectors_);
    // graph_ = ::detail::graph::init_random_adj_list<feature_type, id_type>(
    //     feature_vectors_, R_max_degree_);

    graph_ = ::detail::graph::adj_list<feature_type, id_type>(num_vectors_);
    // dump_edgelist("edges_" + std::to_string(0) + ".txt", graph_);

    medoid_ = medoid(feature_vectors_);

    // debug_index();

    size_t counter{0};
    //    for (float alpha : {alpha_min_, alpha_max_}) {
    // Just use one value of alpha
    for (float alpha : {alpha_max_}) {
      scoped_timer _("train " + std::to_string(counter));
      size_t total_visited{0};
      for (size_t p = 0; p < num_vectors_; ++p) {
        ++counter;

        // Do not need top_k or top_k scores here -- use path_only enum
        auto&& [top_k_scores, top_k, visited] = greedy_search(
            graph_,
            feature_vectors_,
            medoid_,
            feature_vectors_[p],
            1,
            L_build_,
            distance);
        total_visited += visited.size();

        robust_prune(
            graph_,
            feature_vectors_,
            p,
            visited,
            alpha,
            R_max_degree_,
            distance);
        {
          scoped_timer _{"post search prune"};
          for (auto&& [i, j] : graph_.out_edges(p)) {
            // @todo Do this without copying -- prune should take vector of
            //  tuples and p (it copies anyway) maybe scan for p and then only
            //  build tmp after if?
            auto tmp = std::vector<id_type>(graph_.out_degree(j) + 1);
            tmp.push_back(p);
            for (auto&& [_, k] : graph_.out_edges(j)) {
              tmp.push_back(k);
            }

            if (size(tmp) > R_max_degree_) {
              robust_prune(
                  graph_,
                  feature_vectors_,
                  j,
                  tmp,
                  alpha,
                  R_max_degree_,
                  distance);
            } else {
              graph_.add_edge(
                  j, p, distance(feature_vectors_[p], feature_vectors_[j]));
            }
          }
        }
        if ((counter) % 10 == 0) {
          // dump_edgelist("edges_" + std::to_string(counter) + ".txt", graph_);
        }
      }
      // debug_index();
    }
  }

  /**
   * @brief Add a set of vectors to the index (the vectors that will be
   * searched over in subsequent queries).  This is a no-op for vamana.
   *
   * @tparam A Type of the array of vectors to be added
   * @param database The vectors to be added
   */
  template <feature_vector_array A>
  void add(const A& database) {
  }

  /*
   * Some diagnostic variables and accessors
   */
  size_t num_visited_vertices_{0};
  size_t num_visited_edges_{0};
  static size_t num_comps_;

  size_t num_visited_vertices() const {
    return num_visited_vertices_;
  }

  size_t num_comps() const {
    return num_comps_;
  }

  /**
   * @brief Query the index for the top k nearest neighbors of the query set
   * @tparam Q Type of query set
   * @param query_set Container of query vectors
   * @param k How many nearest neighbors to return
   * @param opt_L How deep to search
   * @return Tuple of top k scores and top k ids
   */
  template <query_vector_array Q, class Distance = sum_of_squares_distance>
  auto query(
      const Q& query_set,
      size_t k,
      std::optional<size_t> opt_L = std::nullopt,
      Distance distance = Distance{}) {
    scoped_timer __{tdb_func__ + std::string{" (outer)"}};

    size_t L = opt_L ? *opt_L : L_build_;
    // L = std::min<size_t>(L, L_build_);

    auto top_k = ColMajorMatrix<id_type>(k, ::num_vectors(query_set));
    auto top_k_scores = ColMajorMatrix<score_type>(k, ::num_vectors(query_set));

#if 0
    // Parallelized implementation -- we stay single-threaded for now
    // for purposes of comparison
    size_t nthreads = std::thread::hardware_concurrency();
    auto par = stdx::execution::indexed_parallel_policy{nthreads};

    stdx::range_for_each(std::move(par), query_set, [&](auto&& query_vec, auto n, auto i) {
      auto&& [tk_scores, tk, V] = greedy_search(
          graph_, feature_vectors_, medoid_, query_vec, k, L);
      std::copy(tk_scores.data(), tk_scores.data() + k, top_k_scores[i].data());
      std::copy(tk.data(), tk.data() + k, top_k[i].data());
    });
#else
    for (size_t i = 0; i < num_vectors(query_set); ++i) {
      auto&& [tk_scores, tk, V] = greedy_search(
          graph_, feature_vectors_, medoid_, query_set[i], k, L, distance);
      std::copy(tk_scores.data(), tk_scores.data() + k, top_k_scores[i].data());
      std::copy(tk.data(), tk.data() + k, top_k[i].data());
      num_visited_vertices_ += V.size();
    }
#endif

#if 0
    for (size_t i = 0; i < ::num_vectors(query_set); ++i) {
      auto&& [_top_k_scores, _top_k, V] = greedy_search(
          graph_, feature_vectors_, medoid_, query_set[i], k, L_build_);
      std::copy(
          _top_k_scores.data(),
          _top_k_scores.data() + k,
          top_k_scores[i].data());
      std::copy(_top_k.data(), _top_k.data() + k, top_k[i].data());
    }
#endif

    return std::make_tuple(std::move(top_k_scores), std::move(top_k));
  }

  /**
   * @brief Query the index for the top k nearest neighbors of a single
   * query vector
   * @tparam Q Type of query vector
   * @param query_vec The vector to query
   * @param k How many nearest neighbors to return
   * @param opt_L How deep to search
   * @return Top k scores and top k ids
   */
  template <query_vector Q, class Distance = sum_of_squares_distance>
  auto query(
      const Q& query_vec,
      size_t k,
      std::optional<size_t> opt_L = std::nullopt,
      Distance distance = Distance{}) {
    size_t L = opt_L ? *opt_L : L_build_;

    auto&& [top_k_scores, top_k, V] = greedy_search(
        graph_, feature_vectors_, medoid_, query_vec, k, L, distance);

    return std::make_tuple(std::move(top_k_scores), std::move(top_k));
  }

  auto remove() {
  }

  auto update() {
  }

  constexpr auto dimension() const {
    return dimension_;
  }

  constexpr auto ntotal() const {
    return num_vectors_;
  }

  /**
   * @brief Write the index to a TileDB group
   * @param group_uri The URI of the TileDB group where the index will be saved
   * @param overwrite Whether to overwrite an existing group
   * @return Whether the write was successful
   *
   * The group consists of the original feature vectors, and the graph index,
   * which comprises the adjacency scores and adjacency ids, written
   * contiguously, along with an offset (adj_index) to the start of each
   * adjacency list.
   *
   * @todo Do we need to copy and/or write out the original vectors since
   * those will presumably be in a known array that can be made part of
   * the group?
   */
  auto write_index(
      const tiledb::Context& ctx,
      const std::string& group_uri,
      bool overwrite = false) const {
    // metadata: dimension, ntotal, L, R, B, alpha_min, alpha_max, medoid
    // Save as a group: metadata, feature_vectors, graph edges, offsets

    tiledb::VFS vfs(ctx);
    if (vfs.is_dir(group_uri)) {
      if (overwrite == false) {
        return false;
      }
      vfs.remove_dir(group_uri);
    }

    auto write_group = vamana_index_group(*this, ctx, group_uri, TILEDB_WRITE);

    // @todo Make this table-driven
    write_group.set_dimension(dimension_);
    write_group.set_L_build(L_build_);
    write_group.set_R_max_degree(R_max_degree_);
    write_group.set_B_backtrack(B_backtrack_);
    write_group.set_alpha_min(alpha_min_);
    write_group.set_alpha_max(alpha_max_);
    write_group.set_medoid(medoid_);

    write_group.append_ingestion_timestamp(timestamp_);
    write_group.append_base_size(::num_vectors(feature_vectors_));
    write_group.append_num_edges(graph_.num_edges());

    write_matrix(
        ctx,
        feature_vectors_,
        write_group.feature_vectors_uri(),
        0,
        false,
        timestamp_);

    write_vector(
        ctx,
        feature_vectors_.ids(),
        write_group.feature_vector_ids_uri(),
        0,
        false,
        timestamp_);

    auto adj_scores = Vector<score_type>(graph_.num_edges());
    auto adj_ids = Vector<id_type>(graph_.num_edges());
    auto adj_index =
        Vector<adjacency_row_index_type>(graph_.num_vertices() + 1);

    size_t edge_offset{0};
    for (size_t i = 0; i < num_vertices(graph_); ++i) {
      adj_index[i] = edge_offset;
      for (auto&& [score, id] : graph_.out_edges(i)) {
        adj_scores[edge_offset] = score;
        adj_ids[edge_offset] = id;
        ++edge_offset;
      }
    }
    adj_index.back() = edge_offset;

    write_vector(
        ctx,
        adj_scores,
        write_group.adjacency_scores_uri(),
        0,
        false,
        timestamp_);
    write_vector(
        ctx, adj_ids, write_group.adjacency_ids_uri(), 0, false, timestamp_);
    write_vector(
        ctx,
        adj_index,
        write_group.adjacency_row_index_uri(),
        0,
        false,
        timestamp_);

    return true;
  }

  /**
   * @brief Log statistics about the index
   */
  void log_index() {
    _count_data.insert_entry("dimension", dimension_);
    _count_data.insert_entry("num_vectors", num_vectors_);
    _count_data.insert_entry("L_build", L_build_);
    _count_data.insert_entry("R_max_degree", R_max_degree_);
    _count_data.insert_entry("num_edges", graph_.num_edges());
    _count_data.insert_entry("num_comps", num_comps());
    _count_data.insert_entry("num_visited_vertices", num_visited_vertices());

    auto&& [min_degree, max_degree] =
        minmax_element(begin(graph_), end(graph_), [](auto&& a, auto&& b) {
          return a.size() < b.size();
        });
    _count_data.insert_entry("min_degree", min_degree->size());
    _count_data.insert_entry("max_degree", max_degree->size());
    _count_data.insert_entry(
        "avg_degree",
        (double)graph_.num_edges() / (double)num_vertices(graph_));
  }

  /**
   * Print debugging information about the index
   */
  void debug_index() {
    auto&& [min_degree, max_degree] =
        minmax_element(begin(graph_), end(graph_), [](auto&& a, auto&& b) {
          return a.size() < b.size();
        });

    size_t counted_edges{0};
    for (size_t i = 0; i < num_vertices(graph_); ++i) {
      counted_edges += graph_.out_edges(i).size();
    }
    std::cout << "# counted edges " << counted_edges << std::endl;
    std::cout << "# num_edges " << graph_.num_edges() << std::endl;
    std::cout << "# min degree " << min_degree->size() << std::endl;
    std::cout << "# max degree " << max_degree->size() << std::endl;
    std::cout << "# avg degree "
              << (double)counted_edges / (double)num_vertices(graph_)
              << std::endl;
  }

  bool compare_cached_metadata(const vamana_index& rhs) const {
    if (dimension_ != rhs.dimension_) {
      std::cout << "dimension_ != rhs.dimension_" << dimension_
                << " ! = " << rhs.dimension_ << std::endl;
      return false;
    }
    if (num_vectors_ != rhs.num_vectors_) {
      std::cout << "num_vectors_ != rhs.num_vectors_" << num_vectors_
                << " ! = " << rhs.num_vectors_ << std::endl;
      return false;
    }
    if (L_build_ != rhs.L_build_) {
      std::cout << "L_build_ != rhs.L_build_" << L_build_
                << " ! = " << rhs.L_build_ << std::endl;
      return false;
    }
    if (R_max_degree_ != rhs.R_max_degree_) {
      std::cout << "R_max_degree_ != rhs.R_max_degree_" << R_max_degree_
                << " ! = " << rhs.R_max_degree_ << std::endl;
      return false;
    }
    if (B_backtrack_ != rhs.B_backtrack_) {
      std::cout << "B_backtrack_ != rhs.B_backtrack_" << B_backtrack_
                << " ! = " << rhs.B_backtrack_ << std::endl;
      return false;
    }
    if (alpha_min_ != rhs.alpha_min_) {
      std::cout << "alpha_min_ != rhs.alpha_min_" << alpha_min_
                << " ! = " << rhs.alpha_min_ << std::endl;
      return false;
    }
    if (alpha_max_ != rhs.alpha_max_) {
      std::cout << "alpha_max_ != rhs.alpha_max_" << alpha_max_
                << " ! = " << rhs.alpha_max_ << std::endl;
      return false;
    }
    if (medoid_ != rhs.medoid_) {
      std::cout << "medoid_ != rhs.medoid_" << medoid_ << " ! = " << rhs.medoid_
                << std::endl;
      return false;
    }

    return true;
  }

  /**
   * @brief Compare the scores of adjacency lists of two vamana_index
   * objects -- useful for tes`ting
   * @param rhs The other vamana_index to compare with
   * @return True if the adjacency lists are the same, false otherwise
   */
  bool compare_adj_scores(const vamana_index& rhs) {
    for (size_t i = 0; i < num_vertices(graph_); ++i) {
      auto start = graph_.out_edges(i).begin();
      auto end = graph_.out_edges(i).end();
      auto rhs_start = rhs.graph_.out_edges(i).begin();
      auto rhs_end = rhs.graph_.out_edges(i).end();
      if (std::distance(start, end) != std::distance(rhs_start, rhs_end)) {
        std::cout
            << "std::distance(start, end) != std::distance(rhs_start, rhs_end)"
            << std::endl;
        return false;
      }
      for (; start != end; ++start, ++rhs_start) {
        if (std::get<0>(*start) != std::get<0>(*rhs_start)) {
          std::cout << "std::get<0>(*start) != std::get<0>(*rhs_start)"
                    << std::endl;
          return false;
        }
      }
    }
    return true;
  }

  /**
   * @brief Compare the ids of adjacency lists of two vamana_index
   * @param rhs The other vamana_index to compare with
   * @return True if the adjacency lists are the same, false otherwise
   */
  bool compare_adj_ids(const vamana_index& rhs) {
    for (size_t i = 0; i < num_vertices(graph_); ++i) {
      auto start = graph_.out_edges(i).begin();
      auto end = graph_.out_edges(i).end();
      auto rhs_start = rhs.graph_.out_edges(i).begin();
      auto rhs_end = rhs.graph_.out_edges(i).end();
      if (std::distance(start, end) != std::distance(rhs_start, rhs_end)) {
        std::cout
            << "std::distance(start, end) != std::distance(rhs_start, rhs_end)"
            << std::endl;
        return false;
      }
      for (; start != end; ++start, ++rhs_start) {
        if (std::get<1>(*start) != std::get<1>(*rhs_start)) {
          std::cout << "std::get<1>(*start) != std::get<1>(*rhs_start)"
                    << std::endl;
          return false;
        }
      }
    }
    return true;
  }

  /**
   * @brief Compare the feature vectors of two vamana_index objects -- useful
   * for testing.
   * @param rhs The other vamana_index to compare with
   * @return True if the feature vectors are the same, false otherwise
   */
  bool compare_feature_vectors(const vamana_index& rhs) {
    for (size_t i = 0; i < ::num_vectors(feature_vectors_); ++i) {
      for (size_t j = 0; j < ::dimension(feature_vectors_); ++j) {
        auto lhs_val = feature_vectors_(j, i);
        auto rhs_val = rhs.feature_vectors_(j, i);
        if (lhs_val != rhs_val) {
          std::cout << "lhs_val != rhs_val" << std::endl;
          // return false;
        }
      }
    }

    return std::equal(
        feature_vectors_.data(),
        feature_vectors_.data() +
            ::dimension(feature_vectors_) * ::num_vectors(feature_vectors_),
        rhs.feature_vectors_.data());
  }

  bool compare_group(const vamana_index& rhs) const {
    return group_->compare_group(*(rhs.group_));
  }

 public:
  void dump_edgelist__(const std::string& str) {
    ::dump_edgelist(str, graph_);
  }
};

/**
 * @brief Variable to count the number of comparisons made during training
 * and querying
 * @tparam feature_type Type of element of feature vectors
 * @tparam id_type Type of id of feature vectors
 */
template <class feature_type, class id_type, class index_type>
size_t vamana_index<feature_type, id_type, index_type>::num_comps_ = 0;

#endif  // TDB_VAMANA_INDEX_H<|MERGE_RESOLUTION|>--- conflicted
+++ resolved
@@ -585,17 +585,11 @@
    * (j)←N_"out " (j)∪{σ(i)} if |N_"out "  (j)|>R then Run FilteredRobustPrune
    * (j,N_"out " (j),α,R) to update out-neighbors of j.
    */
-<<<<<<< HEAD
-  template <feature_vector_array Array>
-  void train(const Array& training_set) {
-    feature_vectors_ = std::move(ColMajorMatrixWithIds<feature_type, id_type>(
-=======
   template <
       feature_vector_array Array,
       class Distance = sum_of_squares_distance>
   void train(const Array& training_set, Distance distance = Distance{}) {
-    feature_vectors_ = std::move(ColMajorMatrix<feature_type>(
->>>>>>> 64d41943
+    feature_vectors_ = std::move(ColMajorMatrixWithIds<feature_type, id_type>(
         ::dimension(training_set), ::num_vectors(training_set)));
     std::copy(
         training_set.data(),
