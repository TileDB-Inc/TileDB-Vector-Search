/**
 * @file   ivf_pq_group.h
 *
 * @section LICENSE
 *
 * The MIT License
 *
 * @copyright Copyright (c) 2024 TileDB, Inc.
 *
 * Permission is hereby granted, free of charge, to any person obtaining a copy
 * of this software and associated documentation files (the "Software"), to deal
 * in the Software without restriction, including without limitation the rights
 * to use, copy, modify, merge, publish, distribute, sublicense, and/or sell
 * copies of the Software, and to permit persons to whom the Software is
 * furnished to do so, subject to the following conditions:
 *
 * The above copyright notice and this permission notice shall be included in
 * all copies or substantial portions of the Software.
 *
 * THE SOFTWARE IS PROVIDED "AS IS", WITHOUT WARRANTY OF ANY KIND, EXPRESS OR
 * IMPLIED, INCLUDING BUT NOT LIMITED TO THE WARRANTIES OF MERCHANTABILITY,
 * FITNESS FOR A PARTICULAR PURPOSE AND NONINFRINGEMENT. IN NO EVENT SHALL THE
 * AUTHORS OR COPYRIGHT HOLDERS BE LIABLE FOR ANY CLAIM, DAMAGES OR OTHER
 * LIABILITY, WHETHER IN AN ACTION OF CONTRACT, TORT OR OTHERWISE, ARISING FROM,
 * OUT OF OR IN CONNECTION WITH THE SOFTWARE OR THE USE OR OTHER DEALINGS IN
 * THE SOFTWARE.
 *
 * @section DESCRIPTION
 *
 * @todo This duplicates huge amounts of code from both ivf_flat and flat_pq,
 * but there are enough differences that immediate reuse isn't obvious.  This
 * should be refactored at some point.
 */

#ifndef TILEDB_IVF_PQ_GROUP_H
#define TILEDB_IVF_PQ_GROUP_H

#include "index/index_defs.h"
#include "index/index_group.h"
#include "index/ivf_pq_metadata.h"

// flat_ivf_centroids, pq_ivf_centroids,
// partitioned_pq_vectors, partitioned_pq_index, partitioned_pq_ids
// cluster_centroids, distance_tables,

[[maybe_unused]] static StorageFormat ivf_pq_storage_formats = {
    {"0.3",
     {
         // @todo Should these be kept consistent with ivf_flat?
         {"cluster_centroids_array_name", "pq_cluster_centroids"},
         {"flat_ivf_centroids_array_name", "uncompressed_centroids"},
         {"pq_ivf_centroids_array_name", "partition_centroids"},

         // The partitioned, PQ-encoded vectors.
         {"pq_ivf_indices_array_name", "partitioned_pq_vector_indexes"},
         {"pq_ivf_ids_array_name", "partitioned_pq_vector_ids"},
         {"pq_ivf_vectors_array_name", "partitioned_pq_vectors"},

         {"distance_tables_array_name", "pq_symmetric_distance_tables"},
     }}};

template <class index_type>
class ivf_pq_group : public base_index_group<index_type> {
  using Base = base_index_group<index_type>;

  using Base::array_key_to_array_name_;
  using Base::array_name_to_uri_;
  using Base::cached_ctx_;
  using Base::group_uri_;
  using Base::metadata_;
  using Base::valid_array_keys_;
  using Base::valid_array_names_;
  using Base::version_;

  // @todo These should be defined in some common place and passed as parameters
  static const int32_t default_domain{std::numeric_limits<int32_t>::max() - 1};
  static const int32_t default_tile_extent{100'000};
  static const int32_t tile_size_bytes{64 * 1024 * 1024};

 public:
  ivf_pq_group(
      const tiledb::Context& ctx,
      const std::string& uri,
      tiledb_query_type_t rw = TILEDB_READ,
      TemporalPolicy temporal_policy = TemporalPolicy{TimeTravel, 0},
      const std::string& version = std::string{""},
      uint64_t dimensions = 0,
      uint32_t num_clusters = 0,
      uint64_t num_subspaces = 0)
      : Base(ctx, uri, rw, temporal_policy, version, dimensions) {
    if (rw == TILEDB_WRITE && !this->exists()) {
      // num_clusters and num_subspaces must be set before we call
      // create_default_impl().
      if (num_clusters == 0) {
        throw std::invalid_argument(
            "num_clusters must be specified when creating a new group.");
      }
      if (num_subspaces == 0) {
        throw std::invalid_argument(
            "num_subspaces must be specified when creating a new group.");
      }
    }
    set_num_clusters(num_clusters);
    set_num_subspaces(num_subspaces);
    Base::load();
  }

  void append_valid_array_names_impl() {
    for (auto&& [array_key, array_name] : ivf_pq_storage_formats[version_]) {
      if (array_key == "distance_tables_array_name") {
        for (size_t i = 0; i < this->get_num_subspaces(); ++i) {
          valid_array_keys_.insert(array_key + "_" + std::to_string(i));
          valid_array_names_.insert(array_name + "_" + std::to_string(i));
          array_key_to_array_name_[array_key + "_" + std::to_string(i)] =
              array_name + "_" + std::to_string(i);
          array_name_to_uri_[array_name] =
              array_name_to_uri(group_uri_, array_name);
        }
      }
      valid_array_keys_.insert(array_key);
      valid_array_names_.insert(array_name);
      array_key_to_array_name_[array_key] = array_name;
      array_name_to_uri_[array_name] =
          array_name_to_uri(group_uri_, array_name);
    }
  }

  void clear_history_impl(uint64_t timestamp) {
    tiledb::Array::delete_fragments(
        cached_ctx_, this->feature_vectors_uri(), 0, timestamp);

    tiledb::Array::delete_fragments(
        cached_ctx_, cluster_centroids_uri(), 0, timestamp);

    tiledb::Array::delete_fragments(
        cached_ctx_, flat_ivf_centroids_uri(), 0, timestamp);

    tiledb::Array::delete_fragments(
        cached_ctx_, pq_ivf_centroids_uri(), 0, timestamp);

    tiledb::Array::delete_fragments(
        cached_ctx_, pq_ivf_indices_uri(), 0, timestamp);
    tiledb::Array::delete_fragments(
        cached_ctx_, pq_ivf_ids_uri(), 0, timestamp);
    tiledb::Array::delete_fragments(
        cached_ctx_, pq_ivf_vectors_uri(), 0, timestamp);

    for (size_t i = 0; i < this->get_num_subspaces(); ++i) {
      std::string this_table_uri =
          distance_tables_uri() + "_" + std::to_string(i);
      tiledb::Array::delete_fragments(
          cached_ctx_, this_table_uri, 0, timestamp);
    }
  }

  /*****************************************************************************
   * Partitioning / repartitioning history information
   ****************************************************************************/
  uint64_t get_previous_num_partitions() const {
    return metadata_.partition_history_.back();
  }
  uint64_t get_num_partitions() const {
    return metadata_.partition_history_[this->history_index_];
  }
  void append_num_partitions(uint64_t size) {
    metadata_.partition_history_.push_back(size);
  }
  const std::vector<uint64_t>& get_all_num_partitions() const {
    return metadata_.partition_history_;
  }
  void set_num_partitions(uint64_t size) {
    metadata_.partition_history_[this->history_index_] = size;
  }
  void set_last_num_partitions(uint64_t size) {
    metadata_.partition_history_.back() = size;
  }

  DistanceMetric get_distance_metric() const {
    return metadata_.distance_metric_;
  }

  void set_distance_metric(DistanceMetric metric) {
    metadata_.distance_metric_ = metric;
  }

  /*****************************************************************************
   * Inverted index information: centroids, index, pq_parts, ids
   ****************************************************************************/
  [[nodiscard]] auto cluster_centroids_uri() const {
    return this->array_key_to_uri("cluster_centroids_array_name");
  }
  [[nodiscard]] auto flat_ivf_centroids_uri() const {
    return this->array_key_to_uri("flat_ivf_centroids_array_name");
  }
  [[nodiscard]] auto pq_ivf_centroids_uri() const {
    return this->array_key_to_uri("pq_ivf_centroids_array_name");
  }
  [[nodiscard]] auto pq_ivf_indices_uri() const {
    return this->array_key_to_uri("pq_ivf_indices_array_name");
  }
  [[nodiscard]] auto pq_ivf_ids_uri() const {
    return this->array_key_to_uri("pq_ivf_ids_array_name");
  }
  [[nodiscard]] auto pq_ivf_vectors_uri() const {
    return this->array_key_to_uri("pq_ivf_vectors_array_name");
  }
  [[nodiscard]] auto distance_tables_uri() const {
    return this->array_key_to_uri("distance_tables_array_name");
  }

  [[nodiscard]] auto cluster_centroids_array_name() const {
    return this->array_key_to_array_name("cluster_centroids_array_name");
  }
  [[nodiscard]] auto flat_ivf_centroids_array_name() const {
    return this->array_key_to_array_name("flat_ivf_centroids_array_name");
  }
  [[nodiscard]] auto pq_ivf_centroids_array_name() const {
    return this->array_key_to_array_name("pq_ivf_centroids_array_name");
  }
  [[nodiscard]] auto pq_ivf_indices_array_name() const {
    return this->array_key_to_array_name("pq_ivf_indices_array_name");
  }
  [[nodiscard]] auto pq_ivf_ids_array_name() const {
    return this->array_key_to_array_name("pq_ivf_ids_array_name");
  }
  [[nodiscard]] auto pq_ivf_vectors_array_name() const {
    return this->array_key_to_array_name("pq_ivf_vectors_array_name");
  }
  [[nodiscard]] auto distance_tables_array_name() const {
    return this->array_key_to_array_name("distance_tables_array_name");
  }

  /*****************************************************************************
   * Getters and setters for PQ related metadata
   ****************************************************************************/
  uint64_t get_num_subspaces() const {
    return metadata_.num_subspaces_;
  }
  void set_num_subspaces(uint64_t num_subspaces) {
    metadata_.num_subspaces_ = num_subspaces;
  }

<<<<<<< HEAD
  uint64_t get_sub_dimensions() const {
    return metadata_.sub_dimensions_;
  }
=======
>>>>>>> 8a26ee22
  void set_sub_dimensions(uint64_t sub_dimensions) {
    metadata_.sub_dimensions_ = sub_dimensions;
  }

<<<<<<< HEAD
  uint32_t get_bits_per_subspace() const {
    return metadata_.bits_per_subspace_;
  }
  void set_bits_per_subspace(uint32_t bits_per_subspace) {
=======
  auto set_bits_per_subspace(size_t bits_per_subspace) {
>>>>>>> 8a26ee22
    metadata_.bits_per_subspace_ = bits_per_subspace;
  }

  uint32_t get_num_clusters() const {
    return metadata_.num_clusters_;
  }
  void set_num_clusters(uint32_t num_clusters) {
    metadata_.num_clusters_ = num_clusters;
  }

  uint32_t get_max_iterations() const {
    return metadata_.max_iterations_;
  }
  void set_max_iterations(uint32_t max_iterations) {
    metadata_.max_iterations_ = max_iterations;
  }

  float get_convergence_tolerance() const {
    return metadata_.convergence_tolerance_;
  }
  void set_convergence_tolerance(float convergence_tolerance) {
    metadata_.convergence_tolerance_ = convergence_tolerance;
  }

  float get_reassign_ratio() const {
    return metadata_.reassign_ratio_;
  }
  void set_reassign_ratio(float reassign_ratio) {
    metadata_.reassign_ratio_ = reassign_ratio;
  }

  /*****************************************************************************
   * Create a ready-to-use group with default arrays
   ****************************************************************************/
  void create_default_impl() {
    if (empty(this->version_)) {
      this->version_ = current_storage_version;
    }
    this->init_valid_array_names();

    static const int32_t tile_size{
        (int32_t)(tile_size_bytes / sizeof(typename index_type::feature_type) /
                  this->get_dimensions())};
    static const tiledb_filter_type_t default_compression{
        string_to_filter(storage_formats[version_]["default_attr_filters"])};

    tiledb::Group::create(cached_ctx_, group_uri_);
    auto write_group = tiledb::Group(
        cached_ctx_, group_uri_, TILEDB_WRITE, cached_ctx_.config());

    this->metadata_.storage_version_ = version_;

    // Updates to base class metadata -- we shouldn't duplicate as it is now
    this->metadata_.dtype_ =
        type_to_string_v<typename index_type::feature_type>;

    metadata_.feature_datatype_ =
        type_to_tiledb_v<typename index_type::feature_type>;
    metadata_.id_datatype_ = type_to_tiledb_v<typename index_type::id_type>;
    metadata_.feature_type_str_ =
        type_to_string_v<typename index_type::feature_type>;
    metadata_.id_type_str_ = type_to_string_v<typename index_type::id_type>;

    metadata_.px_datatype_ =
        type_to_tiledb_v<typename index_type::indices_type>;

    metadata_.indices_type_str_ =
        type_to_string_v<typename index_type::indices_type>;

    // Initialize IVF related metadata
    metadata_.ingestion_timestamps_ = {};
    metadata_.base_sizes_ = {};
    metadata_.partition_history_ = {};
    metadata_.temp_size_ = 0;
    metadata_.dimensions_ = this->get_dimensions();

    // Create the arrays:
    // - feature_vectors and feature_vectors_ids (not used for query, just for
    // re-ingestion where we want to re-train centroids)
    // - cluster_centroids
    // - flat_ivf_centroids
    // - pq_ivf_centroids
    // - pq_ivf_vectors (i.e. the indices, IDs, and vectors)
    // - distance_tables
    create_empty_for_matrix<
        typename index_type::feature_type,
        stdx::layout_left>(
        cached_ctx_,
        this->feature_vectors_uri(),
        this->get_dimensions(),
        default_domain,
        this->get_dimensions(),
        default_tile_extent,
        default_compression);
    tiledb_helpers::add_to_group(
        write_group,
        this->feature_vectors_uri(),
        this->feature_vectors_array_name());

    create_empty_for_vector<typename index_type::id_type>(
        cached_ctx_,
        this->ids_uri(),
        default_domain,
        tile_size,
        default_compression);
    tiledb_helpers::add_to_group(
        write_group, this->ids_uri(), this->ids_array_name());

    create_empty_for_matrix<
        typename index_type::flat_vector_feature_type,
        stdx::layout_left>(
        cached_ctx_,
        cluster_centroids_uri(),
        this->get_dimensions(),
        this->get_num_clusters(),
        this->get_dimensions(),
        this->get_num_clusters(),
        default_compression);
    tiledb_helpers::add_to_group(
        write_group, cluster_centroids_uri(), cluster_centroids_array_name());

    create_empty_for_matrix<
        typename index_type::flat_vector_feature_type,
        stdx::layout_left>(
        cached_ctx_,
        flat_ivf_centroids_uri(),
        this->get_dimensions(),
        default_domain,
        this->get_dimensions(),
        default_tile_extent,
        default_compression);
    tiledb_helpers::add_to_group(
        write_group, flat_ivf_centroids_uri(), flat_ivf_centroids_array_name());

    create_empty_for_matrix<
        typename index_type::pq_vector_feature_type,
        stdx::layout_left>(
        cached_ctx_,
        pq_ivf_centroids_uri(),
        this->get_num_subspaces(),
        default_domain,
        this->get_num_subspaces(),
        default_tile_extent,
        default_compression);
    tiledb_helpers::add_to_group(
        write_group, pq_ivf_centroids_uri(), pq_ivf_centroids_array_name());

    create_empty_for_vector<typename index_type::indices_type>(
        cached_ctx_,
        pq_ivf_indices_uri(),
        default_domain,
        default_tile_extent,
        default_compression);
    tiledb_helpers::add_to_group(
        write_group, pq_ivf_indices_uri(), pq_ivf_indices_array_name());
    create_empty_for_vector<typename index_type::id_type>(
        cached_ctx_,
        pq_ivf_ids_uri(),
        default_domain,
        tile_size,
        default_compression);
    tiledb_helpers::add_to_group(
        write_group, pq_ivf_ids_uri(), pq_ivf_ids_array_name());
    create_empty_for_matrix<
        typename index_type::pq_code_type,
        stdx::layout_left>(
        cached_ctx_,
        pq_ivf_vectors_uri(),
        this->get_num_subspaces(),
        default_domain,
        this->get_num_subspaces(),
        default_tile_extent,
        default_compression);
    tiledb_helpers::add_to_group(
        write_group, pq_ivf_vectors_uri(), pq_ivf_vectors_array_name());

    for (size_t i = 0; i < this->get_num_subspaces(); ++i) {
      std::string this_table_uri =
          distance_tables_uri() + "_" + std::to_string(i);
      std::string this_table_array_name =
          distance_tables_array_name() + "_" + std::to_string(i);
      create_empty_for_matrix<
          typename index_type::score_type,
          stdx::layout_left>(
          cached_ctx_,
          this_table_uri,
          this->get_num_clusters(),
          this->get_num_clusters(),
          this->get_num_clusters(),
          this->get_num_clusters(),
          default_compression);
      tiledb_helpers::add_to_group(
          write_group, this_table_uri, this_table_array_name);
    }

    // Store the metadata if all the arrays were created successfully
    metadata_.store_metadata(write_group);
  }
};

#endif  // TILEDB_PQ_GROUP_H<|MERGE_RESOLUTION|>--- conflicted
+++ resolved
@@ -240,24 +240,11 @@
     metadata_.num_subspaces_ = num_subspaces;
   }
 
-<<<<<<< HEAD
-  uint64_t get_sub_dimensions() const {
-    return metadata_.sub_dimensions_;
-  }
-=======
->>>>>>> 8a26ee22
   void set_sub_dimensions(uint64_t sub_dimensions) {
     metadata_.sub_dimensions_ = sub_dimensions;
   }
 
-<<<<<<< HEAD
-  uint32_t get_bits_per_subspace() const {
-    return metadata_.bits_per_subspace_;
-  }
   void set_bits_per_subspace(uint32_t bits_per_subspace) {
-=======
-  auto set_bits_per_subspace(size_t bits_per_subspace) {
->>>>>>> 8a26ee22
     metadata_.bits_per_subspace_ = bits_per_subspace;
   }
 
