--- conflicted
+++ resolved
@@ -70,28 +70,9 @@
          // {"medoids_array_name", "medoids"},
      }}};
 
-<<<<<<< HEAD
-template <class Index>
-class vamana_index_group;
-
-template <class Index>
-struct metadata_type_selector<vamana_index_group<Index>> {
-  using type = vamana_index_metadata;
-};
-
-template <class Index>
-struct index_type_selector<vamana_index_group<Index>> {
-  using type = Index;
-};
-template <class Index>
-class vamana_index_group : public base_index_group<vamana_index_group<Index>> {
-  using Base = base_index_group<vamana_index_group>;
-  // using Base::Base;
-=======
 template <class index_type>
 class vamana_index_group : public base_index_group<index_type> {
   using Base = base_index_group<index_type>;
->>>>>>> 09042749
 
   using Base::array_key_to_array_name_;
   using Base::array_name_to_uri_;
@@ -102,247 +83,226 @@
   using Base::valid_array_names_;
   using Base::version_;
 
-<<<<<<< HEAD
-  // std::reference_wrapper<const index_type> index_;
-
-=======
->>>>>>> 09042749
   // @todo Make this controllable
   static const int32_t default_domain{std::numeric_limits<int32_t>::max() - 1};
   static const int32_t default_tile_extent{100'000};
   static const int32_t tile_size_bytes{64 * 1024 * 1024};
 
  public:
-<<<<<<< HEAD
-  using index_type = index_type_selector<vamana_index_group<Index>>::type;
-  using index_group_metadata_type = vamana_index_metadata;
-
-  vamana_index_group(
-      const Index& index,
-=======
-  vamana_index_group(
->>>>>>> 09042749
-      const tiledb::Context& ctx,
-      const std::string& uri,
-      tiledb_query_type_t rw = TILEDB_READ,
-      TemporalPolicy temporal_policy = TemporalPolicy{TimeTravel, 0},
-<<<<<<< HEAD
-      const std::string& version = std::string{""})
-      : Base(ctx, uri, rw, temporal_policy, version) {
-=======
       const std::string& version = std::string{""},
       uint64_t dimension = 0)
       : Base(ctx, uri, rw, temporal_policy, version, dimension) {
->>>>>>> 09042749
-  }
-
- public:
-  void append_valid_array_names_impl() {
-    for (auto&& [array_key, array_name] : vamana_storage_formats[version_]) {
-      valid_array_keys_.insert(array_key);
-      valid_array_names_.insert(array_name);
-      array_key_to_array_name_[array_key] = array_name;
-      array_name_to_uri_[array_name] =
-          array_name_to_uri(group_uri_, array_name);
-    }
-  }
-
-  /*
-   * Graph size information
-   */
-  auto get_previous_num_edges() const {
-    return metadata_.num_edges_history_.back();
-  }
-  auto get_num_edges() const {
-    return metadata_.num_edges_history_[this->history_index_];
-  }
-  auto append_num_edges(size_t size) {
-    metadata_.num_edges_history_.push_back(size);
-  }
-  auto get_all_num_edges() const {
-    return metadata_.num_edges_history_;
-  }
-  auto set_num_edges(size_t size) {
-    metadata_.num_edges_history_[this->history_index_] = size;
-  }
-  auto set_last_num_edges(size_t size) {
-    metadata_.num_edges_history_.back() = size;
-  }
-  auto get_l_build() const {
-    return metadata_.l_build_;
-  }
-  auto set_l_build(size_t size) {
-    metadata_.l_build_ = size;
-  }
-  auto get_r_max_degree() const {
-    return metadata_.r_max_degree_;
-  }
-  auto set_r_max_degree(size_t size) {
-    metadata_.r_max_degree_ = size;
-  }
-  auto get_b_backtrack() const {
-    return metadata_.b_backtrack_;
-  }
-  auto set_b_backtrack(size_t size) {
-    metadata_.b_backtrack_ = size;
-  }
-  auto get_alpha_min() const {
-    return metadata_.alpha_min_;
-  }
-  auto set_alpha_min(float size) {
-    metadata_.alpha_min_ = size;
-  }
-  auto get_alpha_max() const {
-    return metadata_.alpha_max_;
-  }
-  auto set_alpha_max(float size) {
-    metadata_.alpha_max_ = size;
-  }
-  auto get_medoid() const {
-    return metadata_.medoid_;
-  }
-  auto set_medoid(size_t size) {
-    metadata_.medoid_ = size;
-  }
-
-  [[nodiscard]] auto feature_vectors_uri() const {
-    return this->array_key_to_uri("parts_array_name");
-  }
-  [[nodiscard]] auto adjacency_scores_uri() const {
-    return this->array_key_to_uri("adjacency_scores_array_name");
-  }
-  [[nodiscard]] auto adjacency_ids_uri() const {
-    return this->array_key_to_uri("adjacency_ids_array_name");
-  }
-  [[nodiscard]] auto adjacency_row_index_uri() const {
-    return this->array_key_to_uri("adjacency_row_index_array_name");
-  }
-  [[nodiscard]] auto feature_vectors_array_name() const {
-    return this->array_key_to_array_name("parts_array_name");
-  }
-  [[nodiscard]] auto adjacency_scores_array_name() const {
-    return this->array_key_to_array_name("adjacency_scores_array_name");
-  }
-  [[nodiscard]] auto adjacency_ids_array_name() const {
-    return this->array_key_to_array_name("adjacency_ids_array_name");
-  }
-  [[nodiscard]] auto adjacency_row_index_array_name() const {
-    return this->array_key_to_array_name("adjacency_row_index_array_name");
-  }
-
-  void create_default_impl() {
-    if (empty(this->version_)) {
-      this->version_ = current_storage_version;
-    }
-    this->init_valid_array_names();
-    this->set_dimension(this->cached_index_.get().dimension());
-
-    static const int32_t tile_size{
-        (int32_t)(tile_size_bytes / sizeof(typename index_type::feature_type) /
-                  this->get_dimension())};
-    static const tiledb_filter_type_t default_compression{
-        string_to_filter(storage_formats[version_]["default_attr_filters"])};
-
-    tiledb::Group::create(cached_ctx_, group_uri_);
-    auto write_group = tiledb::Group(
-        cached_ctx_, group_uri_, TILEDB_WRITE, cached_ctx_.config());
-
-    /**************************************************************************
-     * Base group metadata setup
-     * @todo Do this in base group
-     * @todo Make this table-driven
-     *************************************************************************/
-    this->metadata_.storage_version_ = version_;
-
-    this->metadata_.dtype_ =
-        type_to_string_v<typename index_type::feature_type>;
-
-    metadata_.feature_datatype_ =
-        type_to_tiledb_v<typename index_type::feature_type>;
-    metadata_.id_datatype_ = type_to_tiledb_v<typename index_type::id_type>;
-
-    metadata_.feature_type_str_ =
-        type_to_string_v<typename index_type::feature_type>;
-    metadata_.id_type_str_ = type_to_string_v<typename index_type::id_type>;
-
-    /**************************************************************************
-     * Vamana group metadata setup
-     * @todo Make this table-driven
-     *************************************************************************/
-    metadata_.adjacency_scores_datatype_ =
-        type_to_tiledb_v<typename index_type::score_type>;
-    metadata_.adjacency_row_index_datatype_ =
-        type_to_tiledb_v<typename index_type::adjacency_row_index_type>;
-
-    metadata_.adjacency_scores_type_str_ =
-        type_to_string_v<typename index_type::score_type>;
-    metadata_.adjacency_row_index_type_str_ =
-        type_to_string_v<typename index_type::adjacency_row_index_type>;
-
-    metadata_.ingestion_timestamps_ = {};
-    metadata_.base_sizes_ = {};
-    metadata_.num_edges_history_ = {};
-    metadata_.temp_size_ = 0;
-
-    /**
-     * Create the arrays: feature_vectors (matrix), feature_vectors_ids
-     * (vector), adjacency_scores (vector), adjacency_ids (vector),
-     * adjacency_row_index (vector).
-     */
-    create_empty_for_matrix<
-        typename index_type::feature_type,
-        stdx::layout_left>(
-        cached_ctx_,
-        feature_vectors_uri(),
-        this->get_dimension(),
-        default_domain,
-        this->get_dimension(),
-        default_tile_extent,
-        default_compression);
-    tiledb_helpers::add_to_group(
-        write_group, feature_vectors_uri(), feature_vectors_array_name());
-
-    create_empty_for_vector<typename index_type::id_type>(
-        cached_ctx_,
-        this->ids_uri(),
-        default_domain,
-        tile_size,
-        default_compression);
-    tiledb_helpers::add_to_group(
-        write_group, this->ids_uri(), this->ids_array_name());
-
-    create_empty_for_vector<typename index_type::score_type>(
-        cached_ctx_,
-        adjacency_scores_uri(),
-        default_domain,
-        tile_size,
-        default_compression);
-    tiledb_helpers::add_to_group(
-        write_group, adjacency_scores_uri(), adjacency_scores_array_name());
-
-    create_empty_for_vector<typename index_type::id_type>(
-        cached_ctx_,
-        adjacency_ids_uri(),
-        default_domain,
-        tile_size,
-        default_compression);
-    tiledb_helpers::add_to_group(
-        write_group, adjacency_ids_uri(), adjacency_ids_array_name());
-
-    create_empty_for_vector<typename index_type::id_type>(
-        cached_ctx_,
-        adjacency_row_index_uri(),
-        default_domain,
-        tile_size,
-        default_compression);
-    tiledb_helpers::add_to_group(
-        write_group,
-        adjacency_row_index_uri(),
-        adjacency_row_index_array_name());
-
-    // Store the metadata if all of the arrays were created successfully
-    metadata_.store_metadata(write_group);
-  }
+      }
+
+     public:
+      void append_valid_array_names_impl() {
+        for (auto&& [array_key, array_name] :
+             vamana_storage_formats[version_]) {
+          valid_array_keys_.insert(array_key);
+          valid_array_names_.insert(array_name);
+          array_key_to_array_name_[array_key] = array_name;
+          array_name_to_uri_[array_name] =
+              array_name_to_uri(group_uri_, array_name);
+        }
+      }
+
+      /*
+       * Graph size information
+       */
+      auto get_previous_num_edges() const {
+        return metadata_.num_edges_history_.back();
+      }
+      auto get_num_edges() const {
+        return metadata_.num_edges_history_[this->history_index_];
+      }
+      auto append_num_edges(size_t size) {
+        metadata_.num_edges_history_.push_back(size);
+      }
+      auto get_all_num_edges() const {
+        return metadata_.num_edges_history_;
+      }
+      auto set_num_edges(size_t size) {
+        metadata_.num_edges_history_[this->history_index_] = size;
+      }
+      auto set_last_num_edges(size_t size) {
+        metadata_.num_edges_history_.back() = size;
+      }
+      auto get_l_build() const {
+        return metadata_.l_build_;
+      }
+      auto set_l_build(size_t size) {
+        metadata_.l_build_ = size;
+      }
+      auto get_r_max_degree() const {
+        return metadata_.r_max_degree_;
+      }
+      auto set_r_max_degree(size_t size) {
+        metadata_.r_max_degree_ = size;
+      }
+      auto get_b_backtrack() const {
+        return metadata_.b_backtrack_;
+      }
+      auto set_b_backtrack(size_t size) {
+        metadata_.b_backtrack_ = size;
+      }
+      auto get_alpha_min() const {
+        return metadata_.alpha_min_;
+      }
+      auto set_alpha_min(float size) {
+        metadata_.alpha_min_ = size;
+      }
+      auto get_alpha_max() const {
+        return metadata_.alpha_max_;
+      }
+      auto set_alpha_max(float size) {
+        metadata_.alpha_max_ = size;
+      }
+      auto get_medoid() const {
+        return metadata_.medoid_;
+      }
+      auto set_medoid(size_t size) {
+        metadata_.medoid_ = size;
+      }
+
+      [[nodiscard]] auto feature_vectors_uri() const {
+        return this->array_key_to_uri("parts_array_name");
+      }
+      [[nodiscard]] auto adjacency_scores_uri() const {
+        return this->array_key_to_uri("adjacency_scores_array_name");
+      }
+      [[nodiscard]] auto adjacency_ids_uri() const {
+        return this->array_key_to_uri("adjacency_ids_array_name");
+      }
+      [[nodiscard]] auto adjacency_row_index_uri() const {
+        return this->array_key_to_uri("adjacency_row_index_array_name");
+      }
+      [[nodiscard]] auto feature_vectors_array_name() const {
+        return this->array_key_to_array_name("parts_array_name");
+      }
+      [[nodiscard]] auto adjacency_scores_array_name() const {
+        return this->array_key_to_array_name("adjacency_scores_array_name");
+      }
+      [[nodiscard]] auto adjacency_ids_array_name() const {
+        return this->array_key_to_array_name("adjacency_ids_array_name");
+      }
+      [[nodiscard]] auto adjacency_row_index_array_name() const {
+        return this->array_key_to_array_name("adjacency_row_index_array_name");
+      }
+
+      void create_default_impl() {
+        if (empty(this->version_)) {
+          this->version_ = current_storage_version;
+        }
+        this->init_valid_array_names();
+        this->set_dimension(this->cached_index_.get().dimension());
+
+        static const int32_t tile_size{
+            (int32_t)(tile_size_bytes /
+                      sizeof(typename index_type::feature_type) /
+                      this->get_dimension())};
+        static const tiledb_filter_type_t default_compression{string_to_filter(
+            storage_formats[version_]["default_attr_filters"])};
+
+        tiledb::Group::create(cached_ctx_, group_uri_);
+        auto write_group = tiledb::Group(
+            cached_ctx_, group_uri_, TILEDB_WRITE, cached_ctx_.config());
+
+        /**************************************************************************
+         * Base group metadata setup
+         * @todo Do this in base group
+         * @todo Make this table-driven
+         *************************************************************************/
+        this->metadata_.storage_version_ = version_;
+
+        this->metadata_.dtype_ =
+            type_to_string_v<typename index_type::feature_type>;
+
+        metadata_.feature_datatype_ =
+            type_to_tiledb_v<typename index_type::feature_type>;
+        metadata_.id_datatype_ = type_to_tiledb_v<typename index_type::id_type>;
+
+        metadata_.feature_type_str_ =
+            type_to_string_v<typename index_type::feature_type>;
+        metadata_.id_type_str_ = type_to_string_v<typename index_type::id_type>;
+
+        /**************************************************************************
+         * Vamana group metadata setup
+         * @todo Make this table-driven
+         *************************************************************************/
+        metadata_.adjacency_scores_datatype_ =
+            type_to_tiledb_v<typename index_type::score_type>;
+        metadata_.adjacency_row_index_datatype_ =
+            type_to_tiledb_v<typename index_type::adjacency_row_index_type>;
+
+        metadata_.adjacency_scores_type_str_ =
+            type_to_string_v<typename index_type::score_type>;
+        metadata_.adjacency_row_index_type_str_ =
+            type_to_string_v<typename index_type::adjacency_row_index_type>;
+
+        metadata_.ingestion_timestamps_ = {};
+        metadata_.base_sizes_ = {};
+        metadata_.num_edges_history_ = {};
+        metadata_.temp_size_ = 0;
+
+        /**
+         * Create the arrays: feature_vectors (matrix), feature_vectors_ids
+         * (vector), adjacency_scores (vector), adjacency_ids (vector),
+         * adjacency_row_index (vector).
+         */
+        create_empty_for_matrix<
+            typename index_type::feature_type,
+            stdx::layout_left>(
+            cached_ctx_,
+            feature_vectors_uri(),
+            this->get_dimension(),
+            default_domain,
+            this->get_dimension(),
+            default_tile_extent,
+            default_compression);
+        tiledb_helpers::add_to_group(
+            write_group, feature_vectors_uri(), feature_vectors_array_name());
+
+        create_empty_for_vector<typename index_type::id_type>(
+            cached_ctx_,
+            this->ids_uri(),
+            default_domain,
+            tile_size,
+            default_compression);
+        tiledb_helpers::add_to_group(
+            write_group, this->ids_uri(), this->ids_array_name());
+
+        create_empty_for_vector<typename index_type::score_type>(
+            cached_ctx_,
+            adjacency_scores_uri(),
+            default_domain,
+            tile_size,
+            default_compression);
+        tiledb_helpers::add_to_group(
+            write_group, adjacency_scores_uri(), adjacency_scores_array_name());
+
+        create_empty_for_vector<typename index_type::id_type>(
+            cached_ctx_,
+            adjacency_ids_uri(),
+            default_domain,
+            tile_size,
+            default_compression);
+        tiledb_helpers::add_to_group(
+            write_group, adjacency_ids_uri(), adjacency_ids_array_name());
+
+        create_empty_for_vector<typename index_type::id_type>(
+            cached_ctx_,
+            adjacency_row_index_uri(),
+            default_domain,
+            tile_size,
+            default_compression);
+        tiledb_helpers::add_to_group(
+            write_group,
+            adjacency_row_index_uri(),
+            adjacency_row_index_array_name());
+
+        // Store the metadata if all of the arrays were created successfully
+        metadata_.store_metadata(write_group);
+      }
 };
 
 #endif  // TILEDB_VAMANA_GROUP_H