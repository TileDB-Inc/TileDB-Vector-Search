/**
 * @file   vamana_group.h
 *
 * @section LICENSE
 *
 * The MIT License
 *
 * @copyright Copyright (c) 2024 TileDB, Inc.
 *
 * Permission is hereby granted, free of charge, to any person obtaining a copy
 * of this software and associated documentation files (the "Software"), to deal
 * in the Software without restriction, including without limitation the rights
 * to use, copy, modify, merge, publish, distribute, sublicense, and/or sell
 * copies of the Software, and to permit persons to whom the Software is
 * furnished to do so, subject to the following conditions:
 *
 * The above copyright notice and this permission notice shall be included in
 * all copies or substantial portions of the Software.
 *
 * THE SOFTWARE IS PROVIDED "AS IS", WITHOUT WARRANTY OF ANY KIND, EXPRESS OR
 * IMPLIED, INCLUDING BUT NOT LIMITED TO THE WARRANTIES OF MERCHANTABILITY,
 * FITNESS FOR A PARTICULAR PURPOSE AND NONINFRINGEMENT. IN NO EVENT SHALL THE
 * AUTHORS OR COPYRIGHT HOLDERS BE LIABLE FOR ANY CLAIM, DAMAGES OR OTHER
 * LIABILITY, WHETHER IN AN ACTION OF CONTRACT, TORT OR OTHERWISE, ARISING FROM,
 * OUT OF OR IN CONNECTION WITH THE SOFTWARE OR THE USE OR OTHER DEALINGS IN
 * THE SOFTWARE.
 *
 * @section DESCRIPTION
 *
 */

#ifndef TILEDB_VAMANA_GROUP_H
#define TILEDB_VAMANA_GROUP_H

#include "detail/linalg/tdb_helpers.h"
#include "index/index_defs.h"
#include "index/index_group.h"
#include "index/vamana_metadata.h"

/**
 * The vamana index group stores:
 * - feature_vectors: the original set of vectors which we copy.
 *   - Example: [[1, 2, 3, 4], [5, 6, 7, 8], [9, 10, 11, 12]]
 * - feature_vectors_ids: the IDs of the vectors in feature_vectors_array_name.
 *   - Example: [99, 100, 101]
 * - The graph (basically a CSR)
 *   - adjacency_ids: These are indexes into feature_vectors. Vertices go from 0
 * -> n-1 and each of those vertices indexes into feature_vectors. Then those
 * IDs correspond to the indexes. You can also think of it as holding the R
 * nearest neighbhors in the graph for each vertex.
 *      - Example: Here we have 100 and 101 connected, 99 and 101 connected, and
 * 99 and 10 connected. Logically you can think of it like: [[1 2], [0, 2], [0,
 * 1]], but it's stored as [1, 2, 0, 2, 0, 1]
 *   - adjacency_scores: This holds the neighbor scores (i.e. the distances)
 *      - Example: [[distance between 0 and 1, distance between 0 and 2], etc.]
 *   -  adjacency_row_index: Each entry in the row index indicates where the
 * neighbhors for that index start. 0 because that's where neighbors for vertex
 * 0 start, then 2 b/c that's where niehbhors for vertex 1 start, then 4 b/c
 * that's whre niehbhors for vertex 2 start, then 6 b/c that's the end.
 *      - Example: [0, 2, 4, 6]
 */
[[maybe_unused]] static StorageFormat vamana_storage_formats = {
    {"0.3",
     {
         {"adjacency_scores_array_name", "adjacency_scores"},
         {"adjacency_ids_array_name", "adjacency_ids"},
         {"adjacency_row_index_array_name", "adjacency_row_index"},

         // @todo for ivf_vamana we would also want medoids
         // {"medoids_array_name", "medoids"},
     }}};

template <class Index>
class vamana_index_group;

template <class Index>
struct metadata_type_selector<vamana_index_group<Index>> {
  using type = vamana_index_metadata;
};

template <class Index>
class vamana_index_group : public base_index_group<vamana_index_group<Index>> {
  using Base = base_index_group<vamana_index_group>;
  // using Base::Base;

  using Base::array_key_to_array_name_;
  using Base::cached_ctx_;
  using Base::group_uri_;
  using Base::metadata_;
  using Base::valid_array_names_;
  using Base::valid_array_keys_;
  using Base::array_name_to_uri_;
  using Base::version_;

  using index_type = Index;
  // std::reference_wrapper<const index_type> index_;
  // index_type index_;

  // @todo Make this controllable
  static const int32_t default_domain{std::numeric_limits<int32_t>::max() - 1};
  static const int32_t default_tile_extent{100'000};
  static const int32_t tile_size_bytes{64 * 1024 * 1024};

 public:
  using index_group_metadata_type = vamana_index_metadata;

  vamana_index_group(
      const index_type& index,
      const tiledb::Context& ctx,
      const std::string& uri,
      tiledb_query_type_t rw = TILEDB_READ,
      size_t timestamp = 0,
      const std::string& version = std::string{""},
      const tiledb::Config& cfg = tiledb::Config{})
      : Base(ctx, uri, index.dimension(), rw, timestamp, version, cfg) {
  }

 public:
  void append_valid_array_names_impl() {
    for (auto&& [array_key, array_name] : vamana_storage_formats[version_]) {
      valid_array_keys_.insert(array_key);
      valid_array_names_.insert(array_name);
      array_key_to_array_name_[array_key] = array_name;
      array_name_to_uri_[array_name] =  array_name_to_uri(group_uri_, array_name);
    }
  }

  /*
   * Graph size information
   */
  auto get_previous_num_edges() const {
    return metadata_.num_edges_history_.back();
  }
  auto get_num_edges() const {
    return metadata_.num_edges_history_[this->timetravel_index_];
  }
  auto append_num_edges(size_t size) {
    metadata_.num_edges_history_.push_back(size);
  }
  auto get_all_num_edges() const {
    return metadata_.num_edges_history_;
  }
  auto set_num_edges(size_t size) {
    metadata_.num_edges_history_[this->timetravel_index_] = size;
  }
  auto set_last_num_edges(size_t size) {
    metadata_.num_edges_history_.back() = size;
  }
  auto get_l_build() const {
    return metadata_.l_build_;
  }
  auto set_l_build(size_t size) {
    metadata_.l_build_ = size;
  }
  auto get_r_max_degree() const {
    return metadata_.r_max_degree_;
  }
  auto set_r_max_degree(size_t size) {
    metadata_.r_max_degree_ = size;
  }
  auto get_b_backtrack() const {
    return metadata_.b_backtrack_;
  }
  auto set_b_backtrack(size_t size) {
    metadata_.b_backtrack_ = size;
  }
  auto get_alpha_min() const {
    return metadata_.alpha_min_;
  }
  auto set_alpha_min(float size) {
    metadata_.alpha_min_ = size;
  }
  auto get_alpha_max() const {
    return metadata_.alpha_max_;
  }
  auto set_alpha_max(float size) {
    metadata_.alpha_max_ = size;
  }
  auto get_medoid() const {
    return metadata_.medoid_;
  }
  auto set_medoid(size_t size) {
    metadata_.medoid_ = size;
  }

  [[nodiscard]] auto feature_vectors_uri() const {
    return this->array_key_to_uri("parts_array_name");
  }
  [[nodiscard]] auto adjacency_scores_uri() const {
    return this->array_key_to_uri("adjacency_scores_array_name");
  }
  [[nodiscard]] auto adjacency_ids_uri() const {
    return this->array_key_to_uri("adjacency_ids_array_name");
  }
  [[nodiscard]] auto adjacency_row_index_uri() const {
    return this->array_key_to_uri("adjacency_row_index_array_name");
  }
  [[nodiscard]] auto feature_vectors_array_name() const {
    return this->array_key_to_array_name("parts_array_name");
  }
  [[nodiscard]] auto adjacency_scores_array_name() const {
    return this->array_key_to_array_name("adjacency_scores_array_name");
  }
  [[nodiscard]] auto adjacency_ids_array_name() const {
    return this->array_key_to_array_name("adjacency_ids_array_name");
  }
  [[nodiscard]] auto adjacency_row_index_array_name() const {
    return this->array_key_to_array_name("adjacency_row_index_array_name");
  }

  void create_default_impl(const tiledb::Config& cfg) {
    if (empty(this->version_)) {
      this->version_ = current_storage_version;
    }
    this->init_valid_array_names();

    static const int32_t tile_size{
        (int32_t)(tile_size_bytes / sizeof(typename index_type::feature_type) /
                  this->get_dimension())};
    static const tiledb_filter_type_t default_compression{
        string_to_filter(storage_formats[version_]["default_attr_filters"])};

    tiledb::Group::create(cached_ctx_, group_uri_);
    auto write_group =
        tiledb::Group(cached_ctx_, group_uri_, TILEDB_WRITE, cfg);

    /**************************************************************************
     * Base group metadata setup
     * @todo Do this in base group
     * @todo Make this table-driven
     *************************************************************************/
    this->metadata_.storage_version_ = version_;

    this->metadata_.dtype_ =
        type_to_string_v<typename index_type::feature_type>;

    metadata_.feature_datatype_ =
        type_to_tiledb_v<typename index_type::feature_type>;
    metadata_.id_datatype_ = type_to_tiledb_v<typename index_type::id_type>;

    metadata_.feature_type_str_ =
        type_to_string_v<typename index_type::feature_type>;
    metadata_.id_type_str_ = type_to_string_v<typename index_type::id_type>;

    /**************************************************************************
     * Vamana group metadata setup
     * @todo Make this table-driven
     *************************************************************************/
    metadata_.adjacency_scores_datatype_ =
        type_to_tiledb_v<typename index_type::score_type>;
    metadata_.adjacency_row_index_datatype_ =
        type_to_tiledb_v<typename index_type::adjacency_row_index_type>;

    metadata_.adjacency_scores_type_str_ =
        type_to_string_v<typename index_type::score_type>;
    metadata_.adjacency_row_index_type_str_ =
        type_to_string_v<typename index_type::adjacency_row_index_type>;

    metadata_.ingestion_timestamps_ = {0};
    metadata_.base_sizes_ = {0};
    metadata_.num_edges_history_ = {0};
    metadata_.temp_size_ = 0;
    metadata_.dimension_ = this->get_dimension();

    /**
     * Create the arrays: feature_vectors (matrix), feature_vectors_ids
     * (vector), adjacency_scores (vector), adjacency_ids (vector),
     * adjacency_row_index (vector).
     */
    create_empty_for_matrix<
        typename index_type::feature_type,
        stdx::layout_left>(
        cached_ctx_,
        feature_vectors_uri(),
        this->get_dimension(),
        default_domain,
        this->get_dimension(),
        default_tile_extent,
        default_compression);
    tiledb_helpers::add_to_group(
        write_group, feature_vectors_uri(), feature_vectors_array_name());

    create_empty_for_vector<typename index_type::id_type>(
        cached_ctx_,
        this->ids_uri(),
        default_domain,
        tile_size,
        default_compression);
    tiledb_helpers::add_to_group(
<<<<<<< HEAD
        write_group, feature_vector_ids_uri(), feature_vector_ids_name());
=======
        write_group, this->ids_uri(), this->ids_array_name());
>>>>>>> c1849276

    create_empty_for_vector<typename index_type::score_type>(
        cached_ctx_,
        adjacency_scores_uri(),
        default_domain,
        tile_size,
        default_compression);
    tiledb_helpers::add_to_group(
        write_group, adjacency_scores_uri(), adjacency_scores_array_name());

    create_empty_for_vector<typename index_type::id_type>(
        cached_ctx_,
        adjacency_ids_uri(),
        default_domain,
        tile_size,
        default_compression);
    tiledb_helpers::add_to_group(
        write_group, adjacency_ids_uri(), adjacency_ids_array_name());

    create_empty_for_vector<typename index_type::id_type>(
        cached_ctx_,
        adjacency_row_index_uri(),
        default_domain,
        tile_size,
        default_compression);
    tiledb_helpers::add_to_group(
        write_group,
        adjacency_row_index_uri(),
        adjacency_row_index_array_name());

    // Store the metadata if all of the arrays were created successfully
    metadata_.store_metadata(write_group);
  }
};

#endif  // TILEDB_VAMANA_GROUP_H<|MERGE_RESOLUTION|>--- conflicted
+++ resolved
@@ -287,11 +287,7 @@
         tile_size,
         default_compression);
     tiledb_helpers::add_to_group(
-<<<<<<< HEAD
-        write_group, feature_vector_ids_uri(), feature_vector_ids_name());
-=======
         write_group, this->ids_uri(), this->ids_array_name());
->>>>>>> c1849276
 
     create_empty_for_vector<typename index_type::score_type>(
         cached_ctx_,
