--- conflicted
+++ resolved
@@ -139,14 +139,7 @@
   void set_num_edges(uint64_t num_edges) {
     metadata_.num_edges_history_[this->history_index_] = num_edges;
   }
-<<<<<<< HEAD
-  void set_last_num_edges(uint64_t num_edges) {
-    metadata_.num_edges_history_.back() = num_edges;
-  }
   uint64_t get_l_build() const {
-=======
-  auto get_l_build() const {
->>>>>>> 8a26ee22
     return metadata_.l_build_;
   }
   void set_l_build(uint64_t l_build) {
