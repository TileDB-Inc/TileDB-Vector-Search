--- conflicted
+++ resolved
@@ -279,18 +279,13 @@
         write_group, feature_vectors_uri(), feature_vectors_array_name());
 
     create_empty_for_vector<typename index_type::id_type>(
-<<<<<<< HEAD
-        cached_ctx_, ids_uri(), default_domain, tile_size, default_compression);
-    write_group.add_member(ids_array_name(), true, ids_array_name());
-=======
-        cached_ctx_,
-        feature_vector_ids_uri(),
+        cached_ctx_,
+        ids_uri(),
         default_domain,
         tile_size,
         default_compression);
     tiledb_helpers::add_to_group(
-        write_group, feature_vector_ids_uri(), feature_vector_ids_name());
->>>>>>> db9eae18
+        write_group, ids_uri(), ids_array_name());
 
     create_empty_for_vector<typename index_type::score_type>(
         cached_ctx_,
