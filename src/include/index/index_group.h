--- conflicted
+++ resolved
@@ -320,13 +320,8 @@
         open_for_read(temporal_policy);
         break;
       case TILEDB_WRITE:
-<<<<<<< HEAD
         set_dimensions(dimensions);
-        open_for_write();
-=======
-        set_dimension(dimension);
         open_for_write(temporal_policy);
->>>>>>> 2dc25a33
         break;
       case TILEDB_MODIFY_EXCLUSIVE:
         break;
