--- conflicted
+++ resolved
@@ -85,6 +85,7 @@
 
   std::string version_;
   tiledb_query_type_t opened_for_{TILEDB_READ};
+  std::optional<TemporalPolicy> temporal_policy_;
 
   metadata_type metadata_;
 
@@ -314,7 +315,8 @@
       : cached_ctx_(ctx)
       , group_uri_(uri)
       , version_(version)
-      , opened_for_(rw) {
+      , opened_for_(rw)
+      , temporal_policy_(temporal_policy) {
     if (opened_for_ == TILEDB_WRITE) {
       set_dimension(dimension);
     }
@@ -329,15 +331,10 @@
   void load() {
     switch (opened_for_) {
       case TILEDB_READ:
-        open_for_read(temporal_policy);
+        open_for_read(temporal_policy_);
         break;
       case TILEDB_WRITE:
-<<<<<<< HEAD
-        open_for_write();
-=======
-        set_dimension(dimension);
-        open_for_write(temporal_policy);
->>>>>>> 2dc25a33
+        open_for_write(temporal_policy_);
         break;
       case TILEDB_MODIFY_EXCLUSIVE:
         break;
