--- conflicted
+++ resolved
@@ -174,13 +174,7 @@
    * @param ctx
    */
   void init_for_open(const tiledb::Config& cfg) {
-<<<<<<< HEAD
-    std::cout << "[index_group@init_for_open] group_uri_: " << group_uri_ << std::endl;
     if (!exists(cached_ctx_)) {
-      std::cout << "[index_group@init_for_open] does not exist" << std::endl;
-=======
-    if (!exists(cached_ctx_)) {
->>>>>>> c1849276
       throw std::runtime_error(
           "Group uri " + std::string(group_uri_) + " does not exist.");
     }
@@ -272,15 +266,7 @@
    * @param version
    */
   void open_for_write(const tiledb::Config& cfg) {
-<<<<<<< HEAD
-    std::cout << "[index_group@open_for_write]" << std::endl;
     if (exists(cached_ctx_)) {
-      std::cout << "[index_group@open_for_write] group_uri exists, will load "
-                   "the current metadata"
-                << std::endl;
-=======
-    if (exists(cached_ctx_)) {
->>>>>>> c1849276
       /** Load the current group metadata */
       init_for_open(cfg);
       if (index_timestamp_ < metadata_.ingestion_timestamps_.back()) {
