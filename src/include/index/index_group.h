/**
 * @file   base_group.h
 *
 * @section LICENSE
 *
 * The MIT License
 *
 * @copyright Copyright (c) 2023 TileDB, Inc.
 *
 * Permission is hereby granted, free of charge, to any person obtaining a copy
 * of this software and associated documentation files (the "Software"), to deal
 * in the Software without restriction, including without limitation the rights
 * to use, copy, modify, merge, publish, distribute, sublicense, and/or sell
 * copies of the Software, and to permit persons to whom the Software is
 * furnished to do so, subject to the following conditions:
 *
 * The above copyright notice and this permission notice shall be included in
 * all copies or substantial portions of the Software.
 *
 * THE SOFTWARE IS PROVIDED "AS IS", WITHOUT WARRANTY OF ANY KIND, EXPRESS OR
  IMPLIED, INCLUDING BUT NOT LIMITED TO THE WARRANTIES OF MERCHANTABILITY,
 * FITNESS FOR A PARTICULAR PURPOSE AND NONINFRINGEMENT. IN NO EVENT SHALL THE
 * AUTHORS OR COPYRIGHT HOLDERS BE LIABLE FOR ANY CLAIM, DAMAGES OR OTHER
 * LIABILITY, WHETHER IN AN ACTION OF CONTRACT, TORT OR OTHERWISE, ARISING FROM,
 * OUT OF OR IN CONNECTION WITH THE SOFTWARE OR THE USE OR OTHER DEALINGS IN
 * THE SOFTWARE.
 *
 * @section DESCRIPTION
 *
 * @note We use the terms "array key" and "array name".  The former is the
 string
 * that is used to look up the latter in a translation table that depends on the
 * version of the index.
 */

#ifndef TILEDB_INDEX_GROUP_H
#define TILEDB_INDEX_GROUP_H

#include <filesystem>
#include <map>
#include <memory>
#include <string>
#include <unordered_map>
#include <unordered_set>
#include <vector>

#include <tiledb/group_experimental.h>
#include <tiledb/tiledb>

#include "detail/linalg/tdb_io.h"
#include "index/index_defs.h"
#include "index/index_metadata.h"
#include "mdspan/mdspan.hpp"
#include "tdb_defs.h"

/** Lookup an array name given an array key */
inline std::string array_key_to_array_name_from_map(
    const std::unordered_map<std::string, std::string>& map,
    const std::string& array_key) {
  if (map.find(array_key) == map.end()) {
    throw std::runtime_error("Invalid array key in map: " + array_key);
  }
  auto tmp = *map.find(array_key);
  return tmp.second;
};

/** Convert an array name to a uri. */
inline std::string array_name_to_uri(
    const std::string& group_uri, const std::string& array_name) {
  return (std::filesystem::path{group_uri} / std::filesystem::path{array_name})
      .string();
}

<<<<<<< HEAD
template <class Index>
class base_index_metadata;

template <class DerivedClass>
struct metadata_type_selector {
  using type = typename DerivedClass::index_metadata_type;
};

template <class IndexGroup>
struct index_type_selector {
  using type = typename IndexGroup::index_type;
};

template <class IndexGroup>
class base_index_group {
  friend IndexGroup;

  using group_type = IndexGroup;

  // Can't do this ....
  // using index_group_metadata_type = typename
  // IndexGroup::index_group_metadata_type; Can do this
  using index_group_metadata_type =
      typename metadata_type_selector<group_type>::type;

 public:
  using index_type = typename index_type_selector<group_type>::type;
=======
template <class index_type>
class base_index_group {
  using group_type = index_type::group_type;
  using metadata_type = index_type::metadata_type;
>>>>>>> 09042749

 protected:
  std::reference_wrapper<const index_type> cached_index_;
  tiledb::Context cached_ctx_;
  std::string group_uri_;
  TemporalPolicy temporal_policy_{TimeTravel, 0};
  size_t base_array_timestamp_{0};
  size_t history_index_{0};

  std::string version_;
  tiledb_query_type_t opened_for_{TILEDB_READ};

  metadata_type metadata_;

  // Set of the names that are used in the group for this version
  std::unordered_set<std::string> valid_array_names_;
  std::unordered_set<std::string> valid_array_keys_;

  std::unordered_map<std::string, std::string> array_key_to_array_name_;

  // Maps from the array name (not the key) to the URI of the array. Should be
  // used to get array URI's because the group_uri_ may be of the form
  // `tiledb://foo/edc4656a-3f45-43a1-8ee5-fa692a015c53` which cannot have the
  // array name added as a suffix.
  std::unordered_map<std::string, std::string> array_name_to_uri_;

  /** Lookup an array name given an array key */
  constexpr auto array_key_to_array_name(const std::string& array_key) const {
    if (!valid_array_keys_.contains(array_key)) {
      throw std::runtime_error("Invalid array key: " + array_key);
    }
    return array_key_to_array_name_from_map(
        array_key_to_array_name_, array_key);
  };

  /** Create the set of valid key names and array names */
  auto init_valid_array_names() {
    if (empty(version_)) {
      throw std::runtime_error("Version not set.");
    }
    for (auto&& [array_key, array_name] : storage_formats[version_]) {
      valid_array_keys_.insert(array_key);
      valid_array_names_.insert(array_name);
      array_key_to_array_name_[array_key] = array_name;
      array_name_to_uri_[array_name] =
          array_name_to_uri(group_uri_, array_name);
    }
    static_cast<group_type*>(this)->append_valid_array_names_impl();
  }

  /**
   * Open group for reading.  If version_ is not set, the group will be opened
   * with whichever version is found in the metadata.  If version_ is set,
   * and does not match the version in the metadata, an exception will be
   * thrown.
   *
   * @param ctx
   */
  void init_for_open() {
    if (!exists()) {
      throw std::runtime_error(
          "Group uri " + std::string(group_uri_) + " does not exist.");
    }
    auto read_group = tiledb::Group(
        cached_ctx_, group_uri_, TILEDB_READ, cached_ctx_.config());

    // Load the metadata and check the version.  We need to do this before
    // we can check the array names.

    // @todo FIXME This needs to be done in derived class
    metadata_.load_metadata(read_group);
    if (!empty(version_) && metadata_.storage_version_ != version_) {
      throw std::runtime_error(
          "Version mismatch. Requested " + version_ + " but found " +
          metadata_.storage_version_);
    } else if (empty(version_)) {
      version_ = metadata_.storage_version_;
    }

    init_valid_array_names();

    // Get the active array names
    auto count = read_group.member_count();
    for (size_t i = 0; i < read_group.member_count(); ++i) {
      auto member = read_group.member(i);
      auto name = member.name();
      if (!name || name->empty()) {
        throw std::runtime_error("Name is empty.");
      }
      auto uri = member.uri();
      if (uri.empty()) {
        throw std::runtime_error("Uri is empty.");
      }

      array_name_to_uri_[*name] = uri;
    }
  }

  void open_for_read() {
    init_for_open();

    if (size(metadata_.ingestion_timestamps_) == 0) {
      throw std::runtime_error("No ingestion timestamps found.");
    }
    if (base_array_timestamp_ == 0) {
      base_array_timestamp_ = metadata_.ingestion_timestamps_.back();
      temporal_policy_ = TemporalPolicy{TimeTravel, base_array_timestamp_};
    }

    auto timestamp_bound = std::lower_bound(
        begin(metadata_.ingestion_timestamps_),
        end(metadata_.ingestion_timestamps_),
        base_array_timestamp_);
    if (timestamp_bound == end(metadata_.ingestion_timestamps_)) {
      // We may try to load the index at a timestamp beyond the latest ingestion
      // timestamp. In this case, use the last timestamp.
      timestamp_bound = end(metadata_.ingestion_timestamps_) - 1;
    }
    history_index_ =
        std::distance(begin(metadata_.ingestion_timestamps_), timestamp_bound);
  }

  /**
   * Open group for writing.  If the group does not exist, create a new one.
   *
   * If creating a new group, the version_ must be set.  If it is not set,
   * use the current default storage version.
   *
   * If opening a group for write, we open for read first to get the metadata
   * and record the timestamp at which we opened the group.  When we close the
   * group, we update the timestamp array, the sizes array, and the partitions
   * array.  We also update the metadata.
   *
   * @param ctx
   * @param uri
   * @param version
   */
  void open_for_write() {
    if (exists()) {
      /** Load the current group metadata */
      init_for_open();
      if (!metadata_.ingestion_timestamps_.empty() &&
          base_array_timestamp_ < metadata_.ingestion_timestamps_.back()) {
        throw std::runtime_error(
            "Requested write timestamp " +
            std::to_string(base_array_timestamp_) + " is not greater than " +
            std::to_string(metadata_.ingestion_timestamps_.back()));
      }
    } else {
      /** Create a new group */
      create_default();
    }
  }

  /**
   * Create a new group with the default arrays and metadata.
   *
   * @param cfg
   *
   * @todo Process the "base group" metadata here.
   */
  void create_default() {
    if (get_dimension() == 0) {
      throw std::runtime_error(
          "Dimension must be set when creating a new group.");
    }
    static_cast<group_type*>(this)->create_default_impl();
  }

  /** Convert an array key to a uri. */
  constexpr std::string array_key_to_uri(const std::string& array_key) const {
    auto name = array_key_to_array_name(array_key);
    if (array_name_to_uri_.find(name) == array_name_to_uri_.end()) {
      throw std::runtime_error(
          "Invalid key when getting the URI: " + array_key +
          ". Name does not exist: " + name);
    }

    return array_name_to_uri_.at(name);
  }

  /**
   * @brief Test whether the group exists or not.
   * @param ctx
   */
  bool exists() const {
    return tiledb::Object::object(cached_ctx_, group_uri_).type() ==
           tiledb::Object::Type::Group;
  }

 public:
  /**************************************************************************
   * Constructors
   **************************************************************************/
  base_index_group() = delete;

  /**
   * If opening for read, if version is not set, the group will be opened
   * with whichever version is found in the metadata.  If version is set,
   * and does not match the version in the metadata, an exception will be
   * thrown.
   *
   * If opening for write, if version is not set, the group will be opened
   * with the current version.  If version is set, it will be opened with
   * the specified version.
   *
   * @param ctx The TileDB context.
   * @param uri The group URI.
   * @param rw Whether to open for TILEDB_READ or TILEDB_WRITE.
   * @param temporal_policy The temporal policy to use.
   * @param version The storage format version.
   * @param dimension The dimension of the index. Only needs to be set for
   * TILEDB_WRITE.
   *
   * @todo Chained parameters here too?
   */
  base_index_group(
      const index_type& index,
      const tiledb::Context& ctx,
      const std::string& uri,
      tiledb_query_type_t rw = TILEDB_READ,
      TemporalPolicy temporal_policy = TemporalPolicy{TimeTravel, 0},
<<<<<<< HEAD
      const std::string& version = std::string{""})
      : cached_index_(index)
      , cached_ctx_(ctx)
=======
      const std::string& version = std::string{""},
      uint64_t dimension = 0)
      : cached_ctx_(ctx)
>>>>>>> 09042749
      , group_uri_(uri)
      , temporal_policy_(temporal_policy)
      , base_array_timestamp_(temporal_policy.timestamp_end())
      , version_(version)
      , opened_for_(rw) {
    switch (opened_for_) {
      case TILEDB_READ:
        open_for_read();
        break;
      case TILEDB_WRITE:
        open_for_write();
        break;
      case TILEDB_MODIFY_EXCLUSIVE:
        break;
      case TILEDB_DELETE:
        break;
      case TILEDB_UPDATE:
        break;
      default:
        throw std::runtime_error("Invalid query type.");
    }
  }

  /**
   * @brief Clears all history that is <= timestamp.
   */
  void clear_history(uint64_t timestamp) {
    if (opened_for_ != TILEDB_WRITE) {
      throw std::runtime_error("Cannot clear history in read mode.");
    }
    if (!exists()) {
      throw std::runtime_error(
          "Cannot clear history because group does not exist.");
    }

    // TODO(paris): Implement the clear.
  }

  /**
   * @brief Destructor.  If opened for write, update the metadata.
   *
   * @todo Don't use default Config
   */
  ~base_index_group() {
    if (opened_for_ == TILEDB_WRITE) {
      auto write_group = tiledb::Group(
          cached_ctx_, group_uri_, TILEDB_WRITE, cached_ctx_.config());
      metadata_.store_metadata(write_group);
    }
  }

  /**
   * @brief Self-destruct the group.  Use with caution.
   *
   * @param ctx
   * @return void
   */
  auto remove(const tiledb::Context& ctx) {
    return tiledb::Object::remove(ctx, group_uri_);
  }

  /** Temporary until time traveling is implemented */
  auto get_previous_ingestion_timestamp() const {
    return metadata_.ingestion_timestamps_.back();
  }
  auto get_ingestion_timestamp() const {
    return metadata_.ingestion_timestamps_[history_index_];
  }
  auto append_ingestion_timestamp(size_t timestamp) {
    metadata_.ingestion_timestamps_.push_back(timestamp);
  }
  auto get_all_ingestion_timestamps() const {
    return metadata_.ingestion_timestamps_;
  }

  auto get_previous_base_size() const {
    return metadata_.base_sizes_.back();
  }
  auto get_base_size() const {
    return metadata_.base_sizes_[history_index_];
  }
  auto append_base_size(size_t size) {
    metadata_.base_sizes_.push_back(size);
  }
  auto get_all_base_sizes() const {
    return metadata_.base_sizes_;
  }

  auto get_temp_size() const {
    return metadata_.temp_size_;
  }
  auto set_temp_size(size_t size) {
    metadata_.temp_size_ = size;
  }

  auto get_dimension() const {
    return metadata_.dimension_;
  }
  auto set_dimension(size_t dim) {
    metadata_.dimension_ = dim;
  }

  auto get_history_index() const {
    return history_index_;
  }

  [[nodiscard]] auto ids_uri() const {
    return array_key_to_uri("ids_array_name");
  }
  [[nodiscard]] auto ids_array_name() const {
    return array_key_to_array_name("ids_array_name");
  }

  [[nodiscard]] const std::reference_wrapper<const tiledb::Context> cached_ctx()
      const {
    return cached_ctx_;
  }
  [[nodiscard]] std::reference_wrapper<const tiledb::Context> cached_ctx() {
    return cached_ctx_;
  }

  /**************************************************************************
   * Helpful functions for debugging, testing, etc
   **************************************************************************/

  auto set_ingestion_timestamp(size_t timestamp) {
    metadata_.ingestion_timestamps_[history_index_] = timestamp;
  }
  auto set_base_size(size_t size) {
    metadata_.base_sizes_[history_index_] = size;
  }

  auto set_last_ingestion_timestamp(size_t timestamp) {
    metadata_.ingestion_timestamps_.back() = timestamp;
  }
  auto set_last_base_size(size_t size) {
    metadata_.base_sizes_.back() = size;
  }

  bool compare_group(const base_index_group& rhs) const {
    if (group_uri_ != rhs.group_uri_) {
      return false;
    }
    if (group_uri_ != rhs.group_uri_) {
      return false;
    }
    if (size(valid_array_names_) != size(rhs.valid_array_names_)) {
      return false;
    }
    if (valid_array_names_ != rhs.valid_array_names_) {
      return false;
    }
    if (size(valid_array_keys_) != size(rhs.valid_array_keys_)) {
      return false;
    }
    if (valid_array_keys_ != rhs.valid_array_keys_) {
      return false;
    }
    if (!metadata_.compare_metadata(rhs.metadata_)) {
      return false;
    }

    return true;
  }

  /**
   * Dump the contents of the group to stdout.  Useful for "printf" debugging.
   * @todo Add test to compare the real group with the group structure.
   *
   * @param msg Optional message to print before the dump.
   */
  auto dump(const std::string& msg = "") const {
    if (!empty(msg)) {
      std::cout << "-------------------------------------------------------\n";
      std::cout << "# " + msg << std::endl;
    }
    std::cout << "-------------------------------------------------------\n";
    std::cout << "Stored in " + group_uri_ + ":" << std::endl;
    auto read_group = tiledb::Group(
        cached_ctx_, group_uri_, TILEDB_READ, cached_ctx_.config());
    for (size_t i = 0; i < read_group.member_count(); ++i) {
      auto member = read_group.member(i);
      auto name = member.name();
      if (!name || empty(*name)) {
        throw std::runtime_error("Name is empty.");
      }
      std::cout << *name << " " << member.uri() << std::endl;
    }
    std::cout << "version_: " << version_ << std::endl;
    std::cout << "history_index_: " << history_index_ << std::endl;
    std::cout << "base_array_timestamp_: " << base_array_timestamp_
              << std::endl;
    std::cout << "-------------------------------------------------------\n";
    std::cout << "# Metadata:" << std::endl;
    std::cout << "-------------------------------------------------------\n";
    metadata_.dump();
    std::cout << "-------------------------------------------------------\n";
  }
};

#endif  // TILEDB_INDEX_GROUP_H<|MERGE_RESOLUTION|>--- conflicted
+++ resolved
@@ -71,43 +71,12 @@
       .string();
 }
 
-<<<<<<< HEAD
-template <class Index>
-class base_index_metadata;
-
-template <class DerivedClass>
-struct metadata_type_selector {
-  using type = typename DerivedClass::index_metadata_type;
-};
-
-template <class IndexGroup>
-struct index_type_selector {
-  using type = typename IndexGroup::index_type;
-};
-
-template <class IndexGroup>
-class base_index_group {
-  friend IndexGroup;
-
-  using group_type = IndexGroup;
-
-  // Can't do this ....
-  // using index_group_metadata_type = typename
-  // IndexGroup::index_group_metadata_type; Can do this
-  using index_group_metadata_type =
-      typename metadata_type_selector<group_type>::type;
-
- public:
-  using index_type = typename index_type_selector<group_type>::type;
-=======
 template <class index_type>
 class base_index_group {
   using group_type = index_type::group_type;
   using metadata_type = index_type::metadata_type;
->>>>>>> 09042749
 
  protected:
-  std::reference_wrapper<const index_type> cached_index_;
   tiledb::Context cached_ctx_;
   std::string group_uri_;
   TemporalPolicy temporal_policy_{TimeTravel, 0};
@@ -327,15 +296,9 @@
       const std::string& uri,
       tiledb_query_type_t rw = TILEDB_READ,
       TemporalPolicy temporal_policy = TemporalPolicy{TimeTravel, 0},
-<<<<<<< HEAD
-      const std::string& version = std::string{""})
-      : cached_index_(index)
-      , cached_ctx_(ctx)
-=======
       const std::string& version = std::string{""},
       uint64_t dimension = 0)
       : cached_ctx_(ctx)
->>>>>>> 09042749
       , group_uri_(uri)
       , temporal_policy_(temporal_policy)
       , base_array_timestamp_(temporal_policy.timestamp_end())
@@ -346,6 +309,7 @@
         open_for_read();
         break;
       case TILEDB_WRITE:
+        set_dimension(dimension);
         open_for_write();
         break;
       case TILEDB_MODIFY_EXCLUSIVE:
