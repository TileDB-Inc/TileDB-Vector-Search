--- conflicted
+++ resolved
@@ -362,11 +362,7 @@
     return metadata_.ingestion_timestamps_.back();
   }
   auto get_ingestion_timestamp() const {
-<<<<<<< HEAD
     return metadata_.ingestion_timestamps_[history_index_];
-=======
-    return metadata_.ingestion_timestamps_[timetravel_index_];
->>>>>>> b7aabc2d
   }
   auto append_ingestion_timestamp(size_t timestamp) {
     metadata_.ingestion_timestamps_.push_back(timestamp);
@@ -402,17 +398,10 @@
     metadata_.dimension_ = dim;
   }
 
-<<<<<<< HEAD
-=======
-  auto get_timetravel_index() const {
-    return timetravel_index_;
-  }
-
-  /**************************************************************************
-   * Getters for names and uris
-   **************************************************************************/
-
->>>>>>> b7aabc2d
+  auto get_history_index() const {
+    return history_index_;
+  }
+
   [[nodiscard]] auto ids_uri() const {
     return array_key_to_uri("ids_array_name");
   }
