/**
 * @file   ivf_pq_metadata.h
 *
 * @section LICENSE
 *
 * The MIT License
 *
 * @copyright Copyright (c) 2024 TileDB, Inc.
 *
 * Permission is hereby granted, free of charge, to any person obtaining a copy
 * of this software and associated documentation files (the "Software"), to deal
 * in the Software without restriction, including without limitation the rights
 * to use, copy, modify, merge, publish, distribute, sublicense, and/or sell
 * copies of the Software, and to permit persons to whom the Software is
 * furnished to do so, subject to the following conditions:
 *
 * The above copyright notice and this permission notice shall be included in
 * all copies or substantial portions of the Software.
 *
 * THE SOFTWARE IS PROVIDED "AS IS", WITHOUT WARRANTY OF ANY KIND, EXPRESS OR
 * IMPLIED, INCLUDING BUT NOT LIMITED TO THE WARRANTIES OF MERCHANTABILITY,
 * FITNESS FOR A PARTICULAR PURPOSE AND NONINFRINGEMENT. IN NO EVENT SHALL THE
 * AUTHORS OR COPYRIGHT HOLDERS BE LIABLE FOR ANY CLAIM, DAMAGES OR OTHER
 * LIABILITY, WHETHER IN AN ACTION OF CONTRACT, TORT OR OTHERWISE, ARISING FROM,
 * OUT OF OR IN CONNECTION WITH THE SOFTWARE OR THE USE OR OTHER DEALINGS IN
 * THE SOFTWARE.
 *
 * @section DESCRIPTION
 *
 */

#ifndef TILEDB_IVF_PQ_METADATA_H
#define TILEDB_IVF_PQ_METADATA_H

/******************************************************************************
 * Metadata
 *   From Base
 *   - dimensions
 *
 *   From IVF flat
 *   - index_type
 *   - indices_type
 *   - partition_history
 *   - px_datatype
 *
 *   From PQ pq
 *   - num_subspaces
 *   - sub_dimensions
 *   - bits_per_subspace
 *   - num_clusters
 *   - max_iterations
 *   - convergence_tolerance
 *   - reassign_ratio
 *
 *   Execution specific
 *   - num_threads
 *
 *
 ******************************************************************************/

#include "index/index_metadata.h"

class ivf_pq_metadata : public base_index_metadata<ivf_pq_metadata> {
  using Base = base_index_metadata<ivf_pq_metadata>;
  friend Base;

  using Base::metadata_arithmetic_check_type;
  using Base::metadata_string_check_type;

  using partition_history_type = uint64_t;

  // public for now in interest of time
 public:
  /** Record number of partitions at each write at a given timestamp */
  std::vector<partition_history_type> partition_history_;

  tiledb_datatype_t px_datatype_{TILEDB_ANY};
  std::string index_type_{"IVF_PQ"};
  std::string partition_history_str_;
  std::string indices_type_str_;

  uint64_t num_subspaces_{0};
  uint64_t sub_dimensions_{0};
  uint32_t bits_per_subspace_{0};
  uint32_t num_clusters_{0};
<<<<<<< HEAD
=======
  uint64_t max_iterations_{0};
  float convergence_tolerance_{0.f};
  float reassign_ratio_{0.f};
>>>>>>> a6aea52f
  DistanceMetric distance_metric_{DistanceMetric::L2};

 protected:
  std::vector<metadata_string_check_type> metadata_string_checks_impl{
      // name, member_variable, required
      {"index_type", index_type_, true},
      {"indices_type", indices_type_str_, false},
      {"partition_history", partition_history_str_, true},
  };

  std::vector<metadata_arithmetic_check_type> metadata_arithmetic_checks_impl{
      {"px_datatype", &px_datatype_, TILEDB_UINT32, false},
      {"num_subspaces", &num_subspaces_, TILEDB_UINT64, true},
      {"sub_dimensions", &sub_dimensions_, TILEDB_UINT64, true},
      {"bits_per_subspace", &bits_per_subspace_, TILEDB_UINT32, true},
      {"num_clusters", &num_clusters_, TILEDB_UINT32, true},
<<<<<<< HEAD
      {"distance_metric", &distance_metric_, TILEDB_UINT32, false},
=======
      {"max_iterations", &max_iterations_, TILEDB_UINT64, true},
      {"convergence_tolerance", &convergence_tolerance_, TILEDB_FLOAT32, true},
      {"reassign_ratio", &reassign_ratio_, TILEDB_FLOAT32, true},
      {"distance_metric", &distance_metric_, TILEDB_UINT32, true},
>>>>>>> a6aea52f
  };

  void clear_history_impl(uint64_t timestamp) {
    std::vector<partition_history_type> new_partition_history;
    for (size_t i = 0; i < ingestion_timestamps_.size(); i++) {
      auto ingestion_timestamp = ingestion_timestamps_[i];
      if (ingestion_timestamp > timestamp) {
        new_partition_history.push_back(partition_history_[i]);
      }
    }
    if (new_partition_history.empty()) {
      new_partition_history = {0};
    }

    partition_history_ = new_partition_history;
    partition_history_str_ = to_string(nlohmann::json(partition_history_));
  }

  auto json_to_vector_impl() {
    partition_history_ =
        json_to_vector<partition_history_type>(partition_history_str_);
  }

  auto vector_to_json_impl() {
    partition_history_str_ = to_string(nlohmann::json(partition_history_));
  }

  auto dump_json_impl() const {
    if (!empty(indices_type_str_) &&
        px_datatype_ != string_to_datatype(indices_type_str_)) {
      throw std::runtime_error(
          "px_datatype metadata disagree, must be " + indices_type_str_ +
          " not " + tiledb::impl::type_to_str(px_datatype_));
    }
  }
};

#endif  // TILEDB_PQ_METADATA_H<|MERGE_RESOLUTION|>--- conflicted
+++ resolved
@@ -83,12 +83,9 @@
   uint64_t sub_dimensions_{0};
   uint32_t bits_per_subspace_{0};
   uint32_t num_clusters_{0};
-<<<<<<< HEAD
-=======
   uint64_t max_iterations_{0};
   float convergence_tolerance_{0.f};
   float reassign_ratio_{0.f};
->>>>>>> a6aea52f
   DistanceMetric distance_metric_{DistanceMetric::L2};
 
  protected:
@@ -105,14 +102,10 @@
       {"sub_dimensions", &sub_dimensions_, TILEDB_UINT64, true},
       {"bits_per_subspace", &bits_per_subspace_, TILEDB_UINT32, true},
       {"num_clusters", &num_clusters_, TILEDB_UINT32, true},
-<<<<<<< HEAD
-      {"distance_metric", &distance_metric_, TILEDB_UINT32, false},
-=======
       {"max_iterations", &max_iterations_, TILEDB_UINT64, true},
       {"convergence_tolerance", &convergence_tolerance_, TILEDB_FLOAT32, true},
       {"reassign_ratio", &reassign_ratio_, TILEDB_FLOAT32, true},
       {"distance_metric", &distance_metric_, TILEDB_UINT32, true},
->>>>>>> a6aea52f
   };
 
   void clear_history_impl(uint64_t timestamp) {
