/**
 * @file   ivf_pq_metadata.h
 *
 * @section LICENSE
 *
 * The MIT License
 *
 * @copyright Copyright (c) 2024 TileDB, Inc.
 *
 * Permission is hereby granted, free of charge, to any person obtaining a copy
 * of this software and associated documentation files (the "Software"), to deal
 * in the Software without restriction, including without limitation the rights
 * to use, copy, modify, merge, publish, distribute, sublicense, and/or sell
 * copies of the Software, and to permit persons to whom the Software is
 * furnished to do so, subject to the following conditions:
 *
 * The above copyright notice and this permission notice shall be included in
 * all copies or substantial portions of the Software.
 *
 * THE SOFTWARE IS PROVIDED "AS IS", WITHOUT WARRANTY OF ANY KIND, EXPRESS OR
 * IMPLIED, INCLUDING BUT NOT LIMITED TO THE WARRANTIES OF MERCHANTABILITY,
 * FITNESS FOR A PARTICULAR PURPOSE AND NONINFRINGEMENT. IN NO EVENT SHALL THE
 * AUTHORS OR COPYRIGHT HOLDERS BE LIABLE FOR ANY CLAIM, DAMAGES OR OTHER
 * LIABILITY, WHETHER IN AN ACTION OF CONTRACT, TORT OR OTHERWISE, ARISING FROM,
 * OUT OF OR IN CONNECTION WITH THE SOFTWARE OR THE USE OR OTHER DEALINGS IN
 * THE SOFTWARE.
 *
 * @section DESCRIPTION
 *
 */

#ifndef TILEDB_IVF_PQ_METADATA_H
#define TILEDB_IVF_PQ_METADATA_H

/******************************************************************************
 * Metadata
 *   From Base
 *   - dimensions
 *
 *   From IVF flat
 *   - index_type
 *   - indices_type
 *   - partition_history
 *   - px_datatype
 *
 *   From PQ pq
 *   - num_subspaces
 *   - sub_dimensions
 *   - bits_per_subspace
 *   - num_clusters
 *   - max_iterations
 *   - convergence_tolerance
 *   - reassign_ratio
 *
 *   Execution specific
 *   - num_threads
 *
 *
 ******************************************************************************/

#include "index/index_metadata.h"

class ivf_pq_metadata : public base_index_metadata<ivf_pq_metadata> {
  using Base = base_index_metadata<ivf_pq_metadata>;
  friend Base;

  using Base::metadata_arithmetic_check_type;
  using Base::metadata_string_check_type;

  // public for now in interest of time
 public:
  /** Record number of partitions at each write at a given timestamp */
  std::vector<uint64_t> partition_history_;

  tiledb_datatype_t px_datatype_{TILEDB_ANY};
  std::string index_type_{"IVF_PQ"};
  std::string partition_history_str_;
  std::string indices_type_str_;

  uint64_t num_subspaces_{0};
  uint64_t sub_dimensions_{0};
  uint32_t bits_per_subspace_{0};
  uint32_t num_clusters_{0};
  uint32_t max_iterations_{0};
  float convergence_tolerance_{0.f};
  float reassign_ratio_{0.f};
  DistanceMetric distance_metric_{DistanceMetric::L2};

 protected:
  std::vector<metadata_string_check_type> metadata_string_checks_impl{
      // name, member_variable, required
      {"index_type", index_type_, true},
      {"indices_type", indices_type_str_, false},
      {"partition_history", partition_history_str_, true},
  };

  std::vector<metadata_arithmetic_check_type> metadata_arithmetic_checks_impl{
      {"px_datatype", &px_datatype_, TILEDB_UINT32, false},
      {"num_subspaces", &num_subspaces_, TILEDB_UINT64, true},
      {"sub_dimensions", &sub_dimensions_, TILEDB_UINT64, true},
      {"bits_per_subspace", &bits_per_subspace_, TILEDB_UINT32, true},
      {"num_clusters", &num_clusters_, TILEDB_UINT32, true},
      {"max_iterations", &max_iterations_, TILEDB_UINT32, true},
      {"convergence_tolerance", &convergence_tolerance_, TILEDB_FLOAT32, true},
      {"reassign_ratio", &reassign_ratio_, TILEDB_FLOAT32, true},
      {"distance_metric", &distance_metric_, TILEDB_UINT32, true},
  };

  void clear_history_impl(uint64_t timestamp) {
<<<<<<< HEAD
    std::vector<uint64_t> new_partition_history;
    for (int i = 0; i < ingestion_timestamps_.size(); i++) {
=======
    std::vector<partition_history_type> new_partition_history;
    for (size_t i = 0; i < ingestion_timestamps_.size(); i++) {
>>>>>>> 8a26ee22
      auto ingestion_timestamp = ingestion_timestamps_[i];
      if (ingestion_timestamp > timestamp) {
        new_partition_history.push_back(partition_history_[i]);
      }
    }
    if (new_partition_history.empty()) {
      new_partition_history = {0};
    }

    partition_history_ = new_partition_history;
    partition_history_str_ = to_string(nlohmann::json(partition_history_));
  }

  auto json_to_vector_impl() {
    partition_history_ = json_to_vector<uint64_t>(partition_history_str_);
  }

  auto vector_to_json_impl() {
    partition_history_str_ = to_string(nlohmann::json(partition_history_));
  }

  auto dump_json_impl() const {
    if (!empty(indices_type_str_) &&
        px_datatype_ != string_to_datatype(indices_type_str_)) {
      throw std::runtime_error(
          "px_datatype metadata disagree, must be " + indices_type_str_ +
          " not " + tiledb::impl::type_to_str(px_datatype_));
    }
  }
};

#endif  // TILEDB_PQ_METADATA_H<|MERGE_RESOLUTION|>--- conflicted
+++ resolved
@@ -107,13 +107,8 @@
   };
 
   void clear_history_impl(uint64_t timestamp) {
-<<<<<<< HEAD
     std::vector<uint64_t> new_partition_history;
-    for (int i = 0; i < ingestion_timestamps_.size(); i++) {
-=======
-    std::vector<partition_history_type> new_partition_history;
     for (size_t i = 0; i < ingestion_timestamps_.size(); i++) {
->>>>>>> 8a26ee22
       auto ingestion_timestamp = ingestion_timestamps_[i];
       if (ingestion_timestamp > timestamp) {
         new_partition_history.push_back(partition_history_[i]);
