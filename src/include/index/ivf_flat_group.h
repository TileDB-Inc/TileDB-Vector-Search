--- conflicted
+++ resolved
@@ -209,10 +209,6 @@
     tiledb_helpers::add_to_group(write_group, parts_uri(), parts_array_name());
 
     create_empty_for_vector<typename index_type::id_type>(
-<<<<<<< HEAD
-        cached_ctx_, ids_uri(), default_domain, tile_size, default_compression);
-    tiledb_helpers::add_to_group(write_group, ids_uri(), ids_array_name());
-=======
         cached_ctx_,
         this->ids_uri(),
         default_domain,
@@ -220,7 +216,6 @@
         default_compression);
     tiledb_helpers::add_to_group(
         write_group, this->ids_uri(), this->ids_array_name());
->>>>>>> c1849276
 
     create_empty_for_vector<typename index_type::indices_type>(
         cached_ctx_,
