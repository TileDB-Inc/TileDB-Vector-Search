/**
 * @file   vamana_metadata.h
 *
 * @section LICENSE
 *
 * The MIT License
 *
 * @copyright Copyright (c) 2024 TileDB, Inc.
 *
 * Permission is hereby granted, free of charge, to any person obtaining a copy
 * of this software and associated documentation files (the "Software"), to deal
 * in the Software without restriction, including without limitation the rights
 * to use, copy, modify, merge, publish, distribute, sublicense, and/or sell
 * copies of the Software, and to permit persons to whom the Software is
 * furnished to do so, subject to the following conditions:
 *
 * The above copyright notice and this permission notice shall be included in
 * all copies or substantial portions of the Software.
 *
 * THE SOFTWARE IS PROVIDED "AS IS", WITHOUT WARRANTY OF ANY KIND, EXPRESS OR
 * IMPLIED, INCLUDING BUT NOT LIMITED TO THE WARRANTIES OF MERCHANTABILITY,
 * FITNESS FOR A PARTICULAR PURPOSE AND NONINFRINGEMENT. IN NO EVENT SHALL THE
 * AUTHORS OR COPYRIGHT HOLDERS BE LIABLE FOR ANY CLAIM, DAMAGES OR OTHER
 * LIABILITY, WHETHER IN AN ACTION OF CONTRACT, TORT OR OTHERWISE, ARISING FROM,
 * OUT OF OR IN CONNECTION WITH THE SOFTWARE OR THE USE OR OTHER DEALINGS IN
 * THE SOFTWARE.
 *
 * @section DESCRIPTION
 *
 */

#ifndef TILEDB_VAMANA_METADATA_H
#define TILEDB_VAMANA_METADATA_H

#include "index/index_metadata.h"

/**
 * Vamana index metadata
 *
 * A vamana index has the original data, indexed via a graph.  The graph is
 * essentially a CSR graph, requiring an array for neighbor ids (vector
 * locations), an array for the distances to the neighbors, and an array
 * indexing the begin and end of each neighbor adjacency list.
 *
 * Since the index is dynamic, the size of the array will change over time, so
 * the extent will be int max.
 *
 * Thus we need to store the datatype and size of each of those arrays as
 * metadata
 *   - feature_vectors_type -- this is also dtype and base_sizes in the base
 *   - adjacency_scores_type -- the size is "nnz"
 *   - adjacency_ids_type -- size is "nnz", type is same as base id_datatype
 *   - adjacency_row_index_type -- the size should be the base_size plus one
 *
 * For partitioned vamana (TBD) we will also need to store partition history
 * (as with the ivf index)
 *
 *
 */
class vamana_index_metadata
    : public base_index_metadata<vamana_index_metadata> {
  using Base = base_index_metadata<vamana_index_metadata>;
  friend Base;

  using Base::metadata_arithmetic_check_type;
  using Base::metadata_string_check_type;

  // public for now in interest of time
 public:
  std::string index_type_{"VAMANA"};

  /** Record number of partitions at each write at a given timestamp */
<<<<<<< HEAD
  std::vector<uint64_t> num_edges_history_;
  std::string num_edges_history_str_{""};
=======
  std::vector<num_edges_history_type> num_edges_history_;
  std::string num_edges_history_str_;
>>>>>>> 8a26ee22

  /*
   * The type of the feature vectors and ids is "inherited"
   */
  tiledb_datatype_t adjacency_scores_datatype_{TILEDB_ANY};
  tiledb_datatype_t adjacency_row_index_datatype_{TILEDB_ANY};

  std::string adjacency_scores_type_str_;
  std::string adjacency_row_index_type_str_;

  uint64_t l_build_{0};
  uint64_t r_max_degree_{0};
  float alpha_min_{1.0};
  float alpha_max_{1.2};
  uint64_t medoid_{0};

  DistanceMetric distance_metric_{DistanceMetric::L2};

 protected:
  std::vector<metadata_string_check_type> metadata_string_checks_impl{
      // name, member_variable, required
      {"index_type", index_type_, true},
      {"adjacency_scores_type", adjacency_scores_type_str_, false},
      {"adjacency_row_index_type", adjacency_row_index_type_str_, false},
      {"num_edges_history", num_edges_history_str_, true},
  };

  std::vector<metadata_arithmetic_check_type> metadata_arithmetic_checks_impl{
      {"adjacency_scores_datatype",
       &adjacency_scores_datatype_,
       TILEDB_UINT32,
       false},
      {"adjacency_row_index_datatype",
       &adjacency_row_index_datatype_,
       TILEDB_UINT32,
       false},
      {"l_build", &l_build_, TILEDB_UINT64, false},
      {"r_max_degree", &r_max_degree_, TILEDB_UINT64, false},
      {"alpha_min", &alpha_min_, TILEDB_FLOAT32, false},
      {"alpha_max", &alpha_max_, TILEDB_FLOAT32, false},
      {"medoid", &medoid_, TILEDB_UINT64, false},
      {"distance_metric", &distance_metric_, TILEDB_UINT32, false},
  };

  void clear_history_impl(uint64_t timestamp) {
<<<<<<< HEAD
    std::vector<uint64_t> new_num_edges_history;
    for (int i = 0; i < ingestion_timestamps_.size(); i++) {
=======
    std::vector<num_edges_history_type> new_num_edges_history;
    for (size_t i = 0; i < ingestion_timestamps_.size(); i++) {
>>>>>>> 8a26ee22
      auto ingestion_timestamp = ingestion_timestamps_[i];
      if (ingestion_timestamp > timestamp) {
        new_num_edges_history.push_back(num_edges_history_[i]);
      }
    }
    if (new_num_edges_history.empty()) {
      new_num_edges_history = {0};
    }

    num_edges_history_ = new_num_edges_history;
    num_edges_history_str_ = to_string(nlohmann::json(num_edges_history_));
  }

  auto json_to_vector_impl() {
    num_edges_history_ = json_to_vector<uint64_t>(num_edges_history_str_);
  }

  auto vector_to_json_impl() {
    num_edges_history_str_ = to_string(nlohmann::json(num_edges_history_));
  }

  auto dump_json_impl() const {
    if (!empty(adjacency_scores_type_str_) &&
        adjacency_scores_datatype_ !=
            string_to_datatype(adjacency_scores_type_str_)) {
      throw std::runtime_error(
          "adjacency_scores_datatype metadata disagree, must be " +
          adjacency_scores_type_str_ + " not " +
          tiledb::impl::type_to_str(adjacency_scores_datatype_));
    }
    if (!empty(adjacency_row_index_type_str_) &&
        adjacency_row_index_datatype_ !=
            string_to_datatype(adjacency_row_index_type_str_)) {
      throw std::runtime_error(
          "adjacency_row_index_datatype metadata disagree, must be " +
          adjacency_row_index_type_str_ + " not " +
          tiledb::impl::type_to_str(adjacency_row_index_datatype_));
    }
  }
};

#endif  // TILEDB_VAMANA_METADATA_H<|MERGE_RESOLUTION|>--- conflicted
+++ resolved
@@ -70,13 +70,8 @@
   std::string index_type_{"VAMANA"};
 
   /** Record number of partitions at each write at a given timestamp */
-<<<<<<< HEAD
   std::vector<uint64_t> num_edges_history_;
-  std::string num_edges_history_str_{""};
-=======
-  std::vector<num_edges_history_type> num_edges_history_;
   std::string num_edges_history_str_;
->>>>>>> 8a26ee22
 
   /*
    * The type of the feature vectors and ids is "inherited"
@@ -122,13 +117,8 @@
   };
 
   void clear_history_impl(uint64_t timestamp) {
-<<<<<<< HEAD
     std::vector<uint64_t> new_num_edges_history;
-    for (int i = 0; i < ingestion_timestamps_.size(); i++) {
-=======
-    std::vector<num_edges_history_type> new_num_edges_history;
     for (size_t i = 0; i < ingestion_timestamps_.size(); i++) {
->>>>>>> 8a26ee22
       auto ingestion_timestamp = ingestion_timestamps_[i];
       if (ingestion_timestamp > timestamp) {
         new_num_edges_history.push_back(num_edges_history_[i]);
