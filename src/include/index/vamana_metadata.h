--- conflicted
+++ resolved
@@ -91,12 +91,6 @@
   uint64_t medoid_{0};
 
   DistanceMetric distance_metric_{DistanceMetric::L2};
-<<<<<<< HEAD
-
- protected:
-  IndexKind index_kind_{IndexKind::Vamana};
-=======
->>>>>>> a6aea52f
 
  protected:
   std::vector<metadata_string_check_type> metadata_string_checks_impl{
