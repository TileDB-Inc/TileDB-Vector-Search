/**
 * @file kmeans.h
 *
 * @section LICENSE
 *
 * The MIT License
 *
 * @copyright Copyright (c) 2024 TileDB, Inc.
 *
 * Permission is hereby granted, free of charge, to any person obtaining a copy
 * of this software and associated documentation files (the "Software"), to deal
 * in the Software without restriction, including without limitation the rights
 * to use, copy, modify, merge, publish, distribute, sublicense, and/or sell
 * copies of the Software, and to permit persons to whom the Software is
 * furnished to do so, subject to the following conditions:
 *
 * The above copyright notice and this permission notice shall be included in
 * all copies or substantial portions of the Software.
 *
 * THE SOFTWARE IS PROVIDED "AS IS", WITHOUT WARRANTY OF ANY KIND, EXPRESS OR
 * IMPLIED, INCLUDING BUT NOT LIMITED TO THE WARRANTIES OF MERCHANTABILITY,
 * FITNESS FOR A PARTICULAR PURPOSE AND NONINFRINGEMENT. IN NO EVENT SHALL THE
 * AUTHORS OR COPYRIGHT HOLDERS BE LIABLE FOR ANY CLAIM, DAMAGES OR OTHER
 * LIABILITY, WHETHER IN AN ACTION OF CONTRACT, TORT OR OTHERWISE, ARISING FROM,
 * OUT OF OR IN CONNECTION WITH THE SOFTWARE OR THE USE OR OTHER DEALINGS IN
 * THE SOFTWARE.
 *
 * @section DESCRIPTION
 *
 */

#ifndef TILEDB_KMEANS_H
#define TILEDB_KMEANS_H

#include <random>

#include "detail/flat/qv.h"
#include "utils/logging.h"

enum class kmeans_init { none, kmeanspp, random };

/****************************************************************************
 * kmeans algorithm for clustering
 * @todo Move out of this class (and implement as free functions)
 ****************************************************************************/
/**
 * @brief Use the kmeans++ algorithm to choose initial centroids.
 * The current implementation follows the algorithm described in
 * the literature (Arthur and Vassilvitskii, 2007):
 *
 *  1a. Choose an initial centroid uniformly at random from the training set
 *  1b. Choose the next centroid from the training set
 *      2b. For each data point x not chosen yet, compute D(x), the distance
 *          between x and the nearest centroid that has already been chosen.
 *      3b. Choose one new data point at random as a new centroid, using a
 *          weighted probability distribution where a point x is chosen
 *          with probability proportional to D(x)2.
 *  3. Repeat Steps 2b and 3b until k centers have been chosen.
 *
 *  The initial centroids are stored in the member variable `centroids_`.
 *  It is expected that the centroids will be further refined by the
 *  kmeans algorithm.
 *
 * @param training_set Array of vectors to cluster.
 *
 * @todo Implement greedy kmeans++: choose several new centers during each
 * iteration, and then greedily chose the one that most decreases φ
 * @todo Finish implementation using triangle inequality.
 */

namespace {
static std::mt19937 gen_;
}
template <
    feature_vector_array V,
    feature_vector_array C,
    class Distance = sum_of_squares_distance>
void kmeans_pp(
    const V& training_set,
    C& centroids_,
    size_t num_partitions_,
    size_t num_threads_,
    Distance distancex = Distance{}) {
  scoped_timer _{__FUNCTION__};
  if (::num_vectors(training_set) == 0) {
    return;
  }
  using score_type = typename C::value_type;

  std::uniform_int_distribution<> dis(0, training_set.num_cols() - 1);
  auto choice = dis(gen_);

  std::copy(
      begin(training_set[choice]),
      end(training_set[choice]),
      begin(centroids_[0]));

  // Initialize distances, leaving some room to grow
  std::vector<score_type> distances(
      training_set.num_cols(), std::numeric_limits<score_type>::max() / 8192);

#ifdef _TRIANGLE_INEQUALITY
  std::vector<centroid_feature_type> centroid_centroid(num_partitions_, 0.0);
  std::vector<index_type> nearest_centroid(training_set.num_cols(), 0);
#endif

  // Calculate the remaining centroids using K-means++ algorithm
  for (size_t i = 1; i < num_partitions_; ++i) {
    stdx::execution::indexed_parallel_policy par{num_threads_};
    stdx::range_for_each(
        std::move(par),
        training_set,
        [&distancex, &centroids_, &distances, i](
            auto&& vec, size_t n, size_t j) {

    // Note: centroid i-1 is the newest centroid

#ifdef _TRIANGLE_INEQUALITY
          // using triangle inequality, only need to calculate distance to the
          // newest centroid if distance between vec and its current nearest
          // centroid is greater than half the distance between the newest
          // centroid and vectors nearest centroid (1/4 distance squared)

          float min_distance = distances[j];
          if (centroid_centroid[nearest_centroid[j]] < 4 * min_distance) {
            float new_distance = distancex(vec, centroids_[i - 1]);
            if (new_distance < min_distance) {
              min_distance = new_distance;
              nearest_centroid[j] = i - 1;
              distances[j] = min_distance;
            }
          }
#else
          auto new_distance = distancex(vec, centroids_[i - 1]);
          auto min_distance = std::min(distances[j], new_distance);
          distances[j] = min_distance;
#endif
        });

    // Select the next centroid based on the probability proportional to
    // distance squared -- note we did not normalize the vectors ourselves
    // since `discrete_distribution` implicitly does that for us
    std::discrete_distribution<size_t> probabilityDistribution(
        distances.begin(), distances.end());
    size_t nextIndex = probabilityDistribution(gen_);
    std::copy(
        begin(training_set[nextIndex]),
        end(training_set[nextIndex]),
        begin(centroids_[i]));
    distances[nextIndex] = 0.0;

#ifdef _TRIANGLE_INEQUALITY
    // Update centroid-centroid distances -- only need distances from each
    // existing to the new one
    centroid_centroid[i] = distancex(centroids_[i], centroids_[i - 1]);
    for (size_t j = 0; j < i; ++j) {
      centroid_centroid[j] = distancex(centroids_[i], centroids_[j]);
    }
#endif
  }
}

/**
 * @brief Initialize centroids by choosing them at random from training set.
 * @param training_set Array of vectors to cluster.
 */
template <feature_vector_array V, feature_vector_array C>
void kmeans_random_init(
    const V& training_set, C& centroids_, size_t num_partitions_) {
  scoped_timer _{__FUNCTION__};
  if (::num_vectors(training_set) == 0) {
    return;
  }

  std::vector<size_t> indices(num_partitions_);

  std::vector<bool> visited(training_set.num_cols(), false);
  std::uniform_int_distribution<> dis(0, training_set.num_cols() - 1);
  for (size_t i = 0; i < num_partitions_; ++i) {
    size_t index;
    do {
      index = dis(gen_);
    } while (visited[index]);
    indices[i] = index;
    visited[index] = true;
  }

  // std::iota(begin(indices), end(indices), 0);
  // std::shuffle(begin(indices), end(indices), gen_);
  for (size_t i = 0; i < num_partitions_; ++i) {
    std::copy(
        begin(training_set[indices[i]]),
        end(training_set[indices[i]]),
        begin(centroids_[i]));
  }
}

/**
 * @brief Use kmeans algorithm to cluster vectors into centroids.  Beginning
 * with an initial set of centroids, the algorithm iteratively partitions
 * the training_set into clusters, and then recomputes new centroids based
 * on the clusters.  The algorithm terminates when the change in centroids
 * is less than a threshold tolerance, or when a maximum number of
 * iterations is reached.
 *
 * @param training_set Array of vectors to cluster.
 * @todo make reassignment optional
 */
template <
    feature_vector_array V,
    feature_vector_array C,
    class Distance = sum_of_squares_distance>
void train_no_init(
    const V& training_set,
    C& centroids_,
    size_t dimension_,
    size_t num_partitions_,
    size_t max_iter_,
    float tol_,
    size_t num_threads_,
    float reassign_ratio_ = 0.05,
    Distance distancex = Distance{}) {
  scoped_timer _{__FUNCTION__};
  if (::num_vectors(training_set) == 0) {
    return;
  }
  using feature_type = typename V::value_type;
  using centroid_feature_type = typename C::value_type;
  using index_type = size_t;

  std::vector<size_t> degrees(num_partitions_, 0);
  auto new_centroids =
      ColMajorMatrix<centroid_feature_type>(dimension_, num_partitions_);

  for (size_t iter = 0; iter < max_iter_; ++iter) {
    auto [scores, parts] = detail::flat::qv_partition_with_scores(
        centroids_, training_set, num_threads_, distancex);

    std::fill(
        new_centroids.data(),
        new_centroids.data() +
            new_centroids.num_rows() * new_centroids.num_cols(),
        0.0);
    std::fill(begin(degrees), end(degrees), 0);

    // How many centroids should we try to fix up
    size_t heap_size = std::ceil(reassign_ratio_ * num_partitions_) + 5;
    auto high_scores = fixed_min_pair_heap<
        feature_type,
        index_type,
        std::greater<feature_type>>(heap_size, std::greater<feature_type>());
    auto low_degrees = fixed_min_pair_heap<index_type, index_type>(heap_size);

    // @todo parallelize -- by partition
    for (size_t i = 0; i < ::num_vectors(training_set); ++i) {
      auto part = parts[i];
      auto centroid = new_centroids[part];
      auto vector = training_set[i];
      for (size_t j = 0; j < dimension_; ++j) {
        centroid[j] += vector[j];
      }
      ++degrees[part];
      high_scores.insert(scores[i], i);
    }

    size_t max_degree = 0;
    for (size_t i = 0; i < num_partitions_; ++i) {
      auto degree = degrees[i];
      max_degree = std::max<size_t>(max_degree, degree);
      low_degrees.insert(degree, i);
    }
    size_t lower_degree_bound = std::ceil(max_degree * reassign_ratio_);

    // Don't reassign if we are on last iteration
    if (iter != max_iter_ - 1) {
// Experiment with random reassignment
#if 0
        // Pick a random vector to be a new centroid
        std::uniform_int_distribution<> dis(0, training_set.num_cols() - 1);
        for (auto&& [degree, zero_part] : low_degrees) {
          if (degree < lower_degree_bound) {
            auto index = dis(gen_);
            auto rand_vector = training_set[index];
            auto low_centroid = new_centroids[zero_part];
            std::copy(begin(rand_vector), end(rand_vector), begin(low_centroid));
            for (size_t i = 0; i < dimension_; ++i) {
              new_centroids[parts[index]][i] -= rand_vector[i];
            }
          }
        }
#endif
      // Move vectors with high scores to replace zero-degree partitions
      std::sort_heap(begin(low_degrees), end(low_degrees));
      std::sort_heap(begin(high_scores), end(high_scores), [](auto a, auto b) {
        return std::get<0>(a) > std::get<0>(b);
      });
      for (size_t i = 0; i < size(low_degrees) &&
                         std::get<0>(low_degrees[i]) <= lower_degree_bound;
           ++i) {
        // std::cout << "i: " << i << " low_degrees: ("
        //           << std::get<1>(low_degrees[i]) << " "
        //           << std::get<0>(low_degrees[i]) << ") high_scores: ("
        //           << parts[std::get<1>(high_scores[i])] << " "
        //          << std::get<1>(high_scores[i]) << " "
        //          << std::get<0>(high_scores[i]) << ")" << std::endl;
        auto [degree, zero_part] = low_degrees[i];
        auto [score, high_vector_id] = high_scores[i];
        auto low_centroid = new_centroids[zero_part];
        auto high_vector = training_set[high_vector_id];
        std::copy(begin(high_vector), end(high_vector), begin(low_centroid));
        for (size_t i = 0; i < dimension_; ++i) {
          new_centroids[parts[high_vector_id]][i] -= high_vector[i];
        }
        ++degrees[zero_part];
        --degrees[parts[high_vector_id]];
      }
    }
    /**
     * Check for convergence
     */
    // @todo parallelize?
    float max_diff = 0.0;
    float total_weight = 0.0;
    for (size_t j = 0; j < num_partitions_; ++j) {
      if (degrees[j] != 0) {
        auto centroid = new_centroids[j];
        for (size_t k = 0; k < dimension_; ++k) {
          centroid[k] /= degrees[j];
          total_weight += centroid[k] * centroid[k];
        }
      }
      auto diff = distancex(centroids_[j], new_centroids[j]);
      max_diff = std::max<float>(max_diff, diff);
    }
    centroids_.swap(new_centroids);
    if (max_diff < tol_ * total_weight) {
      break;
    }

// Temporary printf debugging
#if 0
        auto mm = std::minmax_element(begin(degrees), end(degrees));
        float sum = std::accumulate(begin(degrees), end(degrees), 0);
        float average = sum / (float)size(degrees);

        auto min = *mm.first;
        auto max = *mm.second;
        auto diff = max - min;
        std::cout << "avg: " << average << " sum: " << sum << " min: " << min
                  << " max: " << max << " diff: " << diff << std::endl;
#endif
  }

// Temporary printf debugging to file (for post-processing)
#ifdef _SAVE_PARTITIONS
  {
    char tempFileName[L_tmpnam];
    tmpnam(tempFileName);

    std::ofstream file(tempFileName);
    if (!file) {
      std::cout << "Error opening the file." << std::endl;
      return;
    }

    for (const auto& element : degrees) {
      file << element << ',';
    }
    file << std::endl;

    for (auto s = 0; s < training_set.num_cols(); ++s) {
      for (auto t = 0; t < training_set.num_rows(); ++t) {
        file << std::to_string(training_set(t, s)) << ',';
      }
      file << std::endl;
    }
    file << std::endl;

    for (auto s = 0; s < centroids_.num_cols(); ++s) {
      for (auto t = 0; t < centroids_.num_rows(); ++t) {
        file << std::to_string(centroids_(t, s)) << ',';
      }
      file << std::endl;
    }

    file.close();

    std::cout << "Data written to file: " << tempFileName << std::endl;
  }
#endif
}

template <feature_vector_array V, feature_vector_array C>
void sub_kmeans_random_init(
    const V& training_set,
    C& centroids,
    size_t sub_begin,
    size_t sub_end,
    size_t seed = 0) {
  scoped_timer _{__FUNCTION__};

<<<<<<< HEAD
  std::mt19937 gen(seed == 0 ? std::random_device{}() : seed);
  std::uniform_int_distribution<> dis(0, num_vectors(training_set) - 1);

  size_t num_clusters =
      std::min(num_vectors(training_set), num_vectors(centroids));

=======
  size_t num_clusters =
      std::min(num_vectors(training_set), num_vectors(centroids));
  if (num_clusters == 0) {
    return;
  }

  std::mt19937 gen(seed == 0 ? std::random_device{}() : seed);
  std::uniform_int_distribution<> dis(0, num_vectors(training_set) - 1);

>>>>>>> e322d714
  std::vector<size_t> indices(num_clusters);
  std::unordered_set<size_t> visited;
  for (size_t i = 0; i < num_clusters; ++i) {
    size_t index;
    do {
      index = dis(gen);
    } while (visited.contains(index));
    indices[i] = index;
    visited.insert(index);
  }

  for (size_t i = 0; i < num_clusters; ++i) {
    for (size_t j = sub_begin; j < sub_end; ++j) {
      centroids(j, i) = training_set(j, indices[i]);
    }
  }
}

// #define REASSIGN

/**
 * @brief Run kmeans on the indicated view of the training set.  The centroids
 * are updated in place, but only in the range [sub_begin, sub_end).
 * @tparam V Type of training set vectors
 * @tparam C Type of centroids vectors
 * @param training_set Training set vectors
 * @param centroids Initial locations of centroids.  Will be updated in
 * locations [sub_begin, sub_end).
 * @param sub_begin Beginning of the subspace to be computed
 * @param sub_end End of the subspace to be computed
 * @param num_clusters Number of clusters to find
 * @return
 *
 * @todo update with concepts
 * @todo fix up zero sized partitions
 * @todo this would be more cache friendly to do sub_begin and sub_end
 * in an inner loop
 * @todo We can probably just reuse plain kmeans at some point.
 */
template <
    feature_vector_array V,
    feature_vector_array C,
    class SubDistance = cached_sub_sum_of_squares_distance>
auto sub_kmeans(
    const V& training_set,
    C& centroids,
    size_t sub_begin,
    size_t sub_end,
    size_t num_clusters,
    double tol,
    size_t max_iter,
    size_t num_threads,
    float reassign_ratio = 0.05,
    bool reassign_later = false) {
  size_t sub_dimension_ = sub_end - sub_begin;
  auto local_sub_distance = SubDistance{sub_begin, sub_end};

  std::vector<size_t> degrees(num_clusters, 0);

  // Copy centroids to new centroids -- note only one subspace will be changing
  // @todo Keep new_centroids outside function so we don't need to copy all
  C new_centroids(dimensions(centroids), num_vectors(centroids));
  for (size_t i = 0; i < num_vectors(new_centroids); ++i) {
    for (size_t j = 0; j < dimensions(new_centroids); ++j) {
      new_centroids(j, i) = centroids(j, i);
    }
  }

  size_t iter = 0;
  double max_diff = 0.0;
  double total_weight = 0.0;
  for (iter = 0; iter < max_iter; ++iter) {
    // The reassignment code should be in runtime if test, but there are some
    // scoping issues that need to be resolved with some of the variables.
    // Some variables (vectors) we don't want to exist at all if we aren't
    // reassigning, e.g., scores

#ifdef REASSIGN
    auto [scores, parts] = detail::flat::qv_partition_with_scores(
        centroids, training_set, num_threads, local_sub_distance);
#else
    auto parts = detail::flat::qv_partition(
        centroids, training_set, num_threads, local_sub_distance);
#endif

    for (size_t j = 0; j < num_vectors(new_centroids); ++j) {
      for (size_t i = sub_begin; i < sub_end; ++i) {
        new_centroids(i, j) = 0;
      }
    }
    std::fill(begin(degrees), end(degrees), 0);

#ifdef REASSIGN
    // How many centroids should we try to fix up
    size_t heap_size = std::ceil(reassign_ratio * num_clusters) + 5;
    auto high_scores = fixed_min_pair_heap<
        feature_type,
        index_type,
        std::greater<feature_type>>(heap_size, std::greater<feature_type>());
    auto low_degrees = fixed_min_pair_heap<index_type, index_type>(heap_size);
#endif

    for (size_t i = 0; i < num_vectors(training_set); ++i) {
      auto part = parts[i];
      auto centroid = new_centroids[part];
      auto vector = training_set[i];

      for (size_t j = sub_begin; j < sub_end; ++j) {
        centroid[j] += vector[j];
      }
      ++degrees[part];
#ifdef REASSIGN
      high_scores.insert(scores[i], i);
#endif
    }

#ifdef REASSIGN
    size_t max_degree = 0;

    for (size_t i = 0; i < num_clusters; ++i) {
      auto degree = degrees[i];
      max_degree = std::max<size_t>(max_degree, degree);
      low_degrees.insert(degree, i);
    }
    size_t lower_degree_bound = std::ceil(max_degree * reassign_ratio);

    if (iter != max_iter - 1) {
      // Move vectors with high scores to replace zero-degree partitions
      std::sort_heap(begin(low_degrees), end(low_degrees));
      std::sort_heap(begin(high_scores), end(high_scores), [](auto a, auto b) {
        return std::get<0>(a) > std::get<0>(b);
      });
      for (size_t i = 0; i < size(low_degrees) &&
                         std::get<0>(low_degrees[i]) <= lower_degree_bound;
           ++i) {
        // std::cout << "i: " << i << " low_degrees: ("
        //           << std::get<1>(low_degrees[i]) << " "
        //           << std::get<0>(low_degrees[i]) << ") high_scores: ("
        //           << parts[std::get<1>(high_scores[i])] << " "
        //          << std::get<1>(high_scores[i]) << " "
        //          << std::get<0>(high_scores[i]) << ")" << std::endl;

        auto [degree, zero_part] = low_degrees[i];
        auto [score, high_vector_id] = high_scores[i];
        auto low_centroid = new_centroids[zero_part];
        auto high_vector = training_set[high_vector_id];

        for (size_t i = sub_begin; i < sub_end; ++i) {
          low_centroid[i] = high_vector[i];
        }
        for (size_t i = sub_begin; i < sub_end; ++i) {
          new_centroids[parts[high_vector_id]][i] -= high_vector[i];
        }

        ++degrees[zero_part];
        --degrees[parts[high_vector_id]];
      }
    }
#endif

    // Check for convergence
    max_diff = 0;
    total_weight = 0;
    for (size_t j = 0; j < num_vectors(centroids); ++j) {
      if (degrees[j] != 0) {
        auto centroid = new_centroids[j];
        for (size_t k = sub_begin; k < sub_end; ++k) {
          centroid[k] /= degrees[j];
          total_weight += centroid[k] * centroid[k];
        }
      }
      auto diff = local_sub_distance(centroids[j], new_centroids[j]);
      max_diff = std::max<double>(max_diff, diff);
    }
    centroids.swap(new_centroids);

    if (max_diff < tol * total_weight) {
      break;
    }
  }
  return std::make_tuple(iter, max_diff / total_weight);
}

#endif  // TILEDB_KMEANS_H<|MERGE_RESOLUTION|>--- conflicted
+++ resolved
@@ -399,14 +399,6 @@
     size_t seed = 0) {
   scoped_timer _{__FUNCTION__};
 
-<<<<<<< HEAD
-  std::mt19937 gen(seed == 0 ? std::random_device{}() : seed);
-  std::uniform_int_distribution<> dis(0, num_vectors(training_set) - 1);
-
-  size_t num_clusters =
-      std::min(num_vectors(training_set), num_vectors(centroids));
-
-=======
   size_t num_clusters =
       std::min(num_vectors(training_set), num_vectors(centroids));
   if (num_clusters == 0) {
@@ -416,7 +408,6 @@
   std::mt19937 gen(seed == 0 ? std::random_device{}() : seed);
   std::uniform_int_distribution<> dis(0, num_vectors(training_set) - 1);
 
->>>>>>> e322d714
   std::vector<size_t> indices(num_clusters);
   std::unordered_set<size_t> visited;
   for (size_t i = 0; i < num_clusters; ++i) {
