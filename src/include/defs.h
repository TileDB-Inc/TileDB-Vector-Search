/**
 * @file   defs.h
 *
 * @section LICENSE
 *
 * The MIT License
 *
 * @copyright Copyright (c) 2023 TileDB, Inc.
 *
 * Permission is hereby granted, free of charge, to any person obtaining a copy
 * of this software and associated documentation files (the "Software"), to deal
 * in the Software without restriction, including without limitation the rights
 * to use, copy, modify, merge, publish, distribute, sublicense, and/or sell
 * copies of the Software, and to permit persons to whom the Software is
 * furnished to do so, subject to the following conditions:
 *
 * The above copyright notice and this permission notice shall be included in
 * all copies or substantial portions of the Software.
 *
 * THE SOFTWARE IS PROVIDED "AS IS", WITHOUT WARRANTY OF ANY KIND, EXPRESS OR
 * IMPLIED, INCLUDING BUT NOT LIMITED TO THE WARRANTIES OF MERCHANTABILITY,
 * FITNESS FOR A PARTICULAR PURPOSE AND NONINFRINGEMENT. IN NO EVENT SHALL THE
 * AUTHORS OR COPYRIGHT HOLDERS BE LIABLE FOR ANY CLAIM, DAMAGES OR OTHER
 * LIABILITY, WHETHER IN AN ACTION OF CONTRACT, TORT OR OTHERWISE, ARISING FROM,
 * OUT OF OR IN CONNECTION WITH THE SOFTWARE OR THE USE OR OTHER DEALINGS IN
 * THE SOFTWARE.
 *
 * @section DESCRIPTION
 *
 * Support functions for TiledB vector search algorithms.
 *
 */

#ifndef TDB_DEFS_H
#define TDB_DEFS_H

#include <algorithm>
#include <cmath>
#include <future>
#include <iostream>
#include <memory>
#include <numeric>
#include <queue>
#include <set>
#include <span>
// #include <execution>

#include "linalg.h"
#include "utils/fixed_min_queues.h"
#include "utils/timer.h"

/**
 * @brief Compute sum of squares distance between two vectors.
 * @tparam V
 * @tparam U
 * @param a
 * @param b
 * @return
 */
#if 0
template <class V, class U>
inline auto sum_of_squares(V const& a, U const& b) {
  float sum{0.0};
  size_t size_a = size(a);

  if constexpr (std::is_same_v<decltype(a[0]),decltype(b[0])>) {
    for (size_t i = 0; i < size_a; ++i) {
      float diff = a[i]- b[i];
      sum += diff * diff;
    }
  } else {
    for (size_t i = 0; i < size_a; ++i) {
      float diff = ((float)a[i]) - ((float)b[i]);
      sum += diff * diff;
    }
  }
  return sum;
}
#else
template <class V, class U>
inline auto sum_of_squares(V const& a, U const& b) {
  float sum{0.0};
  size_t size_a = size(a);

  for (size_t i = 0; i < size_a; ++i) {
<<<<<<< HEAD
    //    float diff = ((float)a[i]) - ((float)b[i]);
=======
    // float diff = ((float)a[i]) - ((float)b[i]);
>>>>>>> 923d014e
    float diff = a[i] - b[i];
    sum += diff * diff;
  }
  return sum;
}

#endif

/**
 * @brief Compute L2 distance between two vectors.
 * @tparam V
 * @param a
 * @param b
 * @return L2 norm of the difference between a and b.
 */
template <class V, class U>
inline auto L2(V const& a, U const& b) {
  //  return std::sqrt(sum_of_squares(a, b));
  return sum_of_squares(a, b);
}

/**
 * @brief Compute cosine similarity between two vectors.
 * @tparam V
 * @param a
 * @param b
 * @return
 */
template <class V>
auto cosine(V const& a, V const& b) {
  typename V::value_type sum{0};
  auto a2 = 0.0;
  auto b2 = 0.0;

  auto size_a = size(a);
  for (auto i = 0; i < size_a; ++i) {
    sum += a[i] * b[i];
    a2 += a[i] * a[i];
    b2 += b[i] * b[i];
  }
  return sum / std::sqrt(a2 * b2);
}

/**
 * @brief Foreach input vector, apply a function to each element of the
 * vector and sum the resulting values
 * @tparam M
 * @tparam V
 * @param m
 * @param v
 * @param f
 * @return A vector containing the sum of the function applied down each column.
 */
template <class M, class V, class Function>
auto col_sum(
    const M& m, V& v, Function f = [](auto& x) -> const auto& { return x; }) {
  int size_m = size(m);
  int size_m0 = size(m[0]);

  for (int j = 0; j < size_m; ++j) {
    decltype(v[0]) vj = v[j];
    for (int i = 0; i < size_m0; ++i) {
      vj += f(m[j][i]);
    }
    v[j] = vj;
  }
}

/**
 * @brief Same as above, but for columns of a matrix rather than a collection
 * of vectors.
 */
template <class M, class V, class Function>
auto mat_col_sum(
    const M& m, V& v, Function f = [](auto& x) -> const auto& { return x; }) {
  auto num_cols = m.num_cols();
  auto num_rows = m.num_rows();

  for (size_t j = 0; j < num_cols; ++j) {
    decltype(v[0]) vj = v[j];
    for (size_t i = 0; i < num_rows; ++i) {
      vj += f(m(i, j));
    }
    v[j] = vj;
  }
}

template <class L, class I>
auto verify_top_k_index(L const& top_k, I const& g, int k, int qno) {
  // std::sort(begin(g), begin(g) + k);
  // std::sort(begin(top_k), end(top_k));

  if (!std::equal(begin(top_k), begin(top_k) + k, g.begin())) {
    std::cout << "Query " << qno << " is incorrect" << std::endl;
    for (int i = 0; i < std::min<int>(10, k); ++i) {
      std::cout << "(" << top_k[i] << " != " << g[i] << ")  ";
    }
    std::cout << std::endl;
    std::cout << std::endl;
  }
}

/**
 * @brief Check the computed top k vectors against the ground truth.
 * Useful only for exact search.
 * Prints diagnostic message if difference is found.
 * @todo Handle the error more systematically and succinctly.
 */
template <class V, class L, class I>
auto verify_top_k(V const& scores, L const& top_k, I const& g, int k, int qno) {
  if (!std::equal(
          begin(top_k), begin(top_k) + k, g.begin(), [&](auto& a, auto& b) {
            return scores[a] == scores[b];
          })) {
    std::cout << "Query " << qno << " is incorrect" << std::endl;
    for (int i = 0; i < std::min<int>(10, k); ++i) {
      std::cout << "  (" << top_k[i] << " " << scores[top_k[i]] << ") ";
    }
    std::cout << std::endl;
    for (int i = 0; i < std::min(10, k); ++i) {
      std::cout << "  (" << g[i] << " " << scores[g[i]] << ") ";
    }
    std::cout << std::endl;
    std::cout << std::endl;
  }
}

/**
 * @brief Check the computed top k vectors against the ground truth.
 * Useful only for exact search.
 */
template <class L, class I>
auto verify_top_k(L const& top_k, I const& g, int k, int qno) {
  if (!std::equal(begin(top_k), begin(top_k) + k, g.begin())) {
    std::cout << "Query " << qno << " is incorrect" << std::endl;
    for (int i = 0; i < std::min(k, 10); ++i) {
      std::cout << "  (" << top_k[i] << " " << g[i] << ")";
    }
    std::cout << std::endl;
  }
}

// @todo implement with fixed_min_heap
template <class V, class L, class I>
auto get_top_k_nth(V const& scores, L&& top_k, I& index, int k) {
  std::iota(begin(index), end(index), 0);
  std::nth_element(
      begin(index), begin(index) + k, end(index), [&](auto&& a, auto&& b) {
        return scores[a] < scores[b];
      });
  std::copy(begin(index), begin(index) + k, begin(top_k));
  std::sort(begin(top_k), end(top_k), [&](auto& a, auto& b) {
    return scores[a] < scores[b];
  });
  return top_k;
}

template <class V, class L>
auto get_top_k(V const& scores, L&& top_k, int k) {
  using element = std::pair<float, unsigned>;
  fixed_min_heap<element> s(k);

  auto num_scores = scores.size();
  for (size_t i = 0; i < num_scores; ++i) {
    s.insert({scores[i], i});
  }
  std::sort_heap(begin(s), end(s));
  std::transform(
      s.begin(), s.end(), top_k.begin(), ([](auto&& e) { return e.second; }));

  return top_k;
}

template <class S>
auto get_top_k(const S& scores, int k, bool nth, int nthreads) {
  scoped_timer _{"Get top k"};

  auto num_queries = scores.num_cols();

  auto top_k = ColMajorMatrix<size_t>(k, num_queries);

  int q_block_size = (num_queries + nthreads - 1) / nthreads;
  std::vector<std::future<void>> futs;
  futs.reserve(nthreads);

  for (int n = 0; n < nthreads; ++n) {
    int q_start = n * q_block_size;
    int q_stop = std::min<int>((n + 1) * q_block_size, num_queries);

    if (nth) {
      futs.emplace_back(std::async(
          std::launch::async, [q_start, q_stop, &scores, &top_k, k]() {
            std::vector<int> index(scores.num_rows());

            for (int j = q_start; j < q_stop; ++j) {
              get_top_k_nth(scores[j], std::move(top_k[j]), index, k);
            }
          }));
    } else {
      futs.emplace_back(std::async(
          std::launch::async, [q_start, q_stop, &scores, &top_k, k]() {
            std::vector<int> index(scores.num_rows());

            for (int j = q_start; j < q_stop; ++j) {
              get_top_k(scores[j], std::move(top_k[j]), k);
            }
          }));
    }
  }
  for (int n = 0; n < nthreads; ++n) {
    futs[n].get();
  }
  return top_k;
}

template <class TK, class G>
bool validate_top_k(TK& top_k, G& g) {
  size_t k = top_k.num_rows();
  size_t num_errors = 0;

  for (size_t qno = 0; qno < top_k.num_cols(); ++qno) {
    // @todo -- count intersections rather than testing for equality
    std::sort(begin(top_k[qno]), end(top_k[qno]));
    std::sort(begin(g[qno]), begin(g[qno]) + top_k.num_rows());

    if (!std::equal(begin(top_k[qno]), begin(top_k[qno]) + k, begin(g[qno]))) {
      if (num_errors++ > 10) {
        return false;
      }
      std::cout << "Query " << qno << " is incorrect" << std::endl;
      for (size_t i = 0; i < std::min(k, 10UL); ++i) {
        std::cout << "  (" << top_k(i, qno) << " " << g(i, qno) << ")";
      }
      std::cout << std::endl;
    }
  }

  return true;
}

#endif  // TDB_DEFS_H<|MERGE_RESOLUTION|>--- conflicted
+++ resolved
@@ -83,11 +83,7 @@
   size_t size_a = size(a);
 
   for (size_t i = 0; i < size_a; ++i) {
-<<<<<<< HEAD
-    //    float diff = ((float)a[i]) - ((float)b[i]);
-=======
     // float diff = ((float)a[i]) - ((float)b[i]);
->>>>>>> 923d014e
     float diff = a[i] - b[i];
     sum += diff * diff;
   }
