/**
 * @file   scoring.h
 *
 * @section LICENSE
 *
 * The MIT License
 *
 * @copyright Copyright (c) 2023 TileDB, Inc.
 *
 * Permission is hereby granted, free of charge, to any person obtaining a copy
 * of this software and associated documentation files (the "Software"), to deal
 * in the Software without restriction, including without limitation the rights
 * to use, copy, modify, merge, publish, distribute, sublicense, and/or sell
 * copies of the Software, and to permit persons to whom the Software is
 * furnished to do so, subject to the following conditions:
 *
 * The above copyright notice and this permission notice shall be included in
 * all copies or substantial portions of the Software.
 *
 * THE SOFTWARE IS PROVIDED "AS IS", WITHOUT WARRANTY OF ANY KIND, EXPRESS OR
 * IMPLIED, INCLUDING BUT NOT LIMITED TO THE WARRANTIES OF MERCHANTABILITY,
 * FITNESS FOR A PARTICULAR PURPOSE AND NONINFRINGEMENT. IN NO EVENT SHALL THE
 * AUTHORS OR COPYRIGHT HOLDERS BE LIABLE FOR ANY CLAIM, DAMAGES OR OTHER
 * LIABILITY, WHETHER IN AN ACTION OF CONTRACT, TORT OR OTHERWISE, ARISING FROM,
 * OUT OF OR IN CONNECTION WITH THE SOFTWARE OR THE USE OR OTHER DEALINGS IN
 * THE SOFTWARE.
 *
 * @section DESCRIPTION
 *
 * Gemm-based scoring.
 *
 */

#ifndef TDB_SCORING_H
#define TDB_SCORING_H

#include <algorithm>
#include "algorithm.h"
#include "linalg.h"
#include "concepts.h"
#include "utils/timer.h"
#include "utils/utils.h"

#include "detail/linalg/choose_blas.h"

#include <algorithm>
#include <cmath>
#include <concepts>
#include <future>
#include <iostream>
#include <limits>
#include <memory>
#include <numeric>
#include <queue>
#include <set>
#include <span>

// #include <execution>

#include "linalg.h"
#include "tdb_defs.h"
#include "utils/fixed_min_heap.h"
#include "utils/timer.h"

// ----------------------------------------------------------------------------
// Helper utilities
//----------------------------------------------------------------------------
namespace {
class with_ids {};
class without_ids {};
}  // namespace

// ----------------------------------------------------------------------------
// Distance functions
// ----------------------------------------------------------------------------

/**
 * @brief Compute sum of squares distance between two vectors.
 * @tparam V
 * @tparam U
 * @param a
 * @param b
 * @return
 */
#if 0
template <class V, class U>
inline auto sum_of_squares(V const& a, U const& b) {
  float sum{0.0};
  size_t size_a = size(a);

  if constexpr (std::is_same_v<decltype(a[0]),decltype(b[0])>) {
    for (size_t i = 0; i < size_a; ++i) {
      float diff = a[i]- b[i];
      sum += diff * diff;
    }
  } else {
    for (size_t i = 0; i < size_a; ++i) {
      float diff = ((float)a[i]) - ((float)b[i]);
      sum += diff * diff;
    }
  }
  return sum;
}
#else
template <class V, class U>
inline auto sum_of_squares(V const& a, U const& b) {
  float sum{0.0};
  size_t size_a = size(a);

  if constexpr (std::unsigned_integral<std::remove_reference_t<decltype(a[0])>>
      || std::unsigned_integral<std::remove_reference_t<decltype(b[0])>>) {
    for (size_t i = 0; i < size_a; ++i) {
      // float diff = (float)a[i] - (float)b[i];  // converting to float is slow
      float diff = (float) a[i] - (float) b[i];
      sum += diff * diff;
    }
  } else {
    for (size_t i = 0; i < size_a; ++i) {
      // float diff = (float)a[i] - (float)b[i];  // converting to float is slow
      float diff = a[i] - b[i];
      sum += diff * diff;
    }
  }
  return sum;
}
#endif

/**
 * @brief Compute L2 distance between two vectors.
 * @tparam V
 * @param a
 * @param b
 * @return L2 norm of the difference between a and b.
 */
template <class V, class U>
inline auto L2(V const& a, U const& b) {
  // return std::sqrt(sum_of_squares(a, b)); // sqrt is really slow
  return sum_of_squares(a, b);
}

/**
 * @brief Compute cosine similarity between two vectors.
 * @tparam V
 * @param a
 * @param b
 * @return
 */
template <class V>
auto cosine(V const& a, V const& b) {
  float sum = 0.0;
  float a2 = 0.0;
  float b2 = 0.0;

  auto size_a = size(a);
  for (auto i = 0; i < size_a; ++i) {
    sum += a[i] * b[i];
    a2 += a[i] * a[i];
    b2 += b[i] * b[i];
  }
  // return sum / std::sqrt(a2 * b2);  // sqrt is really slow
  return (sum * sum) / (a2 * b2);
}

/**
 * @brief Compute cosine similarity between two vectors.
 * @tparam V
 * @param a
 * @param b
 * @return
 */
template <class U, class V>
inline auto dot(U const& a, V const& b) {
  float sum = 0.0;

  auto size_a = size(a);
  for (auto i = 0; i < size_a; ++i) {
    sum += a[i] * b[i];
  }
  return sum;
}


// ----------------------------------------------------------------------------
// Function objects for computing distances
// ----------------------------------------------------------------------------

struct sum_of_squares_distance {
  template <class V, class U>
  constexpr auto operator()(const V& a, const U& b) const {
    return sum_of_squares(a, b);
  }
};

using l2_distance = sum_of_squares_distance;
using L2_distance = sum_of_squares_distance;


// ----------------------------------------------------------------------------
// Functions for dealing with the case of when size of scores < k_nn
// ----------------------------------------------------------------------------

// One-dimensional case
template <class U>
void pad_with_sentinels(size_t start, U& top_k) {
  using index_type = typename U::value_type;
  for (size_t i = start; i < top_k.size(); ++i) {
    top_k[i] = std::numeric_limits<index_type>::max();
  }
}

// One-dimensional case
template <class U, class V>
void pad_with_sentinels(size_t start, U& top_k, V& top_k_scores) {
  using score_type = typename V::value_type;
  using index_type = typename U::value_type;
  for (size_t i = start; i < top_k.size(); ++i) {
    top_k[i] = std::numeric_limits<index_type>::max();
    top_k_scores[i] = std::numeric_limits<score_type>::max();
  }
}

// One-dimensional case
template <class U>
void trim_top_k(size_t start, U& top_k) {
  top_k.resize(start);
}

// One-dimensional case
template <class U, class V>
void trim_top_k(size_t start, U& top_k, V& top_k_scores) {
  top_k.resize(start);
  top_k_scores.resize(start);
}

// ----------------------------------------------------------------------------
// Functions for extracting top k neighbors from a raw scores matrix
// ----------------------------------------------------------------------------

/**
 * @brief Get top k neighbors for each query. Scans the scores for each
 * @tparam V
 * @tparam L
 * @param scores
 * @param top_k
 * @param k
 * @return
 */
<<<<<<< HEAD
template <
    std::ranges::random_access_range V,
    std::ranges::random_access_range L>
auto get_top_k_from_scores(V const& scores, L&& top_k, int k) {
  using index_type = typename L::index_type;

  fixed_min_pair_heap<float, index_type> s(k);
=======
>>>>>>> e14d040a

template <class V, class L>
auto get_top_k_from_scores(V const& scores, L&& top_k, size_t k = 0) {
  using value_type = typename V::value_type;
  using index_type = typename std::remove_reference_t<L>::value_type;

  auto num_scores = size(scores);

  if (k == 0) {
    k = num_scores;
  }

  fixed_min_pair_heap<value_type, index_type> s(k);

  for (size_t i = 0; i < num_scores; ++i) {
    s.insert(scores[i], i);
  }
  get_top_k_from_heap(s, top_k);
}

// Note that we cannot pad top_k with sentinels here because we don't know the
// size of the valid ranges in the scores matrix.
// @todo pad top_k with sentinel if scores has sentinel
template <class I, class T>
auto get_top_k_from_scores(const ColMajorMatrix<T>& scores, int k_nn) {
  auto top_k = ColMajorMatrix<I>(k_nn, scores.num_cols());
  for (size_t j = 0; j < scores.num_cols(); ++j) {
    get_top_k_from_scores(scores[j], top_k[j], k_nn);
  }
  return top_k;
}

// ----------------------------------------------------------------------------
// Functions for consolidating vector of vectors of min_heaps to 0th min_heap
// ----------------------------------------------------------------------------
/**
 * @brief Utility function to put the top scores for multiple threads into a
 * single top_scores vector (the zeroth vector).
 * @tparam Heap
 *   @param min_scores a vector of vectors of min_heaps.  Each vector of
 * min_heaps is the top k scores for a set of queries.  Each vector of vectors
 * is stores a vector of min_heaps, one per thread.
 */
template <class Heap>
void consolidate_scores(std::vector<std::vector<Heap>>& min_scores) {
  auto nthreads = size(min_scores);
  auto num_queries = size(min_scores[0]);
  for (size_t j = 0; j < num_queries; ++j) {
    for (size_t n = 1; n < nthreads; ++n) {
      for (auto&& [e, f] : min_scores[n][j]) {
        min_scores[0][j].insert(e, f);
      }
    }
  }
}

// ----------------------------------------------------------------------------
// Functions for extracting top k neighbor indices from a min heap (with pairs)
// ----------------------------------------------------------------------------
/**
 * @brief Utility function to extract the top k scores from a single min heap.
 * @param min_scores
 * @param top_k
 */
template <class Heap>
<<<<<<< HEAD
inline void get_top_k_from_heap(Heap& min_scores, auto&& top_k, size_t k) requires(
    !std::is_same_v<Heap, std::vector<Heap>>) {
=======
inline void get_top_k_from_heap(Heap& min_scores, auto&& top_k)
  requires(!std::is_same_v<Heap, std::vector<Heap>>)
{
>>>>>>> e14d040a
  std::sort_heap(begin(min_scores), end(min_scores), [](auto&& a, auto&& b) {
    return std::get<0>(a) < std::get<0>(b);
  });
  auto k_nn = std::min(size(min_scores), size(top_k));
  std::transform(
      begin(min_scores), begin(min_scores) + k_nn, begin(top_k), ([](auto&& e) {
        return std::get<1>(e);
      }));
  pad_with_sentinels(k_nn, top_k);
}

template <class Heap>
inline void get_top_k_from_heap(Heap& min_scores, auto&& top_k) requires(
      !std::is_same_v<Heap, std::vector<Heap>>) {
  get_top_k_from_heap(min_scores, top_k, size(min_scores));
}

/**
 * @brief Utility function to extract the top k scores from a vector of min
 * heaps.  Each entry in the vector of min heaps is the top k scores for a
 * single query.
 * @tparam Heap
 * @tparam Index
 * @param scores
 * @param k_nn
 * @return a Matrix of the top_k scores for each query.  Each column corresponds
 * to a query,
 */
template <class Heap>
inline auto get_top_k(std::vector<Heap>& scores, size_t k_nn) {
  // using score_type = heap_score_t<Heap>;
  using index_type = heap_index_t<Heap>;

  auto num_queries = size(scores);

<<<<<<< HEAD
  using id_type =
      typename std::tuple_element<1, typename Heap::value_type>::type;
  ColMajorMatrix<id_type> top_k(k_nn, num_queries);
=======
  ColMajorMatrix<index_type> top_k(k_nn, num_queries);
>>>>>>> e14d040a

  for (size_t j = 0; j < num_queries; ++j) {
    get_top_k_from_heap(scores[j], top_k[j]);  // Will pad with sentinels
  }
  return top_k;
}

/**
 * @brief Utility function to extract the top k scores from a vector of vectors.
 * It is assumed that the scores have been consolidated, i.e., that the zeroth
 * vector contains the top k scores for each query.
 * @tparam Heap
 * @tparam Index
 * @param scores
 * @param k_nn
 * @return Matrix of the top k scores for each query.  Each column corresponds
 * to a query.
 */
template <class Heap>
inline auto get_top_k(std::vector<std::vector<Heap>>& scores, size_t k_nn) {
  return get_top_k(scores[0], k_nn);
}

// ----------------------------------------------------------------------------
// Functions for computing top k neighbors with scores
// ----------------------------------------------------------------------------
inline void get_top_k_with_scores_from_heap(
    auto&& min_scores, auto&& top_k, auto&& top_k_scores) {

  assert(size(top_k) == size(top_k_scores));
  size_t k = std::min(size(top_k), size(min_scores));

  std::sort_heap(begin(min_scores), end(min_scores), [](auto&& a, auto&& b) {
    return std::get<0>(a) < std::get<0>(b);
  });
  auto k_nn = std::min(size(min_scores), size(top_k));
  std::transform(
<<<<<<< HEAD
      begin(min_scores), begin(min_scores) + k, begin(top_k_scores), ([](auto&& e) {
        return std::get<0>(e);
      }));
  std::transform(
      begin(min_scores), begin(min_scores) + k, begin(top_k), ([](auto&& e) {
=======
      begin(min_scores),
      begin(min_scores) + k_nn,
      begin(top_k_scores),
      ([](auto&& e) { return std::get<0>(e); }));
  std::transform(
      begin(min_scores), begin(min_scores) + k_nn, begin(top_k), ([](auto&& e) {
>>>>>>> e14d040a
        return std::get<1>(e);
      }));
  pad_with_sentinels(k_nn, top_k, top_k_scores);
}

template <class Heap>
inline void get_top_k_with_scores_from_heap(const Heap& min_scores, size_t k) {
  using element_type = std::remove_cvref_t<decltype(*(min_scores.begin()))>;/*typename Heap::value_type;*/
  using value_type = typename std::tuple_element<0, element_type>::type;
  using index_type = typename std::tuple_element<1, element_type>::type;

  auto top_k = Vector<index_type>(k);
  auto top_k_scores = Vector<value_type>(k);

  get_top_k_with_scores_from_heap(min_scores, top_k, top_k_scores);
  return std::make_tuple(std::move(top_k_scores), std::move(top_k));
}



// Overload for one-d scores
template <class Heap>
inline auto get_top_k_with_scores(std::vector<Heap>& scores, size_t k_nn) {
  using score_type = heap_score_t<Heap>;
  using index_type = heap_index_t<Heap>;

<<<<<<< HEAD
  using score_type =
      typename std::tuple_element<0, typename Heap::value_type>::type;
  using id_type =
      typename std::tuple_element<1, typename Heap::value_type>::type;

  ColMajorMatrix<id_type> top_k(k_nn, num_queries);
=======
  auto num_queries = size(scores);

  ColMajorMatrix<index_type> top_k(k_nn, num_queries);
>>>>>>> e14d040a
  ColMajorMatrix<score_type> top_scores(k_nn, num_queries);

  for (size_t j = 0; j < num_queries; ++j) {
    get_top_k_with_scores_from_heap(
        scores[j], top_k[j], top_scores[j]);  // Will pad with sentinels
  }
  return std::make_tuple(std::move(top_scores), std::move(top_k));
}

// Overload for two-d scores
template <class Heap>
inline auto get_top_k_with_scores(
    std::vector<std::vector<Heap>>& scores, size_t k_nn) {
  return get_top_k_with_scores(scores[0], k_nn);
}

// ----------------------------------------------------------------------------
// Functions for verifying top k neighbors against groundtruth
// ----------------------------------------------------------------------------

template <class L, class I>
auto verify_top_k_index(L const& top_k, I const& g, int k, int qno) {
  // std::sort(begin(g), begin(g) + k);
  // std::sort(begin(top_k), end(top_k));

  if (!std::equal(begin(top_k), begin(top_k) + k, g.begin())) {
    std::cout << "Query " << qno << " is incorrect" << std::endl;
    for (int i = 0; i < std::min<int>(10, k); ++i) {
      std::cout << "(" << top_k[i] << " != " << g[i] << ")  ";
    }
    std::cout << std::endl;
    std::cout << std::endl;
  }
}

/**
 * @brief Check the computed top k vectors against the ground truth.
 * Useful only for exact search.
 * Prints diagnostic message if difference is found.
 * Used only for testing / benchmarking where sentinels have not been needed, so
 * we don't need to handle the case where top_k might have sentinels.
 * @todo Handle the error more systematically and succinctly.
 */
template <class V, class L, class I>
auto verify_top_k_scores(
    V const& scores, L const& top_k, I const& g, int k, int qno) {
  if (!std::equal(
          begin(top_k), begin(top_k) + k, g.begin(), [&](auto& a, auto& b) {
            return scores[a] == scores[b];
          })) {
    std::cout << "Query " << qno << " is incorrect" << std::endl;
    for (int i = 0; i < std::min<int>(10, k); ++i) {
      std::cout << "  (" << top_k[i] << " " << scores[top_k[i]] << ") ";
    }
    std::cout << std::endl;
    for (int i = 0; i < std::min(10, k); ++i) {
      std::cout << "  (" << g[i] << " " << scores[g[i]] << ") ";
    }
    std::cout << std::endl;
    std::cout << std::endl;
  }
}

#if 0
/**
 * @brief Check the computed top k vectors against the ground truth.
 * Useful only for exact search.
 */
template <class L, class I>
auto verify_top_k(L const& top_k, I const& g, int k, int qno) {
  if (!std::equal(begin(top_k), begin(top_k) + k, g.begin())) {
    std::cout << "Query " << qno << " is incorrect" << std::endl;
    for (int i = 0; i < std::min(k, 10); ++i) {
      std::cout << "  (" << top_k[i] << " " << g[i] << ")";
    }
    std::cout << std::endl;
  }
}
#endif

/**
 * @brief Check the computed top k vectors against the ground truth.
 * This version is for approximate search and so will sort the results before
 * comparing.
 */
template <feature_vector_array TK, feature_vector_array G>
bool validate_top_k(TK& top_k, const G& g) {
  size_t k = dimension(top_k);
  size_t num_errors = 0;

  for (size_t qno = 0; qno < num_vectors(top_k); ++qno) {
    // @todo -- count intersections rather than testing for equality
    std::sort(begin(top_k[qno]), end(top_k[qno]));
    std::sort(begin(g[qno]), begin(g[qno]) + dimension(top_k));

    if (!std::equal(begin(top_k[qno]), begin(top_k[qno]) + k, begin(g[qno]))) {
      if (num_errors++ > 10) {
        return false;
      }
      std::cout << "Query " << qno << " is incorrect" << std::endl;
      for (size_t i = 0; i < std::min(k, static_cast<size_t>(10UL)); ++i) {
        std::cout << "  (" << top_k(i, qno) << " " << g(i, qno) << ")";
      }
      std::cout << std::endl;
    }
  }

  return true;
}

auto count_intersections(auto&& I, auto&& groundtruth, size_t k_nn) {
  size_t total_intersected = 0;

  if constexpr (feature_vector_array<std::remove_cvref_t<decltype(I)>>) {
    for (size_t i = 0; i < I.num_cols(); ++i) {
      std::sort(begin(I[i]), end(I[i]));
      std::sort(begin(groundtruth[i]), begin(groundtruth[i]) + k_nn);

      // @todo remove -- for debugging only
      std::vector<size_t> x(begin(I[i]), end(I[i]));
      std::vector<size_t> y(begin(groundtruth[i]), end(groundtruth[i]));

      total_intersected += std::set_intersection(
          begin(I[i]),
          end(I[i]),
          begin(groundtruth[i]),
          /*end(groundtruth[i]*/ begin(groundtruth[i]) + k_nn,
          assignment_counter{});
    }
  } else {
    if constexpr (feature_vector<std::remove_cvref_t<decltype(I)>>) {
      std::sort(begin(I), end(I));
      std::sort(begin(groundtruth), begin(groundtruth) + k_nn);

      total_intersected += std::set_intersection(
          begin(I),
          end(I),
          begin(groundtruth),
          /*end(groundtruth)*/ begin(groundtruth) + k_nn,
          assignment_counter{});
    } else {
      static_assert(
              always_false<std::remove_cvref_t<decltype(I)>>, "T must be a feature_vector or feature_vector_array");
    }
  }
  return total_intersected;
}

#ifdef TILEDB_VS_ENABLE_BLAS

/**
 * @brief Foreach input vector, apply a function to each element of the
 * vector and sum the resulting values
 * @tparam M
 * @tparam V
 * @param m
 * @param v
 * @param f
 * @return A vector containing the sum of the function applied down each column.
 */
template <class M, class V, class Function>
auto col_sum(
    const M& m, V& v, Function f = [](auto& x) -> const auto& { return x; }) {
  int size_m = size(m);
  int size_m0 = size(m[0]);

  for (int j = 0; j < size_m; ++j) {
    decltype(v[0]) vj = v[j];
    for (int i = 0; i < size_m0; ++i) {
      vj += f(m[j][i]);
    }
    v[j] = vj;
  }
}

/**
 * @brief Same as above, but for columns of a matrix rather than a collection
 * of vectors.
 */
template <class M, class V, class Function>
auto mat_col_sum(
    const M& m, V& v, Function f = [](auto& x) -> const auto& { return x; }) {
  auto num_cols = m.num_cols();
  auto num_rows = m.num_rows();

  for (size_t j = 0; j < num_cols; ++j) {
    decltype(v[0]) vj = v[j];
    for (size_t i = 0; i < num_rows; ++i) {
      vj += f(m(i, j));
    }
    v[j] = vj;
  }
}

/**
 * Query using dense linear algebra.  This uses the vector generalization of
 * the identity (a - b) * (a - b) = a * a + b * b - 2 * a * b .
 * We use outer products to compute the a * a and b * b terms, and then use
 * a gemm to compute the a * b term.
 *
 * This is extremely fast for large numbers of query vectors, but is not as fast
 * as vq_ew for small numbers of query vectors.
 */
template <class Matrix1, class Matrix2, class Matrix3>
void gemm_scores(
    const Matrix1& A, const Matrix2& B, Matrix3& C, unsigned nthreads)
  requires(
      (std::is_same_v<typename Matrix1::value_type, float> &&
       std::is_same_v<typename Matrix2::value_type, float> &&
       std::is_same_v<typename Matrix3::value_type, float>))
{
  using T = typename Matrix1::value_type;

  size_t M = A.num_cols();  // Vector dimension
  size_t N = B.num_cols();
  size_t K = A.num_rows();

  std::vector<T> alpha(M, 0.0f);
  std::vector<T> beta(N, 0.0f);
  std::vector<T> alpha_ones(N, 1.0f);
  std::vector<T> beta_ones(M, 1.0f);
  auto raveled_C = raveled(C);

  cblas_sgemm(
      CblasColMajor,
      CblasTrans,
      CblasNoTrans,
      M,
      N,
      K,
      -2.0,
      A.data(),
      K,
      B.data(),
      K,
      0.0,
      C.data(),
      M);

  mat_col_sum(
      A, alpha, [](auto a) { return a * a; });  // @todo optimize somehow
  mat_col_sum(B, beta, [](auto a) { return a * a; });

  cblas_sger(
      CblasColMajor, M, N, 1.0, &alpha[0], 1, &alpha_ones[0], 1, C.data(), M);
  cblas_sger(
      CblasColMajor, M, N, 1.0, &beta_ones[0], 1, &beta[0], 1, C.data(), M);

  stdx::execution::parallel_policy par{nthreads};
  //  stdx::for_each(std::move(par), begin(raveled_C), end(raveled_C), [](auto&
  //  a) {
  //    a = sqrt(a);
  //  });
}

template <class Matrix1, class Matrix2, class Matrix3>
void gemm_scores(
    const Matrix1& A, const Matrix2& B, Matrix3& C, unsigned nthreads)
  requires(
      ((!std::is_same_v<typename Matrix1::value_type, float>)&&std::
           is_same_v<typename Matrix2::value_type, float> &&
       std::is_same_v<typename Matrix3::value_type, float>))
{
  ColMajorMatrix<float> A_f(A.num_rows(), A.num_cols());
  std::copy(A.data(), A.data() + A.num_rows() * A.num_cols(), A_f.data());

  gemm_scores(A_f, B, C, nthreads);
}

template <class Matrix1, class Matrix2, class Matrix3>
void gemm_scores(
    const Matrix1& A, const Matrix2& B, Matrix3& C, unsigned nthreads)
  requires(((!std::is_same_v<typename Matrix1::value_type, float>)&&(
      !std::is_same_v<typename Matrix2::value_type, float>)&&std::
                is_same_v<typename Matrix3::value_type, float>))
{
  ColMajorMatrix<float> A_f(A.num_rows(), A.num_cols());
  std::copy(A.data(), A.data() + A.num_rows() * A.num_cols(), A_f.data());

  ColMajorMatrix<float> B_f(B.num_rows(), B.num_cols());
  std::copy(B.data(), B.data() + B.num_rows() * B.num_cols(), B_f.data());

  gemm_scores(A_f, B_f, C, nthreads);
}

template <class Matrix1, class Matrix2>
auto gemm_scores(const Matrix1& A, const Matrix2& B, unsigned nthreads) {
  auto C = ColMajorMatrix<float>(A.num_cols(), B.num_cols());
  gemm_scores(A, B, C, nthreads);

  return C;
}
#endif  // TILEDB_VS_ENABLE_BLAS
#endif  // TDB_SCORING_H<|MERGE_RESOLUTION|>--- conflicted
+++ resolved
@@ -36,8 +36,8 @@
 
 #include <algorithm>
 #include "algorithm.h"
+#include "concepts.h"
 #include "linalg.h"
-#include "concepts.h"
 #include "utils/timer.h"
 #include "utils/utils.h"
 
@@ -45,16 +45,15 @@
 
 #include <algorithm>
 #include <cmath>
-#include <concepts>
 #include <future>
 #include <iostream>
 #include <limits>
 #include <memory>
 #include <numeric>
 #include <queue>
+#include <ranges>
 #include <set>
 #include <span>
-
 // #include <execution>
 
 #include "linalg.h"
@@ -68,6 +67,8 @@
 namespace {
 class with_ids {};
 class without_ids {};
+template <class... T>
+constexpr bool always_false = false;
 }  // namespace
 
 // ----------------------------------------------------------------------------
@@ -245,18 +246,8 @@
  * @param k
  * @return
  */
-<<<<<<< HEAD
-template <
-    std::ranges::random_access_range V,
-    std::ranges::random_access_range L>
-auto get_top_k_from_scores(V const& scores, L&& top_k, int k) {
-  using index_type = typename L::index_type;
-
-  fixed_min_pair_heap<float, index_type> s(k);
-=======
->>>>>>> e14d040a
-
-template <class V, class L>
+
+template <std::ranges::random_access_range V, std::ranges::random_access_range L>
 auto get_top_k_from_scores(V const& scores, L&& top_k, size_t k = 0) {
   using value_type = typename V::value_type;
   using index_type = typename std::remove_reference_t<L>::value_type;
@@ -320,14 +311,9 @@
  * @param top_k
  */
 template <class Heap>
-<<<<<<< HEAD
-inline void get_top_k_from_heap(Heap& min_scores, auto&& top_k, size_t k) requires(
-    !std::is_same_v<Heap, std::vector<Heap>>) {
-=======
 inline void get_top_k_from_heap(Heap& min_scores, auto&& top_k)
   requires(!std::is_same_v<Heap, std::vector<Heap>>)
 {
->>>>>>> e14d040a
   std::sort_heap(begin(min_scores), end(min_scores), [](auto&& a, auto&& b) {
     return std::get<0>(a) < std::get<0>(b);
   });
@@ -363,13 +349,7 @@
 
   auto num_queries = size(scores);
 
-<<<<<<< HEAD
-  using id_type =
-      typename std::tuple_element<1, typename Heap::value_type>::type;
-  ColMajorMatrix<id_type> top_k(k_nn, num_queries);
-=======
   ColMajorMatrix<index_type> top_k(k_nn, num_queries);
->>>>>>> e14d040a
 
   for (size_t j = 0; j < num_queries; ++j) {
     get_top_k_from_heap(scores[j], top_k[j]);  // Will pad with sentinels
@@ -396,31 +376,20 @@
 // ----------------------------------------------------------------------------
 // Functions for computing top k neighbors with scores
 // ----------------------------------------------------------------------------
+
 inline void get_top_k_with_scores_from_heap(
     auto&& min_scores, auto&& top_k, auto&& top_k_scores) {
-
-  assert(size(top_k) == size(top_k_scores));
-  size_t k = std::min(size(top_k), size(min_scores));
-
   std::sort_heap(begin(min_scores), end(min_scores), [](auto&& a, auto&& b) {
     return std::get<0>(a) < std::get<0>(b);
   });
   auto k_nn = std::min(size(min_scores), size(top_k));
   std::transform(
-<<<<<<< HEAD
-      begin(min_scores), begin(min_scores) + k, begin(top_k_scores), ([](auto&& e) {
-        return std::get<0>(e);
-      }));
-  std::transform(
-      begin(min_scores), begin(min_scores) + k, begin(top_k), ([](auto&& e) {
-=======
       begin(min_scores),
       begin(min_scores) + k_nn,
       begin(top_k_scores),
       ([](auto&& e) { return std::get<0>(e); }));
   std::transform(
       begin(min_scores), begin(min_scores) + k_nn, begin(top_k), ([](auto&& e) {
->>>>>>> e14d040a
         return std::get<1>(e);
       }));
   pad_with_sentinels(k_nn, top_k, top_k_scores);
@@ -447,18 +416,9 @@
   using score_type = heap_score_t<Heap>;
   using index_type = heap_index_t<Heap>;
 
-<<<<<<< HEAD
-  using score_type =
-      typename std::tuple_element<0, typename Heap::value_type>::type;
-  using id_type =
-      typename std::tuple_element<1, typename Heap::value_type>::type;
-
-  ColMajorMatrix<id_type> top_k(k_nn, num_queries);
-=======
   auto num_queries = size(scores);
 
   ColMajorMatrix<index_type> top_k(k_nn, num_queries);
->>>>>>> e14d040a
   ColMajorMatrix<score_type> top_scores(k_nn, num_queries);
 
   for (size_t j = 0; j < num_queries; ++j) {
@@ -605,7 +565,7 @@
     }
   }
   return total_intersected;
-}
+};
 
 #ifdef TILEDB_VS_ENABLE_BLAS
 
