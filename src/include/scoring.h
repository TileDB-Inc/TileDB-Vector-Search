/**
 * @file   scoring.h
 *
 * @section LICENSE
 *
 * The MIT License
 *
 * @copyright Copyright (c) 2023 TileDB, Inc.
 *
 * Permission is hereby granted, free of charge, to any person obtaining a copy
 * of this software and associated documentation files (the "Software"), to deal
 * in the Software without restriction, including without limitation the rights
 * to use, copy, modify, merge, publish, distribute, sublicense, and/or sell
 * copies of the Software, and to permit persons to whom the Software is
 * furnished to do so, subject to the following conditions:
 *
 * The above copyright notice and this permission notice shall be included in
 * all copies or substantial portions of the Software.
 *
 * THE SOFTWARE IS PROVIDED "AS IS", WITHOUT WARRANTY OF ANY KIND, EXPRESS OR
 * IMPLIED, INCLUDING BUT NOT LIMITED TO THE WARRANTIES OF MERCHANTABILITY,
 * FITNESS FOR A PARTICULAR PURPOSE AND NONINFRINGEMENT. IN NO EVENT SHALL THE
 * AUTHORS OR COPYRIGHT HOLDERS BE LIABLE FOR ANY CLAIM, DAMAGES OR OTHER
 * LIABILITY, WHETHER IN AN ACTION OF CONTRACT, TORT OR OTHERWISE, ARISING FROM,
 * OUT OF OR IN CONNECTION WITH THE SOFTWARE OR THE USE OR OTHER DEALINGS IN
 * THE SOFTWARE.
 *
 * @section DESCRIPTION
 *
 * Top-level include file for all scoring functions (l2, inner_product, cosine)
 *
 */

#ifndef TDB_SCORING_H
#define TDB_SCORING_H

<<<<<<< HEAD
#include "detail/scoring/l2_distance.h"
#include "detail/scoring/l2_distance_avx.h"
#include "detail/scoring/inner_product.h"
#include "detail/scoring/inner_product_avx.h"
=======
#define AVX2_INTRINSICS

#if defined(AVX2_INTRINSICS)
#include <immintrin.h> // Include AVX2 intrinsics
#endif

#include <algorithm>
#include "algorithm.h"
#include "concepts.h"
#include "linalg.h"
#include "utils/timer.h"
#include "utils/utils.h"
>>>>>>> 1a5d96b7

// @todo Implement
// #include "detail/scoring/cosine.h"
// #include "detail/scoring/cosine_avx.h"

#ifdef TILEDB_VS_ENABLE_BLAS

// @todo Implement
#include "detail/scoring/l2_distance_blas.h"
#include "detail/scoring/inner_product_blas.h"
#include "detail/scoring/cosine_blas.h"

#endif // TILEDB_VS_ENABLE_BLAS

#include "utils/utils.h"
#include "utils/fixed_min_heap.h"
#include "detail/linalg/matrix.h"

// Helper utility
namespace {
class with_ids {};
class without_ids {};
}  // namespace


<<<<<<< HEAD
/****************************************************************
 *
 * Function objects.  We put these here instead of in the detail
 * header file so that we can specify which functio we want to 
 * dispatch to in this header
 *
 ****************************************************************/
=======
/**
 * @brief Compute sum of squares distance between two vectors.
 * @tparam V
 * @tparam U
 * @param a
 * @param b
 * @return
 */
#if 0
template <class V, class U>
inline auto sum_of_squares(V const& a, U const& b) {
  float sum{0.0};
  size_t size_a = size(a);

  if constexpr (std::is_same_v<decltype(a[0]),decltype(b[0])>) {
    for (size_t i = 0; i < size_a; ++i) {
      float diff = a[i]- b[i];
      sum += diff * diff;
    }
  } else {
    for (size_t i = 0; i < size_a; ++i) {
      float diff = ((float)a[i]) - ((float)b[i]);
      sum += diff * diff;
    }
  }
  return sum;
}
#else
template <class V, class U>
inline auto sum_of_squares(V const& a, U const& b) {
  float sum{0.0};
  size_t size_a = size(a);

  if constexpr (
      std::unsigned_integral<std::remove_reference_t<decltype(a[0])>> ||
      std::unsigned_integral<std::remove_reference_t<decltype(b[0])>>) {
    for (size_t i = 0; i < size_a; ++i) {
      // float diff = (float)a[i] - (float)b[i];  // converting to float is slow
      float diff = (float)a[i] - (float)b[i];
      sum += diff * diff;
    }
  } else {
#if defined(AVX2_INTRINSICS)

    const float* ap = a.data();
    const float* bp = b.data();
    __m256 sum_ = _mm256_setzero_ps(); // Initialize sum to zero

    for (int i = 0; i < size_a; i += 8) {
        __m256 aVec = _mm256_loadu_ps(ap + i);
        __m256 bVec = _mm256_loadu_ps(bp + i);

        __m256 diff = _mm256_sub_ps(aVec, bVec);

        __m256 squaredDiff = _mm256_mul_ps(diff, diff);

        sum_ = _mm256_add_ps(sum_, squaredDiff);
    }

    __m128 lo = _mm256_castps256_ps128(sum_);
    __m128 hi = _mm256_extractf128_ps(sum_, 1);
    __m128 combined = _mm_add_ps(lo, hi);
    combined = _mm_hadd_ps(combined, combined);
    combined = _mm_hadd_ps(combined, combined);

    sum = _mm_cvtss_f32(combined);
  }
  return sum;
}

#else
#define UNROLL_4
#if defined(UNROLL_8) 
    float diff_0, diff_1, diff_2, diff_3, diff_4, diff_5, diff_6, diff_7, diff_8;
    const size_t size_0 = 8 * (size_a / 8);


    for (size_t i = 0; i < size_0; i+=8) {
      // float diff = (float)a[i] - (float)b[i];  // converting to float is slow
      diff_0 = a[i + 0] - b[i + 0];
      diff_1 = a[i + 1] - b[i + 1];
      diff_2 = a[i + 2] - b[i + 2];
      diff_3 = a[i + 3] - b[i + 3];
      diff_4 = a[i + 4] - b[i + 4];
      diff_5 = a[i + 5] - b[i + 5];
      diff_6 = a[i + 6] - b[i + 6];
      diff_7 = a[i + 7] - b[i + 7];
      sum += diff_0 * diff_0 + diff_1 * diff_1 + diff_2 * diff_2 + diff_3 * diff_3 +
	diff_4 * diff_4 + diff_5 * diff_5 + diff_6 * diff_6 + diff_7 * diff_7;
    }
#elif defined(UNROLL_4)
    float diff_0, diff_1, diff_2, diff_3;
    const size_t size_0 = 4 * (size_a / 4);


    for (size_t i = 0; i < size_0; i+=4) {
      // float diff = (float)a[i] - (float)b[i];  // converting to float is slow
      diff_0 = a[i + 0] - b[i + 0];
      diff_1 = a[i + 1] - b[i + 1];
      diff_2 = a[i + 2] - b[i + 2];
      diff_3 = a[i + 3] - b[i + 3];
      sum += diff_0 * diff_0 + diff_1 * diff_1 + diff_2 * diff_2 + diff_3 * diff_3;

    }
#endif
#if defined (UNROLL_4) || defined (UNROLL_8)
    for (size_t i = size_0; i < size_a; ++i) {
      diff_0 = a[i + 0] - b[i + 0];
      sum += diff_0 * diff_0;
    }
    #else
    for (size_t i = 0; i < size_a; ++i) {
      diff_0 = a[i + 0] - b[i + 0];
      sum += diff_0 * diff_0;
    }

    #endif
  }
  return sum;
}
#endif

>>>>>>> 1a5d96b7

namespace _l2_distance {

struct sum_of_squares_distance {
#ifdef __AVX2__
  template <feature_vector V, feature_vector U>
  constexpr inline float operator()(const V& a, const U& b) const {
    return avx2_sum_of_squares(a, b);
  }

  template <feature_vector V>
  constexpr inline float operator()(const V& a) const {
    return avx2_sum_of_squares(a);
  }
#else
  template <feature_vector V, feature_vector U>
  constexpr inline float operator()(const V& a, const U& b) const {
    return unroll4_sum_of_squares(a, b);
  }

  template <feature_vector V>
  constexpr inline float operator()(const V& a) const {
    return unroll4_sum_of_squares(a);
  }
#endif
};

}

using sum_of_squares_distance = _l2_distance::sum_of_squares_distance;
inline constexpr auto l2_distance = _l2_distance::sum_of_squares_distance{};

<<<<<<< HEAD
=======
/**
 * @brief A distance functor that computes the sum of squares distance between
 * two vectors.
 */
struct sum_of_squares_distance {
  template <class V, class U>
  constexpr auto operator()(const V& a, const U& b) const {
    return sum_of_squares(a, b);
  }
>>>>>>> 1a5d96b7

namespace _l2_sub_distance {

/**
 * @brief A distance functor that computes the sum of squares distance between
 * two vectors, but only for a sub-range of the vectors.
 */
struct sub_sum_of_squares_distance {
 private:
  size_t start_{0};
  size_t stop_{0};

 public:

  sub_sum_of_squares_distance(size_t start, size_t stop)
      : start_(start)
      , stop_(stop) {
  }

  // @todo AVX implementation
  template <feature_vector V, feature_vector U>
  constexpr auto operator()(const V& a, const U& b) const {
    return unroll4_sum_of_squares(a, b, start_, stop_);
  }
};

}

using sub_sum_of_squares_distance = _l2_sub_distance::sub_sum_of_squares_distance;

template <feature_vector U, feature_vector V>
auto sub_l2_distance(const U& u, const V& v, size_t i, size_t j) {
  return unroll4_sum_of_squares(u, v, i, j);
}
// inline constexpr auto sub_l2_distance = _l2_sub_distance::sub_sum_of_squares_distance{};


/**
 * An augmented distance functor that counts the number of distance
 * invocations.  Used for test/debugging/profiling.
 */
struct counting_sum_of_squares_distance {
  size_t num_comps_{0};
  std::string msg_{""};

  counting_sum_of_squares_distance() = default;
  counting_sum_of_squares_distance(const std::string& msg)
      : msg_(msg) {
  }

  template <class V, class U>
  constexpr auto operator()(const V& a, const U& b) {
    ++num_comps_;
    return sum_of_squares(a, b);
  }
  ~counting_sum_of_squares_distance() {
    _count_data.insert_entry(msg_ + " num_ss_comps", num_comps_);
  }
};

using counting_l2_distance = counting_sum_of_squares_distance;
using counting_L2_distance = counting_sum_of_squares_distance;

// ----------------------------------------------------------------------------
// Functions for dealing with the case of when size of scores < k_nn
// ----------------------------------------------------------------------------

// One-dimensional case
template <class U>
void pad_with_sentinels(size_t start, U& top_k) {
  using index_type = typename U::value_type;
  for (size_t i = start; i < top_k.size(); ++i) {
    top_k[i] = std::numeric_limits<index_type>::max();
  }
}

// One-dimensional case
template <class U, class V>
void pad_with_sentinels(size_t start, U& top_k, V& top_k_scores) {
  using score_type = typename V::value_type;
  using index_type = typename U::value_type;
  for (size_t i = start; i < top_k.size(); ++i) {
    top_k[i] = std::numeric_limits<index_type>::max();
    top_k_scores[i] = std::numeric_limits<score_type>::max();
  }
}

// One-dimensional case
template <class U>
void trim_top_k(size_t start, U& top_k) {
  top_k.resize(start);
}

// One-dimensional case
template <class U, class V>
void trim_top_k(size_t start, U& top_k, V& top_k_scores) {
  top_k.resize(start);
  top_k_scores.resize(start);
}

// ----------------------------------------------------------------------------
// Functions for extracting top k neighbors from a raw scores matrix
// ----------------------------------------------------------------------------

/**
 * @brief Get top k neighbors for each query. Scans the scores for each
 * @tparam V
 * @tparam L
 * @param scores
 * @param top_k
 * @param k
 * @return
 */

template <
    std::ranges::random_access_range V,
    std::ranges::random_access_range L>
auto get_top_k_from_scores(V const& scores, L&& top_k, size_t k = 0) {
  using value_type = typename V::value_type;
  using index_type = typename std::remove_reference_t<L>::value_type;

  auto num_scores = size(scores);

  if (k == 0) {
    k = num_scores;
  }

  fixed_min_pair_heap<value_type, index_type> s(k);

  for (size_t i = 0; i < num_scores; ++i) {
    s.insert(scores[i], i);
  }
  get_top_k_from_heap(s, top_k);
}

// Note that we cannot pad top_k with sentinels here because we don't know the
// size of the valid ranges in the scores matrix.
// @todo pad top_k with sentinel if scores has sentinel
template <class I, class T>
auto get_top_k_from_scores(const ColMajorMatrix<T>& scores, int k_nn) {
  auto top_k = ColMajorMatrix<I>(k_nn, scores.num_cols());
  for (size_t j = 0; j < scores.num_cols(); ++j) {
    get_top_k_from_scores(scores[j], top_k[j], k_nn);
  }
  return top_k;
}

// ----------------------------------------------------------------------------
// Functions for consolidating vector of vectors of min_heaps to 0th min_heap
// ----------------------------------------------------------------------------
/**
 * @brief Utility function to put the top scores for multiple threads into a
 * single top_scores vector (the zeroth vector).
 * @tparam Heap
 *   @param min_scores a vector of vectors of min_heaps.  Each vector of
 * min_heaps is the top k scores for a set of queries.  Each vector of vectors
 * is stores a vector of min_heaps, one per thread.
 */
template <class Heap>
void consolidate_scores(std::vector<std::vector<Heap>>& min_scores) {
  auto nthreads = size(min_scores);
  auto num_queries = size(min_scores[0]);
  for (size_t j = 0; j < num_queries; ++j) {
    for (size_t n = 1; n < nthreads; ++n) {
      for (auto&& [e, f] : min_scores[n][j]) {
        min_scores[0][j].insert(e, f);
      }
    }
  }
}

// ----------------------------------------------------------------------------
// Functions for extracting top k neighbor indices from a min heap (with pairs)
// ----------------------------------------------------------------------------
/**
 * @brief Utility function to extract the top k scores from a single min heap.
 * @param min_scores
 * @param top_k
 */
template <class Heap>
inline void get_top_k_from_heap(Heap& min_scores, auto&& top_k)
  requires(!std::is_same_v<Heap, std::vector<Heap>>)
{
  std::sort_heap(begin(min_scores), end(min_scores), [](auto&& a, auto&& b) {
    return std::get<0>(a) < std::get<0>(b);
  });
  auto k_nn = std::min(size(min_scores), size(top_k));
  std::transform(
      begin(min_scores), begin(min_scores) + k_nn, begin(top_k), ([](auto&& e) {
        return std::get<1>(e);
      }));
  pad_with_sentinels(k_nn, top_k);
}

/**
 * @brief Utility function to extract the top k scores from a vector of min
 * heaps.  Each entry in the vector of min heaps is the top k scores for a
 * single query.
 * @tparam Heap
 * @tparam Index
 * @param scores
 * @param k_nn
 * @return a Matrix of the top_k scores for each query.  Each column corresponds
 * to a query,
 */
template <class Heap>
inline auto get_top_k(std::vector<Heap>& scores, size_t k_nn) {
  // using score_type = heap_score_t<Heap>;
  using index_type = heap_index_t<Heap>;

  auto num_queries = size(scores);

  ColMajorMatrix<index_type> top_k(k_nn, num_queries);

  for (size_t j = 0; j < num_queries; ++j) {
    get_top_k_from_heap(scores[j], top_k[j]);  // Will pad with sentinels
  }
  return top_k;
}

/**
 * @brief Utility function to extract the top k scores from a vector of vectors.
 * It is assumed that the scores have been consolidated, i.e., that the zeroth
 * vector contains the top k scores for each query.
 * @tparam Heap
 * @tparam Index
 * @param scores
 * @param k_nn
 * @return Matrix of the top k scores for each query.  Each column corresponds
 * to a query.
 */
template <class Heap>
inline auto get_top_k(std::vector<std::vector<Heap>>& scores, size_t k_nn) {
  return get_top_k(scores[0], k_nn);
}

// ----------------------------------------------------------------------------
// Functions for computing top k neighbors with scores
// ----------------------------------------------------------------------------

inline void get_top_k_with_scores_from_heap(
    auto&& min_scores, auto&& top_k, auto&& top_k_scores) {
  std::sort_heap(begin(min_scores), end(min_scores), [](auto&& a, auto&& b) {
    return std::get<0>(a) < std::get<0>(b);
  });
  auto k_nn = std::min(size(min_scores), size(top_k));
  std::transform(
      begin(min_scores),
      begin(min_scores) + k_nn,
      begin(top_k_scores),
      ([](auto&& e) { return std::get<0>(e); }));
  std::transform(
      begin(min_scores), begin(min_scores) + k_nn, begin(top_k), ([](auto&& e) {
        return std::get<1>(e);
      }));
  pad_with_sentinels(k_nn, top_k, top_k_scores);
}

template <class Heap>
inline void get_top_k_with_scores_from_heap(const Heap& min_scores, size_t k) {
  using element_type = std::remove_cvref_t<decltype(*(
      min_scores.begin()))>; /*typename Heap::value_type;*/
  using value_type = typename std::tuple_element<0, element_type>::type;
  using index_type = typename std::tuple_element<1, element_type>::type;

  auto top_k = Vector<index_type>(k);
  auto top_k_scores = Vector<value_type>(k);

  get_top_k_with_scores_from_heap(min_scores, top_k, top_k_scores);
  return std::make_tuple(std::move(top_k_scores), std::move(top_k));
}

// Overload for one-d scores
template <class Heap>
inline auto get_top_k_with_scores(std::vector<Heap>& scores, size_t k_nn) {
  using score_type = heap_score_t<Heap>;
  using index_type = heap_index_t<Heap>;

  auto num_queries = size(scores);

  ColMajorMatrix<index_type> top_k(k_nn, num_queries);
  ColMajorMatrix<score_type> top_scores(k_nn, num_queries);

  for (size_t j = 0; j < num_queries; ++j) {
    get_top_k_with_scores_from_heap(
        scores[j], top_k[j], top_scores[j]);  // Will pad with sentinels
  }
  return std::make_tuple(std::move(top_scores), std::move(top_k));
}

// Overload for two-d scores
template <class Heap>
inline auto get_top_k_with_scores(
    std::vector<std::vector<Heap>>& scores, size_t k_nn) {
  return get_top_k_with_scores(scores[0], k_nn);
}

// ----------------------------------------------------------------------------
// Functions for verifying top k neighbors against groundtruth
// ----------------------------------------------------------------------------

template <class L, class I>
auto verify_top_k_index(L const& top_k, I const& g, int k, int qno) {
  // std::sort(begin(g), begin(g) + k);
  // std::sort(begin(top_k), end(top_k));

  if (!std::equal(begin(top_k), begin(top_k) + k, g.begin())) {
    std::cout << "Query " << qno << " is incorrect" << std::endl;
    for (int i = 0; i < std::min<int>(10, k); ++i) {
      std::cout << "(" << top_k[i] << " != " << g[i] << ")  ";
    }
    std::cout << std::endl;
    std::cout << std::endl;
  }
}

/**
 * @brief Check the computed top k vectors against the ground truth.
 * Useful only for exact search.
 * Prints diagnostic message if difference is found.
 * Used only for testing / benchmarking where sentinels have not been needed, so
 * we don't need to handle the case where top_k might have sentinels.
 * @todo Handle the error more systematically and succinctly.
 */
template <class V, class L, class I>
auto verify_top_k_scores(
    V const& scores, L const& top_k, I const& g, int k, int qno) {
  if (!std::equal(
          begin(top_k), begin(top_k) + k, g.begin(), [&](auto& a, auto& b) {
            return scores[a] == scores[b];
          })) {
    std::cout << "Query " << qno << " is incorrect" << std::endl;
    for (int i = 0; i < std::min<int>(10, k); ++i) {
      std::cout << "  (" << top_k[i] << " " << scores[top_k[i]] << ") ";
    }
    std::cout << std::endl;
    for (int i = 0; i < std::min(10, k); ++i) {
      std::cout << "  (" << g[i] << " " << scores[g[i]] << ") ";
    }
    std::cout << std::endl;
    std::cout << std::endl;
  }
}

#if 0
/**
 * @brief Check the computed top k vectors against the ground truth.
 * Useful only for exact search.
 */
template <class L, class I>
auto verify_top_k(L const& top_k, I const& g, int k, int qno) {
  if (!std::equal(begin(top_k), begin(top_k) + k, g.begin())) {
    std::cout << "Query " << qno << " is incorrect" << std::endl;
    for (int i = 0; i < std::min(k, 10); ++i) {
      std::cout << "  (" << top_k[i] << " " << g[i] << ")";
    }
    std::cout << std::endl;
  }
}
#endif

/**
 * @brief Check the computed top k vectors against the ground truth.
 * This version is for approximate search and so will sort the results before
 * comparing.
 */
template <feature_vector_array TK, feature_vector_array G>
bool validate_top_k(TK& top_k, const G& g) {
  size_t k = dimension(top_k);
  size_t num_errors = 0;

  for (size_t qno = 0; qno < num_vectors(top_k); ++qno) {
    // @todo -- count intersections rather than testing for equality
    std::sort(begin(top_k[qno]), end(top_k[qno]));
    std::sort(begin(g[qno]), begin(g[qno]) + dimension(top_k));

    if (!std::equal(begin(top_k[qno]), begin(top_k[qno]) + k, begin(g[qno]))) {
      if (num_errors++ > 10) {
        return false;
      }
      std::cout << "Query " << qno << " is incorrect" << std::endl;
      for (size_t i = 0; i < std::min(k, static_cast<size_t>(10UL)); ++i) {
        std::cout << "  (" << top_k(i, qno) << " " << g(i, qno) << ")";
      }
      std::cout << std::endl;
    }
  }

  return true;
}

template <feature_vector_array U, feature_vector_array V>
auto count_intersections(const U& I, const V& groundtruth, size_t k_nn) {
  // print_types(I, groundtruth);

  size_t total_intersected = 0;

  if constexpr (feature_vector_array<std::remove_cvref_t<decltype(I)>>) {
    for (size_t i = 0; i < I.num_cols(); ++i) {
      std::sort(begin(I[i]), end(I[i]));
      std::sort(begin(groundtruth[i]), begin(groundtruth[i]) + k_nn);

      // @todo remove -- for debugging only
      std::vector<size_t> x(begin(I[i]), end(I[i]));
      std::vector<size_t> y(begin(groundtruth[i]), end(groundtruth[i]));

      total_intersected += std::set_intersection(
          begin(I[i]),
          end(I[i]),
          begin(groundtruth[i]),
          /*end(groundtruth[i]*/ begin(groundtruth[i]) + k_nn,
          assignment_counter{});
    }
  } else {
    if constexpr (feature_vector<std::remove_cvref_t<decltype(I)>>) {
      std::sort(begin(I), end(I));
      std::sort(begin(groundtruth), begin(groundtruth) + k_nn);

      total_intersected += std::set_intersection(
          begin(I),
          end(I),
          begin(groundtruth),
          /*end(groundtruth)*/ begin(groundtruth) + k_nn,
          assignment_counter{});
    } else {
      static_assert(
          always_false<std::remove_cvref_t<decltype(I)>>,
          "T must be a feature_vector or feature_vector_array");
    }
  }
  return total_intersected;
};

#ifdef TILEDB_VS_ENABLE_BLAS

/**
 * @brief Foreach input vector, apply a function to each element of the
 * vector and sum the resulting values
 * @tparam M
 * @tparam V
 * @param m
 * @param v
 * @param f
 * @return A vector containing the sum of the function applied down each column.
 */
template <class M, class V, class Function>
auto col_sum(
    const M& m, V& v, Function f = [](auto& x) -> const auto& { return x; }) {
  int size_m = size(m);
  int size_m0 = size(m[0]);

  for (int j = 0; j < size_m; ++j) {
    decltype(v[0]) vj = v[j];
    for (int i = 0; i < size_m0; ++i) {
      vj += f(m[j][i]);
    }
    v[j] = vj;
  }
}

/**
 * @brief Same as above, but for columns of a matrix rather than a collection
 * of vectors.
 */
template <class M, class V, class Function>
auto mat_col_sum(
    const M& m, V& v, Function f = [](auto& x) -> const auto& { return x; }) {
  auto num_cols = m.num_cols();
  auto num_rows = m.num_rows();

  for (size_t j = 0; j < num_cols; ++j) {
    decltype(v[0]) vj = v[j];
    for (size_t i = 0; i < num_rows; ++i) {
      vj += f(m(i, j));
    }
    v[j] = vj;
  }
}

/**
 * Query using dense linear algebra.  This uses the vector generalization of
 * the identity (a - b) * (a - b) = a * a + b * b - 2 * a * b .
 * We use outer products to compute the a * a and b * b terms, and then use
 * a gemm to compute the a * b term.
 *
 * This is extremely fast for large numbers of query vectors, but is not as fast
 * as vq_ew for small numbers of query vectors.
 */
template <class Matrix1, class Matrix2, class Matrix3>
void gemm_scores(
    const Matrix1& A, const Matrix2& B, Matrix3& C, unsigned nthreads)
  requires(
      (std::is_same_v<typename Matrix1::value_type, float> &&
       std::is_same_v<typename Matrix2::value_type, float> &&
       std::is_same_v<typename Matrix3::value_type, float>))
{
  using T = typename Matrix1::value_type;

  size_t M = A.num_cols();  // Vector dimension
  size_t N = B.num_cols();
  size_t K = A.num_rows();

  std::vector<T> alpha(M, 0.0f);
  std::vector<T> beta(N, 0.0f);
  std::vector<T> alpha_ones(N, 1.0f);
  std::vector<T> beta_ones(M, 1.0f);
  auto raveled_C = raveled(C);

  cblas_sgemm(
      CblasColMajor,
      CblasTrans,
      CblasNoTrans,
      M,
      N,
      K,
      -2.0,
      A.data(),
      K,
      B.data(),
      K,
      0.0,
      C.data(),
      M);

  mat_col_sum(
      A, alpha, [](auto a) { return a * a; });  // @todo optimize somehow
  mat_col_sum(B, beta, [](auto a) { return a * a; });

  cblas_sger(
      CblasColMajor, M, N, 1.0, &alpha[0], 1, &alpha_ones[0], 1, C.data(), M);
  cblas_sger(
      CblasColMajor, M, N, 1.0, &beta_ones[0], 1, &beta[0], 1, C.data(), M);

  stdx::execution::parallel_policy par{nthreads};
  //  stdx::for_each(std::move(par), begin(raveled_C), end(raveled_C), [](auto&
  //  a) {
  //    a = sqrt(a);
  //  });
}

template <class Matrix1, class Matrix2, class Matrix3>
void gemm_scores(
    const Matrix1& A, const Matrix2& B, Matrix3& C, unsigned nthreads)
  requires(
      ((!std::is_same_v<typename Matrix1::value_type, float>) &&
       std::is_same_v<typename Matrix2::value_type, float> &&
       std::is_same_v<typename Matrix3::value_type, float>))
{
  ColMajorMatrix<float> A_f(A.num_rows(), A.num_cols());
  std::copy(A.data(), A.data() + A.num_rows() * A.num_cols(), A_f.data());

  gemm_scores(A_f, B, C, nthreads);
}

template <class Matrix1, class Matrix2, class Matrix3>
void gemm_scores(
    const Matrix1& A, const Matrix2& B, Matrix3& C, unsigned nthreads)
  requires(
      ((!std::is_same_v<typename Matrix1::value_type, float>) &&
       (!std::is_same_v<typename Matrix2::value_type, float>) &&
       std::is_same_v<typename Matrix3::value_type, float>))
{
  ColMajorMatrix<float> A_f(A.num_rows(), A.num_cols());
  std::copy(A.data(), A.data() + A.num_rows() * A.num_cols(), A_f.data());

  ColMajorMatrix<float> B_f(B.num_rows(), B.num_cols());
  std::copy(B.data(), B.data() + B.num_rows() * B.num_cols(), B_f.data());

  gemm_scores(A_f, B_f, C, nthreads);
}

template <class Matrix1, class Matrix2>
auto gemm_scores(const Matrix1& A, const Matrix2& B, unsigned nthreads) {
  auto C = ColMajorMatrix<float>(A.num_cols(), B.num_cols());
  gemm_scores(A, B, C, nthreads);

  return C;
}
#endif  // TILEDB_VS_ENABLE_BLAS
#endif // TDB_SCORING_H
<|MERGE_RESOLUTION|>--- conflicted
+++ resolved
@@ -34,25 +34,10 @@
 #ifndef TDB_SCORING_H
 #define TDB_SCORING_H
 
-<<<<<<< HEAD
 #include "detail/scoring/l2_distance.h"
 #include "detail/scoring/l2_distance_avx.h"
 #include "detail/scoring/inner_product.h"
 #include "detail/scoring/inner_product_avx.h"
-=======
-#define AVX2_INTRINSICS
-
-#if defined(AVX2_INTRINSICS)
-#include <immintrin.h> // Include AVX2 intrinsics
-#endif
-
-#include <algorithm>
-#include "algorithm.h"
-#include "concepts.h"
-#include "linalg.h"
-#include "utils/timer.h"
-#include "utils/utils.h"
->>>>>>> 1a5d96b7
 
 // @todo Implement
 // #include "detail/scoring/cosine.h"
@@ -78,7 +63,6 @@
 }  // namespace
 
 
-<<<<<<< HEAD
 /****************************************************************
  *
  * Function objects.  We put these here instead of in the detail
@@ -86,133 +70,13 @@
  * dispatch to in this header
  *
  ****************************************************************/
-=======
-/**
- * @brief Compute sum of squares distance between two vectors.
- * @tparam V
- * @tparam U
- * @param a
- * @param b
- * @return
- */
-#if 0
-template <class V, class U>
-inline auto sum_of_squares(V const& a, U const& b) {
-  float sum{0.0};
-  size_t size_a = size(a);
-
-  if constexpr (std::is_same_v<decltype(a[0]),decltype(b[0])>) {
-    for (size_t i = 0; i < size_a; ++i) {
-      float diff = a[i]- b[i];
-      sum += diff * diff;
-    }
-  } else {
-    for (size_t i = 0; i < size_a; ++i) {
-      float diff = ((float)a[i]) - ((float)b[i]);
-      sum += diff * diff;
-    }
-  }
-  return sum;
-}
-#else
-template <class V, class U>
-inline auto sum_of_squares(V const& a, U const& b) {
-  float sum{0.0};
-  size_t size_a = size(a);
-
-  if constexpr (
-      std::unsigned_integral<std::remove_reference_t<decltype(a[0])>> ||
-      std::unsigned_integral<std::remove_reference_t<decltype(b[0])>>) {
-    for (size_t i = 0; i < size_a; ++i) {
-      // float diff = (float)a[i] - (float)b[i];  // converting to float is slow
-      float diff = (float)a[i] - (float)b[i];
-      sum += diff * diff;
-    }
-  } else {
-#if defined(AVX2_INTRINSICS)
-
-    const float* ap = a.data();
-    const float* bp = b.data();
-    __m256 sum_ = _mm256_setzero_ps(); // Initialize sum to zero
-
-    for (int i = 0; i < size_a; i += 8) {
-        __m256 aVec = _mm256_loadu_ps(ap + i);
-        __m256 bVec = _mm256_loadu_ps(bp + i);
-
-        __m256 diff = _mm256_sub_ps(aVec, bVec);
-
-        __m256 squaredDiff = _mm256_mul_ps(diff, diff);
-
-        sum_ = _mm256_add_ps(sum_, squaredDiff);
-    }
-
-    __m128 lo = _mm256_castps256_ps128(sum_);
-    __m128 hi = _mm256_extractf128_ps(sum_, 1);
-    __m128 combined = _mm_add_ps(lo, hi);
-    combined = _mm_hadd_ps(combined, combined);
-    combined = _mm_hadd_ps(combined, combined);
-
-    sum = _mm_cvtss_f32(combined);
-  }
-  return sum;
-}
-
-#else
-#define UNROLL_4
-#if defined(UNROLL_8) 
-    float diff_0, diff_1, diff_2, diff_3, diff_4, diff_5, diff_6, diff_7, diff_8;
-    const size_t size_0 = 8 * (size_a / 8);
-
-
-    for (size_t i = 0; i < size_0; i+=8) {
-      // float diff = (float)a[i] - (float)b[i];  // converting to float is slow
-      diff_0 = a[i + 0] - b[i + 0];
-      diff_1 = a[i + 1] - b[i + 1];
-      diff_2 = a[i + 2] - b[i + 2];
-      diff_3 = a[i + 3] - b[i + 3];
-      diff_4 = a[i + 4] - b[i + 4];
-      diff_5 = a[i + 5] - b[i + 5];
-      diff_6 = a[i + 6] - b[i + 6];
-      diff_7 = a[i + 7] - b[i + 7];
-      sum += diff_0 * diff_0 + diff_1 * diff_1 + diff_2 * diff_2 + diff_3 * diff_3 +
-	diff_4 * diff_4 + diff_5 * diff_5 + diff_6 * diff_6 + diff_7 * diff_7;
-    }
-#elif defined(UNROLL_4)
-    float diff_0, diff_1, diff_2, diff_3;
-    const size_t size_0 = 4 * (size_a / 4);
-
-
-    for (size_t i = 0; i < size_0; i+=4) {
-      // float diff = (float)a[i] - (float)b[i];  // converting to float is slow
-      diff_0 = a[i + 0] - b[i + 0];
-      diff_1 = a[i + 1] - b[i + 1];
-      diff_2 = a[i + 2] - b[i + 2];
-      diff_3 = a[i + 3] - b[i + 3];
-      sum += diff_0 * diff_0 + diff_1 * diff_1 + diff_2 * diff_2 + diff_3 * diff_3;
-
-    }
-#endif
-#if defined (UNROLL_4) || defined (UNROLL_8)
-    for (size_t i = size_0; i < size_a; ++i) {
-      diff_0 = a[i + 0] - b[i + 0];
-      sum += diff_0 * diff_0;
-    }
-    #else
-    for (size_t i = 0; i < size_a; ++i) {
-      diff_0 = a[i + 0] - b[i + 0];
-      sum += diff_0 * diff_0;
-    }
-
-    #endif
-  }
-  return sum;
-}
-#endif
-
->>>>>>> 1a5d96b7
 
 namespace _l2_distance {
 
+/**
+ * @brief A distance functor that computes the sum of squares distance between
+ * two vectors.
+ */
 struct sum_of_squares_distance {
 #ifdef __AVX2__
   template <feature_vector V, feature_vector U>
@@ -242,18 +106,6 @@
 using sum_of_squares_distance = _l2_distance::sum_of_squares_distance;
 inline constexpr auto l2_distance = _l2_distance::sum_of_squares_distance{};
 
-<<<<<<< HEAD
-=======
-/**
- * @brief A distance functor that computes the sum of squares distance between
- * two vectors.
- */
-struct sum_of_squares_distance {
-  template <class V, class U>
-  constexpr auto operator()(const V& a, const U& b) const {
-    return sum_of_squares(a, b);
-  }
->>>>>>> 1a5d96b7
 
 namespace _l2_sub_distance {
 
