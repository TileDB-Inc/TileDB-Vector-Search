/**
 * @file   array_defs.h
 *
 * @section LICENSE
 *
 * The MIT License
 *
 * @copyright Copyright (c) 2023 TileDB, Inc.
 *
 * Permission is hereby granted, free of charge, to any person obtaining a copy
 * of this software and associated documentation files (the "Software"), to deal
 * in the Software without restriction, including without limitation the rights
 * to use, copy, modify, merge, publish, distribute, sublicense, and/or sell
 * copies of the Software, and to permit persons to whom the Software is
 * furnished to do so, subject to the following conditions:
 *
 * The above copyright notice and this permission notice shall be included in
 * all copies or substantial portions of the Software.
 *
 * THE SOFTWARE IS PROVIDED "AS IS", WITHOUT WARRANTY OF ANY KIND, EXPRESS OR
 * IMPLIED, INCLUDING BUT NOT LIMITED TO THE WARRANTIES OF MERCHANTABILITY,
 * FITNESS FOR A PARTICULAR PURPOSE AND NONINFRINGEMENT. IN NO EVENT SHALL THE
 * AUTHORS OR COPYRIGHT HOLDERS BE LIABLE FOR ANY CLAIM, DAMAGES OR OTHER
 * LIABILITY, WHETHER IN AN ACTION OF CONTRACT, TORT OR OTHERWISE, ARISING FROM,
 * OUT OF OR IN CONNECTION WITH THE SOFTWARE OR THE USE OR OTHER DEALINGS IN
 * THE SOFTWARE.
 *
 * @section DESCRIPTION
 *
 *
 */

#ifndef TILEDB_ARRAY_DEFS_H
#define TILEDB_ARRAY_DEFS_H

#include <filesystem>
#include <string>

#include "config.h"

namespace {

std::string operator/(const std::string& lhs, const std::string& rhs) {
  return (std::filesystem::path{lhs} / std::filesystem::path{rhs}).string();
}

}  // namespace

/**
 * @brief  Some default types used in unit tests.
 */

using test_feature_type = float;

using test_groundtruth_type = uint64_t;  // Should be same as ids_type
using test_centroids_type = float;
using test_ids_type = uint64_t;
using test_indices_type = uint64_t;  // Should be same as groundtruth_type

/*
 * We put the root of the test arrays in the test directory.  This needs to
 * be an absolute path, because we don't know where the test is being run.
 * We also don't want to make copies of the data under every build directory,
 * so we put it in CMAKE_SOURCE_DIR/external/test_arrays.
 */
static std::filesystem::path cmake_source_dir{CMAKE_SOURCE_DIR};
<<<<<<< HEAD
static std::filesystem::path test_data_root{
    cmake_source_dir.parent_path() / "external" / "test_data"};
static std::filesystem::path test_array_root{test_data_root / "arrays"};
static std::filesystem::path test_file_root{test_data_root / "files"};
static std::filesystem::path nano_root{test_data_root / "nano"};
static std::filesystem::path backwards_compatibility_root{
    cmake_source_dir.parent_path() / "backwards-compatibility-data"};
=======
static std::string test_data_root =
    (cmake_source_dir.parent_path() / "external" / "test_data").string();
static std::string test_array_root{test_data_root / "arrays"};
static std::string test_file_root{test_data_root / "files"};
static std::string nano_root{test_data_root / "nano"};
>>>>>>> e0de0a19

/**
 * @brief  Array URIs for arrays used for unit testing of IVF indexes.
 * See http://corpus-texmex.irisa.fr for details about the datasets.
 *
 * The "sift" dataset comprises 1M float vectors of dimension 128.
 * The "siftsmall" dataset comprises 10k float vectors of dimension 128.
 * The "bigann_1M" dataset comprises 1M uint8 vectors of dimension 128.
 * The "fmnist" dataset comprises 60k uint8 vectors of dimension 784.
 *
 * These are the individual arrays.  We are not yet using a TileDB group to
 * store any of the indexes, though we are using the same names as the arrays
 * stored in the (version 0.3) group.
 *
 * The datasets are stored in their own subdirectories: "sift", "siftsmall",
 * "bigann1M", and "fmnist".  Under each subdirectory, the input vectors are
 * stored in the array "input_vectors".  If there are external ids for the
 * vectors, they are stored in the array "external_ids".  The vectors comprising
 * an IVF index include "partition_centroids", "partition_indexes",
 * "shuffled_vector_ids", and "shuffled_vectors".
 *
 * Queries used for testing are stored in the array "queries" and the groundruth
 * for each query is stored in the array "groundtruth".
 */

/*
 * Definitions for IVF index for "sift" (10k subset on
 * http://corpus-texmex.irisa.fr) Here, because of some hard-coded typing in the
 * Python implementation, groundtruth is typed as uint64_t -- however, in the
 * reference data from the website, the grountruth type is uint32_t.
 *
 * @todo Create groundtruth with uint32_t as well as ids_type and indices_type
 * as uint32_t.  Verify they can be mixed and matched.
 */
using sift_feature_type = float;
using sift_groundtruth_type = uint64_t;
using sift_centroids_type = float;
using sift_ids_type = uint64_t;
using sift_indices_type = uint64_t;
#ifdef USE_1M_UNIT_TEST_ARRAYS
constexpr size_t num_sift_vectors = 1'000'000;
static std::string sift_root{test_array_root / "sift"};
#else
constexpr size_t num_sift_vectors = 10'000;
static std::string sift_root{test_array_root / "siftsmall"};
#endif
constexpr size_t sift_dimension = 128;
static std::string sift_group_uri{sift_root / "group"};
static std::string sift_inputs_uri{sift_root / "input_vectors"};
static std::string sift_centroids_uri{sift_root / "partition_centroids"};
static std::string sift_index_uri{sift_root / "partition_indexes"};
static std::string sift_ids_uri{sift_root / "shuffled_vector_ids"};
static std::string sift_parts_uri{sift_root / "shuffled_vectors"};
static std::string sift_query_uri{sift_root / "queries"};
static std::string sift_groundtruth_uri{sift_root / "groundtruth"};

using siftsmall_feature_type = float;
using siftsmall_groundtruth_type = uint64_t;
using siftsmall_centroids_type = float;
using siftsmall_ids_type = uint64_t;
using siftsmall_indices_type = uint64_t;
constexpr size_t num_siftsmall_vectors = 10'000;
constexpr size_t siftsmall_dimension = 128;
static std::string siftsmall_root{test_array_root / "siftsmall"};
static std::string siftsmall_group_uri{siftsmall_root / "group"};
static std::string siftsmall_inputs_uri{siftsmall_root / "input_vectors"};
static std::string siftsmall_centroids_uri{
    siftsmall_root / "partition_centroids"};
static std::string siftsmall_index_uri{siftsmall_root / "partition_indexes"};
static std::string siftsmall_ids_uri{siftsmall_root / "shuffled_vector_ids"};
static std::string siftsmall_parts_uri{siftsmall_root / "shuffled_vectors"};
static std::string siftsmall_query_uri{siftsmall_root / "queries"};
static std::string siftsmall_groundtruth_uri{siftsmall_root / "groundtruth"};

using siftsmall_uint8_feature_type = uint8_t;
using siftsmall_uint8_groundtruth_type = uint64_t;
using siftsmall_uint8_centroids_type = float;
using siftsmall_uint8_ids_type = uint64_t;
using siftsmall_uint8_indices_type = uint64_t;
constexpr size_t num_siftsmall_uint8_vectors = 10'000;
constexpr size_t siftsmall_uint8_dimension = 128;
static std::string siftsmall_uint8_root{test_array_root / "siftsmall_uint8"};
static std::string siftsmall_uint8_group_uri{siftsmall_uint8_root / "group"};
static std::string siftsmall_uint8_inputs_uri{
    siftsmall_uint8_root / "input_vectors"};
static std::string siftsmall_uint8_centroids_uri{
    siftsmall_uint8_root / "partition_centroids"};
static std::string siftsmall_uint8_index_uri{
    siftsmall_uint8_root / "partition_indexes"};
static std::string siftsmall_uint8_ids_uri{
    siftsmall_uint8_root / "shuffled_vector_ids"};
static std::string siftsmall_uint8_parts_uri{
    siftsmall_uint8_root / "shuffled_vectors"};
static std::string siftsmall_uint8_query_uri{siftsmall_uint8_root / "queries"};
static std::string siftsmall_uint8_groundtruth_uri{
    siftsmall_uint8_root / "groundtruth"};

using bigann1M_feature_type = uint8_t;
using bigann1M_groundtruth_type = uint64_t;
using bigann1M_centroids_type = float;
using bigann1M_ids_type = uint64_t;
using bigann1M_indices_type = uint64_t;
#ifdef USE_1M_UNIT_TEST_ARRAYS
constexpr size_t num_bigann1M_vectors = 1'000'000;
static std::string bigann1M_root{test_array_root / "bigann1M"};
#else
static std::string bigann1M_root{test_array_root / "bigann10k"};
constexpr size_t num_bigann1M_vectors = 10'000;
#endif
constexpr size_t bigann1M_dimension = 128;
static std::string bigann1M_group_uri{bigann1M_root / "group"};
static std::string bigann1M_inputs_uri{bigann1M_root / "input_vectors"};
static std::string bigann1M_centroids_uri{
    bigann1M_root / "partition_centroids"};
static std::string bigann1M_index_uri{bigann1M_root / "partition_indexes"};
static std::string bigann1M_ids_uri{bigann1M_root / "shuffled_vector_ids"};
static std::string bigann1M_parts_uri{bigann1M_root / "shuffled_vectors"};
static std::string bigann1M_query_uri{bigann1M_root / "queries"};
static std::string bigann1M_groundtruth_uri{bigann1M_root / "groundtruth"};

using bigann10k_feature_type = uint8_t;
using bigann10k_groundtruth_type = uint64_t;
using bigann10k_centroids_type = float;
using bigann10k_ids_type = uint64_t;
using bigann10k_indices_type = uint64_t;
constexpr size_t num_bigann10k_vectors = 10'000;
constexpr size_t bigann10k_dimension = 128;
static std::string bigann10k_root{test_array_root / "bigann10k"};
static std::string bigann10k_group_uri{bigann10k_root / "group"};
static std::string bigann10k_inputs_uri{bigann10k_root / "input_vectors"};
static std::string bigann10k_centroids_uri{
    bigann10k_root / "partition_centroids"};
static std::string bigann10k_index_uri{bigann10k_root / "partition_indexes"};
static std::string bigann10k_ids_uri{bigann10k_root / "shuffled_vector_ids"};
static std::string bigann10k_parts_uri{bigann10k_root / "shuffled_vectors"};
static std::string bigann10k_query_uri{bigann10k_root / "queries"};
static std::string bigann10k_groundtruth_uri{bigann10k_root / "groundtruth"};

using fmnistsmall_feature_type = float;
using fmnistsmall_groundtruth_type = uint64_t;
using fmnistsmall_centroids_type = float;
using fmnistsmall_ids_type = uint64_t;
using fmnistsmall_indices_type = uint64_t;
constexpr size_t num_fmnistsmall_vectors = 1'000;
constexpr size_t fmnistsmall_dimension = 784;
static std::string fmnistsmall_root{test_array_root / "fmnistsmall"};
static std::string fmnistsmall_group_uri{fmnistsmall_root / "group"};
static std::string fmnistsmall_inputs_uri{fmnistsmall_root / "input_vectors"};
static std::string fmnistsmall_centroids_uri{
    fmnistsmall_root / "partition_centroids"};
static std::string fmnistsmall_index_uri{
    fmnistsmall_root / "partition_indexes"};
static std::string fmnistsmall_ids_uri{
    fmnistsmall_root / "shuffled_vector_ids"};
static std::string fmnistsmall_parts_uri{fmnistsmall_root / "shuffled_vectors"};
static std::string fmnistsmall_query_uri{fmnistsmall_root / "queries"};
static std::string fmnistsmall_groundtruth_uri{
    fmnistsmall_root / "groundtruth"};

using fmnist_feature_type = float;
using fmnist_groundtruth_type = uint64_t;
using fmnist_centroids_type = float;
using fmnist_ids_type = uint64_t;
using fmnist_indices_type = uint64_t;

#ifdef USE_1M_UNIT_TEST_ARRAYS
constexpr size_t num_fmnist_vectors = 60'000;
static std::string fmnist_root{test_array_root / "fmnist"};
#else
constexpr size_t num_fmnist_vectors = num_fmnistsmall_vectors;
static std::string fmnist_root{test_array_root / "fmnistsmall"};
#endif
constexpr size_t fmnist_dimension = 784;

static std::string fmnist_group_uri{fmnist_root / "group"};
static std::string fmnist_inputs_uri{fmnist_root / "input_vectors"};
static std::string fmnist_centroids_uri{fmnist_root / "partition_centroids"};
static std::string fmnist_index_uri{fmnist_root / "partition_indexes"};
static std::string fmnist_ids_uri{fmnist_root / "shuffled_vector_ids"};
static std::string fmnist_parts_uri{fmnist_root / "shuffled_vectors"};
static std::string fmnist_query_uri{fmnist_root / "queries"};
static std::string fmnist_groundtruth_uri{fmnist_root / "groundtruth"};

/**
 * @brief Some additional arrays that are not part of the IVF index, but
 * are part of the full fmnist dataset.
 */
static std::string fmnist_train_uri{fmnist_root / "train"};
static std::string fmnist_distances_uri{fmnist_root / "distances"};

/**
 * @brief Raw data files.  (Note:  These are files not arrays!)
 */
static std::string siftsmall_files_root{test_file_root / "siftsmall"};
static std::string siftsmall_inputs_file{
    siftsmall_files_root / "input_vectors.fvecs"};
static std::string siftsmall_query_file{siftsmall_files_root / "queries.fvecs"};
static std::string siftsmall_groundtruth_file{
    siftsmall_files_root / "groundtruth.ivecs"};
// Used for backwards compatability:
static std::filesystem::path siftmicro_inputs_file{
    backwards_compatibility_root / "siftmicro_base.fvecs"};

/**
 * @brief Data files used in unit tests in the DiskANN git repo.
 * (Note:  These are files not arrays!)
 */
static std::string diskann_root{test_file_root / "diskann"};
static std::string diskann_test_256bin{
    diskann_root / "siftsmall_learn_256pts.fbin"};
static std::string diskann_test_data_file{
    diskann_root / "siftsmall_learn_256pts.fbin"};
static std::string diskann_truth_disk_layout{
    diskann_root /
    "truth_disk_index_siftsmall_learn_256pts_R4_L50_A1.2_disk.index"};

static std::string diskann_disk_index_root_prefix{
    "disk_index_siftsmall_learn_256pts_R4_L50_A1.2"};

static std::string diskann_disk_index{
    diskann_root / (diskann_disk_index_root_prefix + "_disk.index")};
static std::string diskann_mem_index{
    diskann_root / (diskann_disk_index_root_prefix + "_mem.index")};

static std::string diskann_truth_index_data =
    diskann_root / "truth_index_siftsmall_learn_256pts_R4_L50_A1.2.data";

/*
 * Definitions for the "nano" reference group for vamana index
 */
using vamana_nano_feature_type = float;
using vamana_nano_groundtruth_type = uint64_t;
using vamana_nano_ids_type = uint64_t;
using vamana_nano_indices_type = uint64_t;
constexpr size_t num_vamana_nano_vectors = 231;
constexpr size_t vamana_nano_dimension = 128;
static std::string vamana_nano_root{nano_root / "vamana"};
static std::string vamana_nano_group_uri{
    vamana_nano_root / "vamana_test_index"};

static std::string vamana_nano_inputs_uri{vamana_nano_root / "feature_vectors"};
static std::string vamana_nano_feature_vectors_uri{
    vamana_nano_root / "feature_vectors"};
static std::string vamana_nano_adjacency_scores_uri{
    vamana_nano_root / "adjacency_scores"};
static std::string vamana_nano_adjacency_ids_uri{
    vamana_nano_root / "adjacency_ids"};
static std::string vamana_nano_adjacency_row_index_uri{
    vamana_nano_root / "adjacency_row_index"};

static std::string vamana_nano_query_uri{vamana_nano_root / "queries"};
static std::string vamana_nano_groundtruth_uri{
    vamana_nano_root / "groundtruth"};

#define TEMP_LEGACY_URIS
#ifdef TEMP_LEGACY_URIS
using db_type = siftsmall_feature_type;
using groundtruth_type = siftsmall_groundtruth_type;
using centroids_type = siftsmall_centroids_type;
using ids_type = siftsmall_ids_type;
using indices_type = siftsmall_indices_type;

static std::string db_uri{siftsmall_root / "input_vectors"};
static std::string centroids_uri{siftsmall_root / "partition_centroids"};
static std::string index_uri{siftsmall_root / "partition_indexes"};
static std::string ids_uri{siftsmall_root / "shuffled_vector_ids"};
static std::string parts_uri{siftsmall_root / "shuffled_vectors"};
static std::string query_uri{siftsmall_root / "queries"};
static std::string groundtruth_uri{siftsmall_root / "groundtruth"};
#endif

#endif  // TILEDB_ARRAY_DEFS_H<|MERGE_RESOLUTION|>--- conflicted
+++ resolved
@@ -64,21 +64,13 @@
  * so we put it in CMAKE_SOURCE_DIR/external/test_arrays.
  */
 static std::filesystem::path cmake_source_dir{CMAKE_SOURCE_DIR};
-<<<<<<< HEAD
-static std::filesystem::path test_data_root{
-    cmake_source_dir.parent_path() / "external" / "test_data"};
-static std::filesystem::path test_array_root{test_data_root / "arrays"};
-static std::filesystem::path test_file_root{test_data_root / "files"};
-static std::filesystem::path nano_root{test_data_root / "nano"};
-static std::filesystem::path backwards_compatibility_root{
-    cmake_source_dir.parent_path() / "backwards-compatibility-data"};
-=======
 static std::string test_data_root =
     (cmake_source_dir.parent_path() / "external" / "test_data").string();
 static std::string test_array_root{test_data_root / "arrays"};
 static std::string test_file_root{test_data_root / "files"};
 static std::string nano_root{test_data_root / "nano"};
->>>>>>> e0de0a19
+static std::string backwards_compatibility_root{
+    cmake_source_dir.parent_path() / "backwards-compatibility-data"};
 
 /**
  * @brief  Array URIs for arrays used for unit testing of IVF indexes.
@@ -279,7 +271,7 @@
 static std::string siftsmall_groundtruth_file{
     siftsmall_files_root / "groundtruth.ivecs"};
 // Used for backwards compatability:
-static std::filesystem::path siftmicro_inputs_file{
+static std::string siftmicro_inputs_file{
     backwards_compatibility_root / "siftmicro_base.fvecs"};
 
 /**
