--- conflicted
+++ resolved
@@ -36,8 +36,6 @@
 #include "detail/linalg/matrix.h"
 #include "mdspan/mdspan.hpp"
 
-#include "utils/print_types.h"
-
 using TestTypes = std::tuple<float, double, int, char, size_t, uint32_t>;
 
 TEST_CASE("matrix: test test", "[matrix]") {
@@ -143,55 +141,6 @@
   }
 }
 
-<<<<<<< HEAD
-
-TEST_CASE("matrix: sub matrix view", "[matrix]") {
-  auto m = RowMajorMatrix<int>(11, 17);
-  auto n = ColMajorMatrix<int>(11, 17);
-
-  std::iota(m.data(), m.data() + m.num_rows() * m.num_cols(), 17);
-  std::iota(n.data(), n.data() + n.num_rows() * n.num_cols(), 17);
-
-  SECTION("check access") {
-    CHECK(m(0, 0) == 17);
-    CHECK(m(0, 1) == 18);
-    CHECK(m(1, 0) == 34);
-    CHECK(n(0, 0) == 17);
-    CHECK(n(1, 0) == 18);
-    CHECK(n(0, 1) == 28);
-  }
-
-    SECTION("submatrix, row") {
-      auto sbm = SubMatrix(m, std::pair{3, 5}, std::pair{2, 5});
-      CHECK(sbm(0, 0) == 70);
-      CHECK(sbm(0, 1) == 71);
-      CHECK(sbm(1, 0) == 87);
-      CHECK(sbm(1, 1) == 88);
-
-      CHECK(sbm.extent(0) == 2);
-      CHECK(sbm.extent(1) == 3);
-
-    }
-
-  SECTION("submatrix, row, operator[]") {
-    auto k = 5;
-
-    auto sbm = SubMatrix(m, std::pair{1, m.num_rows() - 1}, std::pair{0, k});
-    auto sbn = SubMatrix(n, std::pair{1, n.num_rows() - 1}, std::pair{0, k});
-
-    for (size_t i = 1; i < m.num_rows()-1; ++i) {
-      for (size_t h = 0; h < k; ++h) {
-        CHECK(sbm(i-1, h) == m(i, h));
-//        print_types(sbm, sbn);
-//        CHECK(sbm[i-1][h] == m[i][h]);
-//        std::cout << sbm(i-1, h) << " " << m(i, h) << " " ;
-//        std::cout << sbm[i-1][h] << " " << m[i][h] << std::endl;
-      }
-
-//      CHECK(std::equal(begin(sbm[i-1]), end(sbm[i-1]), begin(m[i])));
-    }
-  }
-=======
 TEMPLATE_TEST_CASE("matrix: view", "[matrix]", char, float, int32_t, int64_t) {
   size_t major = 7;
   size_t minor = 13;
@@ -328,5 +277,4 @@
   auto ez = ev[1];
   CHECK(ez[0] == 7);
   CHECK(ez[1] == 8);
->>>>>>> be205eef
 }