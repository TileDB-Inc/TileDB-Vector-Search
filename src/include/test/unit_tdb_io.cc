--- conflicted
+++ resolved
@@ -276,7 +276,6 @@
   read_group.close();
 }
 
-<<<<<<< HEAD
 TEMPLATE_TEST_CASE(
     "types", "[tdb_io]", int, float, uint8_t, uint32_t, uint64_t) {
   size_t N = 10;
@@ -285,19 +284,11 @@
   tiledb::Config cfg;
   std::string uri =
       (std::filesystem::temp_directory_path() / "tmp_group").string();
-=======
-TEST_CASE("read vector slices", "[tdb_io]") {
-  tiledb::Context ctx;
-  std::string uri =
-      (std::filesystem::temp_directory_path() / "tmp_vector").string();
-
->>>>>>> 36978a68
   tiledb::VFS vfs(ctx);
   if (vfs.is_dir(uri)) {
     vfs.remove_dir(uri);
   }
 
-<<<<<<< HEAD
   static const int32_t default_domain{std::numeric_limits<int32_t>::max() - 1};
   static const int32_t default_tile_extent{100'000};
   static const int32_t tile_size_bytes{64 * 1024 * 1024};
@@ -308,7 +299,18 @@
   auto vector = std::vector<TestType>(N);
   std::iota(begin(vector), end(vector), 17);
   write_vector(ctx, vector, uri, 0, false);
-=======
+}
+
+TEST_CASE("read vector slices", "[tdb_io]") {
+  tiledb::Context ctx;
+  std::string uri =
+      (std::filesystem::temp_directory_path() / "tmp_vector").string();
+
+  tiledb::VFS vfs(ctx);
+  if (vfs.is_dir(uri)) {
+    vfs.remove_dir(uri);
+  }
+
   size_t n = 100;
   std::vector<int> vector(n);
   std::iota(begin(vector), end(vector), 0);
@@ -341,5 +343,4 @@
     auto result_slice = read_vector<int>(ctx, uri, slices, total_slices_size);
     CHECK(result_slice.empty());
   }
->>>>>>> 36978a68
 }