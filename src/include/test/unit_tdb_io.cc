--- conflicted
+++ resolved
@@ -151,7 +151,6 @@
   }
 }
 
-<<<<<<< HEAD
 TEST_CASE("tdb_io: write empty matrix", "[tdb_io]") {
   tiledb::Context ctx;
   std::string tmp_matrix_uri =
@@ -184,7 +183,8 @@
   CHECK(num_vectors(empty_preload_matrix) == 0);
   CHECK(empty_preload_matrix.num_cols() == 0);
   CHECK(empty_preload_matrix.num_rows() == dimension);
-=======
+}
+
 TEST_CASE("tdb_io: write empty vector", "[tdb_io]") {
   tiledb::Context ctx;
   std::string tmp_vector_uri =
@@ -212,7 +212,6 @@
 
   auto filled_vector = read_vector<float>(ctx, tmp_vector_uri);
   CHECK(filled_vector.size() == domain);
->>>>>>> bacd7e86
 }
 
 TEST_CASE("tdb_io: create group", "[tdb_io]") {
