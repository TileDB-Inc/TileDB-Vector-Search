/**
 * @file   unit_vamana.cc
 *
 * @section LICENSE
 *
 * The MIT License
 *
 * @copyright Copyright (c) 2023 TileDB, Inc.
 *
 * Permission is hereby granted, free of charge, to any person obtaining a copy
 * of this software and associated documentation files (the "Software"), to deal
 * in the Software without restriction, including without limitation the rights
 * to use, copy, modify, merge, publish, distribute, sublicense, and/or sell
 * copies of the Software, and to permit persons to whom the Software is
 * furnished to do so, subject to the following conditions:
 *
 * The above copyright notice and this permission notice shall be included in
 * all copies or substantial portions of the Software.
 *
 * THE SOFTWARE IS PROVIDED "AS IS", WITHOUT WARRANTY OF ANY KIND, EXPRESS OR
 * IMPLIED, INCLUDING BUT NOT LIMITED TO THE WARRANTIES OF MERCHANTABILITY,
 * FITNESS FOR A PARTICULAR PURPOSE AND NONINFRINGEMENT. IN NO EVENT SHALL THE
 * AUTHORS OR COPYRIGHT HOLDERS BE LIABLE FOR ANY CLAIM, DAMAGES OR OTHER
 * LIABILITY, WHETHER IN AN ACTION OF CONTRACT, TORT OR OTHERWISE, ARISING FROM,
 * OUT OF OR IN CONNECTION WITH THE SOFTWARE OR THE USE OR OTHER DEALINGS IN
 * THE SOFTWARE.
 *
 * @section DESCRIPTION
 *
 *
 */

#include <catch2/catch_all.hpp>

#include "array_defs.h"
#include "cpos.h"
#include "detail/flat/qv.h"
#include "detail/graph/adj_list.h"
#include "detail/graph/diskann.h"
#include "detail/graph/nn-descent.h"
#include "detail/graph/nn-graph.h"
#include "detail/linalg/matrix.h"
#include "detail/linalg/tdb_io.h"
#include "gen_graphs.h"
#include "graphs/tiny.h"
#include "index/vamana_index.h"
#include "query_common.h"
#include "test_utils.h"
#include "utils/logging.h"
#include "utils/utils.h"

#include <filesystem>
namespace fs = std::filesystem;

#include <tiledb/tiledb>

bool global_debug = false;

TEST_CASE("vamana: test test", "[vamana]") {
  REQUIRE(true);
}

TEST_CASE("vamana: diskann", "[vamana]") {
  const bool debug = false;
  const bool noisy = false;

  set_noisy(noisy);

  for (auto&& s :
       {diskann_test_data_file,
        diskann_disk_index,
        diskann_mem_index,
        diskann_truth_disk_layout,
        diskann_truth_index_data}) {
    if (debug) {
      std::cout << s << std::endl;
    }
    CHECK(local_file_exists(s));
  }

  std::ifstream binary_file(diskann_mem_index, std::ios::binary);
  REQUIRE(binary_file.is_open());

  uint64_t index_file_size;
  uint32_t max_degree;
  uint32_t medioid_;
  uint64_t vamana_frozen_num;

  binary_file.read((char*)&index_file_size, 8);
  binary_file.read((char*)&max_degree, 4);
  binary_file.read((char*)&medioid_, 4);
  binary_file.read((char*)&vamana_frozen_num, 8);

  fs::path p = diskann_mem_index;
  auto on_disk_file_size = fs::file_size(p);
  CHECK(on_disk_file_size == index_file_size);

  CHECK(max_degree == 4);
  CHECK(medioid_ == 72);
  CHECK(vamana_frozen_num == 0);

  if (debug) {
    std::cout << "index_file_size " << index_file_size << std::endl;
    std::cout << "max_degree " << max_degree << std::endl;
    std::cout << "medoid " << medioid_ << std::endl;
    std::cout << "vamana_frozen_num " << vamana_frozen_num << std::endl;
  }

  binary_file.close();

  auto g = read_diskann_mem_index(diskann_mem_index);
  CHECK(g.size() == 256);

  for (size_t i = 0; i < g.size(); ++i) {
    CHECK(g.out_degree(i) == 4);
  }

  auto h = read_diskann_mem_index_with_scores(
      diskann_mem_index, diskann_test_data_file);
  CHECK(h.size() == 256);

  for (size_t i = 0; i < h.size(); ++i) {
    CHECK(h.out_degree(i) == 4);
  }
  for (size_t i = 0; i < h.size(); ++i) {
    CHECK(std::equal(
        begin(g.out_edges(i)),
        end(g.out_edges(i)),
        begin(h.out_edges(i)),
        [](auto&& a, auto&& b) { return a == std::get<1>(b); }));
  }

  auto f = read_diskann_data(diskann_test_data_file);
  CHECK(num_vectors(f) == 256);
  CHECK(dimensions(f) == 128);
  CHECK(f.data() != nullptr);
  CHECK(!std::equal(
      f.data(), f.data() + 256 * 128, std::vector<float>(128 * 256, 0).data()));

  CHECK(f.num_rows() == 128);
  CHECK(f.num_cols() == 256);

  CHECK(l2_distance(f[0], f[72]) == 125678);
  {
    auto n = num_vectors(f);
    CHECK(n != 0);
    CHECK(n == 256);
    CHECK(f[0].size() == 128);
    CHECK(dimensions(f) == 128);

    auto centroid = Vector<float>(f[0].size());
    std::fill(begin(centroid), end(centroid), 0.0);
    for (size_t j = 0; j < n; ++j) {
      auto p = f[j];
      for (size_t i = 0; i < p.size(); ++i) {
        centroid[i] += p[i];
      }
    }
    float sum = 0.0;
    for (size_t i = 0; i < centroid.size(); ++i) {
      sum += std::abs(centroid[i]);
      centroid[i] /= (float)num_vectors(f);
    }
    CHECK(sum > 0);

    std::vector<float> tmp{begin(centroid), end(centroid)};
    auto min_score = std::numeric_limits<float>::max();
    auto med = std::numeric_limits<size_t>::max();
    for (size_t i = 0; i < n; ++i) {
      auto score = l2_distance(f[i], centroid);
      if (score < min_score) {
        min_score = score;
        med = i;
      }
    }
    CHECK(med != std::numeric_limits<size_t>::max());
  }

  auto med = ::medoid(f);

  if (debug) {
    std::cout << "med " << med << std::endl;
    std::cout << "f[0] - f[72] = " << l2_distance(f[0], f[72]) << std::endl;
  }

  CHECK(med == 72);

  //  if (debug) {
  //    tiledb::Context ctx;
  //    write_matrix(ctx, f, "/tmp/diskann_test_data_file.tdb");
  //  }
}

TEST_CASE("vamana: small256 build index", "[vamana]") {
  const bool debug = false;
  const bool noisy = false;

  set_noisy(noisy);

  std::vector<size_t> vectors_of_interest{
      0, 1, 2, 3, 4, 5, 6, 7, 8, 9, 10, 11, 12, 13, 72};

  // DiskANN rust code has this test:
  // DiskANN/rust/diskann/src/algorithm/search/search.rs,
  //   search_for_point_initial_call():
  //   query = 0, medoid = 72?
  // TEST_DATA_FILE = tests/data/siftsmall_learn_256pts.fbin
  // assert_eq!(visited_nodes.len(), 1);
  // assert_eq!(scratch.best_candidates.size(), 1);
  // assert_eq!(scratch.best_candidates[0].id, 72);
  // assert_eq!(scratch.best_candidates[0].distance, 125678.0_f32);
  // assert!(scratch.best_candidates[0].visited);
  // Load 256 points
  // search_list_size == 50, max degree == 4, alpha == 1.2
  // num_nodes, Lbuild, Rmax_degree

  // The function search_for_point_initial_call() just seems to compute
  // the distance from the medoid to the query point.  We don't really
  // have that functionality for anything.  So here we just test that
  // the distance between 0 and 72 is 125678.0

  auto x =
      read_diskann_data(diskann_test_data_file);  // siftsmall_learn_256pts.fbin
  int med = 72;
  int query = 0;
  CHECK(l2_distance(x[med], x[query]) == 125678);

  // We might want to also do a search and verify that the path to 0 from 72
  // is less than 125678
}

/*
 * The data in this test were cribbed from DiskANN's tests.
 * See DiskANN/rust//diskann/src/algorithm/search/search.rs
 * function search_for_point_works_with_edges()
 */
TEST_CASE("vamana: small greedy search", "[vamana]") {
  const bool debug = false;
  const bool noisy = false;

  set_noisy(noisy);

  uint32_t npoints{0};
  uint32_t ndim{0};
  std::vector<size_t> vectors_of_interest{
      0, 1, 2, 3, 4, 5, 6, 7, 8, 9, 10, 11, 12, 13, 72};

  // See copy_aligned_data_from_file() in DiskANN/rust/diskann/src/utils.rs
  // The name of the file is "tests/data/siftsmall_learn_256pts.fbin";
  std::ifstream binary_file(diskann_test_256bin, std::ios::binary);
  if (!binary_file.is_open()) {
    throw std::runtime_error("Could not open file " + diskann_test_256bin);
  }

  binary_file.read((char*)&npoints, 4);
  binary_file.read((char*)&ndim, 4);
  REQUIRE(npoints == 256);
  REQUIRE(ndim == 128);

  auto x = ColMajorMatrixWithIds<float>(ndim, npoints);
  std::iota(x.ids(), x.ids() + x.num_ids(), 0);

  binary_file.read((char*)x.data(), npoints * ndim * sizeof(float));
  binary_file.close();

  auto init_nbrs = std::vector<std::list<int>>{
      {12, 72, 5, 9},
      {2, 12, 10, 4},
      {1, 72, 9},
      {13, 6, 5, 11},
      {1, 3, 7, 9},
      {3, 0, 8, 11, 13},
      {3, 72, 7, 10, 13},
      {72, 4, 6},
      {72, 5, 9, 12},
      {8, 4, 0, 2},
      {72, 1, 9, 6},
      {3, 0, 5},
      {1, 0, 8, 9},
      {3, 72, 5, 6},
      {7, 2, 10, 8, 13},
  };
  auto init_nodes =
      std::vector<int>{0, 1, 2, 3, 4, 5, 6, 7, 8, 9, 10, 11, 12, 13, 72};
  auto expected =
      std::vector<int>{2, 8, 72, 4, 7, 10, 1, 12, 9, 0, 6, 5, 3, 13, 11};
  auto expected_scores = std::vector<float>{
      120899,
      145538,
      146046,
      148462,
      148912,
      154570,
      159448,
      170698,
      177205,
      259996,
      371819,
      385240,
      413899,
      416386,
      449266};

  auto graph = detail::graph::adj_list<float, int>(num_vectors(x));
  for (size_t i = 0; i < size(init_nodes); ++i) {
    auto j = init_nodes[i];
    graph.out_edges(j).clear();
    for (auto&& dst : init_nbrs[i]) {
      auto score = l2_distance(x[j], x[dst]);
      graph.add_edge(j, dst, score);
      if (debug) {
        std::cout << "Adding edge " << j << " " << dst << " " << score
                  << std::endl;
      }
    }
  }
  for (size_t i = 0; i < size(init_nodes); ++i) {
    auto j = init_nodes[i];
    CHECK(size(graph.out_edges(j)) == size(init_nbrs[i]));
  }

  if (debug) {
    for (size_t i : vectors_of_interest) {
      std::cout << i << ": ";
      for (auto&& j : graph.out_edges(i)) {
        std::cout << std::get<1>(j) << " ";
      }
      std::cout << std::endl;
    }
  }

  auto yack = sum_of_squares_distance{}(x[72], x[14]);
  if (debug) {
    std::cout << "distance(x[72], x[14] = " << yack << std::endl;
  }
  // L = 50, R = 4
  size_t L = 45;
  auto query_id = 14;
  size_t k = 15;

  // A few different options that could be used for testing this
  // auto med = medoid(x);
  // int med = GENERATE(0, 1, 2, 3, 4, 5, 6, 7, 8, 9, 10, 11, 12, 13, 72);
  int med = 72;
  if (debug) {
    std::cout << "medoid is " << med << std::endl;
  }

  set_noisy(noisy);
  auto&& [top_k_scores, top_k, visited] =
      greedy_search(graph, x, med, x[query_id], k, L);

  CHECK(size(top_k) == k);
  CHECK(size(top_k_scores) == k);
  CHECK(size(visited) == size(expected));

  {
    auto&& [top_k_scores, top_k, visited] =
        greedy_search_O0(graph, x, med, x[query_id], k, L);
    CHECK(size(top_k) == k);
    CHECK(size(top_k_scores) == k);
    CHECK(size(visited) == size(expected));
    for (size_t i = 0; i < k; ++i) {
      CHECK(top_k[i] == expected[i]);
      CHECK(top_k_scores[i] == expected_scores[i]);
    }
  }
  set_noisy(noisy);
  {
    auto&& [top_k_scores, top_k, visited] =
        greedy_search_O1(graph, x, med, x[query_id], k, L);
    CHECK(size(top_k) == k);
    CHECK(size(top_k_scores) == k);
    CHECK(size(visited) == size(expected));
    for (size_t i = 0; i < k; ++i) {
      CHECK(top_k[i] == expected[i]);
      CHECK(top_k_scores[i] == expected_scores[i]);
    }
  }
  if (debug) {
    std::cout << "top_k_scores: " << std::endl;
    for (size_t i = 0; i < size(top_k); ++i) {
      std::cout << "( " << top_k[i] << ", " << top_k_scores[i] << " ), ";
    }
    std::cout << std::endl;

    std::cout << "visited: " << std::endl;
    for (auto&& v : visited) {
      std::cout << v << ", ";
    }
    std::cout << std::endl;
    for (size_t i = 0; i < size(expected); ++i) {
      std::cout << expected[i] << ", ";
    }
    std::cout << std::endl;
  }
  set_noisy(false);
  /*
   * The original Rust code has this test:
    set_neighbors(&index, 0, vec![12, 72, 5, 9]);
    set_neighbors(&index, 1, vec![2, 12, 10, 4]);
    set_neighbors(&index, 2, vec![1, 72, 9]);
    set_neighbors(&index, 3, vec![13, 6, 5, 11]);
    set_neighbors(&index, 4, vec![1, 3, 7, 9]);
    set_neighbors(&index, 5, vec![3, 0, 8, 11, 13]);
    set_neighbors(&index, 6, vec![3, 72, 7, 10, 13]);
    set_neighbors(&index, 7, vec![72, 4, 6]);
    set_neighbors(&index, 8, vec![72, 5, 9, 12]);
    set_neighbors(&index, 9, vec![8, 4, 0, 2]);
    set_neighbors(&index, 10, vec![72, 1, 9, 6]);
    set_neighbors(&index, 11, vec![3, 0, 5]);
    set_neighbors(&index, 12, vec![1, 0, 8, 9]);
    set_neighbors(&index, 13, vec![3, 72, 5, 6]);
    set_neighbors(&index, 72, vec![7, 2, 10, 8, 13]);

    let mut scratch = InMemQueryScratch::new(
                          index.configuration.index_write_parameter.search_list_size,
                          &index.configuration.index_write_parameter,
                          false,
                          )
                          .unwrap();
    let visited_nodes = index.search_for_point(&query, &mut scratch).unwrap();
    assert_eq!(visited_nodes.len(), 15);
    assert_eq!(scratch.best_candidates.size(), 15);
    assert_eq!(scratch.best_candidates[0].id, 2);
    assert_eq!(scratch.best_candidates[0].distance, 120899.0_f32);
    assert_eq!(scratch.best_candidates[1].id, 8);
    assert_eq!(scratch.best_candidates[1].distance, 145538.0_f32);
    assert_eq!(scratch.best_candidates[2].id, 72);
    assert_eq!(scratch.best_candidates[2].distance, 146046.0_f32);
    assert_eq!(scratch.best_candidates[3].id, 4);
    assert_eq!(scratch.best_candidates[3].distance, 148462.0_f32);
    assert_eq!(scratch.best_candidates[4].id, 7);
    assert_eq!(scratch.best_candidates[4].distance, 148912.0_f32);
    assert_eq!(scratch.best_candidates[5].id, 10);
    assert_eq!(scratch.best_candidates[5].distance, 154570.0_f32);
    assert_eq!(scratch.best_candidates[6].id, 1);
    assert_eq!(scratch.best_candidates[6].distance, 159448.0_f32);
    assert_eq!(scratch.best_candidates[7].id, 12);
    assert_eq!(scratch.best_candidates[7].distance, 170698.0_f32);
    assert_eq!(scratch.best_candidates[8].id, 9);
    assert_eq!(scratch.best_candidates[8].distance, 171405.0_f32);
    assert_eq!(scratch.best_candidates[9].id, 0);
    assert_eq!(scratch.best_candidates[9].distance, 259996.0_f32);
    assert_eq!(scratch.best_candidates[10].id, 6);
    assert_eq!(scratch.best_candidates[10].distance, 371819.0_f32);
    assert_eq!(scratch.best_candidates[11].id, 5);
    assert_eq!(scratch.best_candidates[11].distance, 385240.0_f32);
    assert_eq!(scratch.best_candidates[12].id, 3);
    assert_eq!(scratch.best_candidates[12].distance, 413899.0_f32);
    assert_eq!(scratch.best_candidates[13].id, 13);
    assert_eq!(scratch.best_candidates[13].distance, 416386.0_f32);
    assert_eq!(scratch.best_candidates[14].id, 11);
    assert_eq!(scratch.best_candidates[14].distance, 449266.0_f32);
  */
}

TEST_CASE("vamana: greedy grid search", "[vamana]") {
  const bool debug = false;
  const bool noisy = false;

  set_noisy(noisy);

  // using feature_type = uint8_t;
  using id_type = uint32_t;
  using score_type = float;

  size_t M = 5;
  size_t N = 7;

  // auto one_two = GENERATE(1);
  auto one_two = GENERATE(2);
  // auto one_two = GENERATE(1, 2);
  auto&& [vecs, edges] = ([one_two, M, N]() {
    if (one_two == 1) {
      return gen_uni_grid(M, N);
    } else {
      return gen_bi_grid(M, N);
    }
  })();

  auto expected_size = ((M - 1) * N + M * (N - 1)) * one_two;
  CHECK(num_vectors(vecs) == M * N);
  CHECK(edges.size() == expected_size);

  detail::graph::adj_list<score_type, id_type> A(35);
  for (auto&& [src, dst] : edges) {
    CHECK(src < A.num_vertices());
    CHECK(dst < A.num_vertices());
    A.add_edge(src, dst, l2_distance(vecs[src], vecs[dst]));
  }

  // (2, 3): 17 -> {10, 16, 17, 18, 24}
  // (3, 4): 25 -> {18, 24, 25, 26, 32}
  // (3, 6): 27 -> {20, 26, 27, 34}
  // (4, 5): 33 -> {26, 32, 33, 34}
  // (4, 6): 33 -> {27, 33, 34}

  using expt_type = std::tuple<
      std::vector<score_type>,
      id_type,
      std::vector<score_type>,
      id_type,
      id_type,
      std::vector<id_type>>;
  std::vector<expt_type> expts{
      {{0, 0}, 0, {2, 3}, 17, 7, {10, 16, 17, 18, 24}},
      {{0, 0}, 0, {3, 4}, 25, 9, {18, 24, 25, 26, 32}},
      {{0, 0}, 0, {3, 6}, 27, 11, {20, 26, 27, 34}},  // 33
      {{0, 0}, 0, {4, 5}, 33, 11, {26, 32, 33, 34}},  // 25
      {{0, 0}, 0, {4, 6}, 34, 11, {27, 33, 34}},      // 26 32
  };

  size_t count = 0;
  for (
      auto&& [source_vec, source_coord, query_vec, query_coord, path_length, expected] :
      expts) {
    size_t k = 5;
    size_t L = 5;  // --> L must be >= k
    size_t expected_length =
        query_vec[0] - source_vec[0] + query_vec[1] - source_vec[1] + 2;

    auto&& [top_k_scores, top_k, V] =
        greedy_search(A, vecs, source_coord, query_vec, size(expected), L);
    CHECK(size(top_k) == size(expected));

    std::sort(begin(top_k), begin(top_k) + size(expected));
    CHECK(std::equal(begin(expected), end(expected), begin(top_k)));

    if (debug) {
      std::cout << ":::: " << count << " :::: \n";
      for (auto&& n : top_k) {
        std::cout << n << " ";
      }
      std::cout << std::endl;
      for (auto&& e : expected) {
        std::cout << e << " ";
      }
      std::cout << std::endl;
      for (auto&& v : V) {
        std::cout << "(" << vecs[v][0] << ", " << vecs[v][1] << ") ";
      }
      std::cout << std::endl;
    }
  }
}

TEST_CASE("vamana: greedy search hypercube", "[vamana]") {
  const bool debug = false;
  const bool noisy = false;

  set_noisy(noisy);

  size_t k_near = 5;
  size_t k_far = 5;
  size_t L = 5;

  auto nn_hypercube = build_hypercube(k_near, k_far);

  auto g = detail::graph::init_random_nn_graph<float, uint32_t>(
      nn_hypercube, k_near);

  for (float kk : {-1, 1}) {
    auto query = Vector<float>{kk * 1.05f, kk * 0.95f, 1.09};
    auto [top_k_scores, top_k, V] =
        greedy_search(g, nn_hypercube, 2, query, k_near, L);

    if (debug) {
      std::cout << "Nearest neighbors:" << std::endl;
      for (auto&& n : top_k) {
        std::cout << n << " (" << nn_hypercube(0, n) << ", "
                  << nn_hypercube(1, n) << ", " << nn_hypercube(2, n) << "), "
                  << l2_distance(nn_hypercube[n], query) << std::endl;
      }
      std::cout << "-----\ntop_k\n";
    }

    auto query_mat = ColMajorMatrix<float>(3, 1);
    for (size_t i = 0; i < 3; ++i) {
      query_mat(i, 0) = query[i];
    }

    {
      auto&& [top_k_scores, top_k] =
          detail::flat::qv_query_heap(nn_hypercube, query_mat, k_near, 1);

      if (debug) {
        for (size_t i = 0; i < k_near; ++i) {
          std::cout << top_k(i, 0) << " (" << nn_hypercube(0, top_k(i, 0))
                    << ", " << nn_hypercube(1, top_k(i, 0)) << ", "
                    << nn_hypercube(2, top_k(i, 0)) << "), "
                    << top_k_scores(i, 0) << std::endl;
        }
        for (auto&& v : V) {
          std::cout << v << ", ";
        }
        std::cout << std::endl;
      }
    }
  }
}

TEST_CASE("vamana: greedy search with nn descent", "[vamana]") {
  const bool debug = false;
  const bool noisy = false;

  set_noisy(noisy);

  size_t k_near = 5;
  size_t k_far = 5;
  size_t L = 7;

  auto nn_hypercube = build_hypercube(k_near, k_far);

  std::vector<std::tuple<float, size_t>> top_k(k_near);
  auto g = detail::graph::init_random_nn_graph<float, uint32_t>(
      nn_hypercube, k_near);

  auto valid = validate_graph(g, nn_hypercube);
  CHECK(valid.size() == 0);

  for (int kk : {-1, 1}) {
    auto query = Vector<float>{kk * 1.05f, kk * 0.95f, 1.09f};

    auto&& [top_k_scores, top_k, V] =
        greedy_search(g, nn_hypercube, 0UL, query, k_near, L);

    if (debug) {
      std::cout << "size(V): " << size(V) << std::endl;
    }

    for (size_t i = 0; i < 4; ++i) {
      auto num_updates = nn_descent_1_step_all(g, nn_hypercube);
      if (debug) {
        std::cout << "num_updates: " << num_updates << std::endl;
      }
      if (num_updates == 0) {
        break;
      }
      auto&& [top_k_scores, top_k, V] =
          greedy_search(g, nn_hypercube, 0UL, query, k_near, L);

      if (debug) {
        std::cout << "size(V): " << size(V) << std::endl;
      }
    }

    if (debug) {
      for (auto&& v : V) {
        std::cout << v << ", ";
      }
      std::cout << std::endl;

      std::cout << "Nearest neighbors:" << std::endl;
      for (auto&& n : top_k) {
        std::cout << n << " (" << nn_hypercube(0, n) << ", "
                  << nn_hypercube(1, n) << ", " << nn_hypercube(2, n) << "), "
                  << sum_of_squares_distance{}(nn_hypercube[n], query)
                  << std::endl;
      }
      std::cout << "-----\n";
    }
  }
}

TEST_CASE("vamana: diskann fbin", "[vamana]") {
  const bool debug = false;
  const bool noisy = false;

  set_noisy(noisy);

  size_t k_nn = 5;
  size_t L = 5;

  // should be dim = 128, num = 256
  // npoints, ndims
  uint32_t npoints{0};
  uint32_t ndim{0};

  std::ifstream binary_file(diskann_test_256bin, std::ios::binary);
  if (!binary_file.is_open()) {
    throw std::runtime_error("Could not open file " + diskann_test_256bin);
  }

  binary_file.read((char*)&npoints, 4);
  binary_file.read((char*)&ndim, 4);
  REQUIRE(npoints == 256);
  REQUIRE(ndim == 128);

  auto x = ColMajorMatrixWithIds<float>(ndim, npoints);
  std::iota(x.ids(), x.ids() + x.num_ids(), 0);

  binary_file.read((char*)x.data(), npoints * ndim);
  binary_file.close();

  SECTION("vary starts") {
    auto start = GENERATE(0, 17, 127, 128, 129, 254, 255);

    auto g = detail::graph::init_random_nn_graph<float, uint32_t>(x, k_nn);

    auto&& [top_k_scores, top_k, V] =
        greedy_search(g, x, start, x[start], k_nn, L);
    std::sort(begin(top_k), end(top_k));

    // There seems to be some ambiguity in the DiskANN code about whether
    // the start point should be included in the top_k list.  Check here
    // that it is not.
    CHECK(std::find(begin(top_k), end(top_k), start) != end(top_k));
    CHECK(std::find(begin(V), end(V), start) != end(V));
  }
}

TEST_CASE("vamana: fmnist", "[vamana]") {
  const bool debug = false;
  const bool noisy = false;

  set_noisy(noisy);

  using feature_type = float;
  using score_type = float;
  using id_type = uint32_t;

  size_t nthreads = 1;
  size_t L = 7;
  size_t k_nn = L;
  size_t num_queries = 10;
  size_t N = 5000;

  tiledb::Context ctx;
  tiledb::VFS vfs(ctx);

  auto ids_uri = write_ids_to_uri<id_type>(ctx, vfs, N);
  auto db = tdbColMajorMatrixWithIds<test_feature_type, id_type>(
      ctx, fmnist_inputs_uri, ids_uri, N);
  db.load();
  auto g = detail::graph::init_random_nn_graph<score_type, id_type>(db, L);

  auto valid = validate_graph(g, db);
  CHECK(valid.size() == 0);

  auto query = db[599];

  auto query_mat = ColMajorMatrix<feature_type>(size(query), 1);
  for (size_t i = 0; i < size(query); ++i) {
    query_mat(i, 0) = query[i];
  }

  auto&& [top_scores, qv_top_k] =
      detail::flat::qv_query_heap(db, query_mat, k_nn, 1);
  std::sort(begin(qv_top_k[0]), end(qv_top_k[0]));

  if (debug) {
    std::cout << "Neighbors: ";
    for (size_t i = 0; i < k_nn; ++i) {
      std::cout << qv_top_k(i, 0) << " ";
    }
    std::cout << "\nDistances: ";
    for (size_t i = 0; i < k_nn; ++i) {
      std::cout << sum_of_squares_distance{}(db[qv_top_k(i, 0)], query) << " ";
    }
    std::cout << "\n-----\n";
  }
  auto&& [top_k_scores, top_k, V] = greedy_search(g, db, 0UL, query, k_nn, L);

  if (debug) {
    std::cout << "size(V): " << size(V) << std::endl;
  }
  for (size_t i = 0; i < 7; ++i) {
    auto num_updates = nn_descent_1_step_all(g, db);

    if (debug) {
      std::cout << "num_updates: " << num_updates << std::endl;
    }

    auto&& [top_k_scores, top_k, V] = greedy_search(g, db, 0UL, query, k_nn, L);

    auto valid = validate_graph(g, db);
    CHECK(valid.size() == 0);

    if (debug) {
      std::cout << "size(V): " << size(V) << std::endl;
    }

    auto top_n = ColMajorMatrix<size_t>(k_nn, 1);
    for (size_t i = 0; i < k_nn; ++i) {
      top_n(i, 0) = top_k[i];
    }

    auto num_intersected = count_intersections(top_n, qv_top_k, k_nn);

    if (debug) {
      std::cout << "num_intersected: " << num_intersected << " / " << k_nn
                << " = "
                << ((double)num_intersected) /
                       ((double)query_mat.num_cols() * k_nn)
                << std::endl;

      std::cout << "Greedy nearest neighbors: ";
      for (auto&& n : top_k) {
        std::cout << n << " ";
      }
      std::cout << "\nGreedy distances: ";
      for (auto&& n : top_k) {
        std::cout << sum_of_squares_distance{}(db[n], query) << " ";
      }
      std::cout << "\n-----\n";
    }

    if (num_updates == 0) {
      break;
    }
  }

  auto&& [s, t] = nn_descent_1_query(g, db, query_mat, k_nn, k_nn + 5, 3);

  auto num_intersected = count_intersections(t, qv_top_k, k_nn);

  if (debug) {
    std::cout << "num_intersected: " << num_intersected << " / " << k_nn
              << " = "
              << ((double)num_intersected) /
                     ((double)query_mat.num_cols() * k_nn)
              << std::endl;

    std::cout << "NN-descent nearest neighbors: ";
    for (size_t i = 0; i < k_nn; ++i) {
      std::cout << t(i, 0) << " ";
    }

    std::cout << "\nNN-descent returned distances: ";
    for (size_t i = 0; i < k_nn; ++i) {
      std::cout << s(i, 0) << " ";
    }
    std::cout << "\nNN-descent computed distances: ";
    for (size_t i = 0; i < k_nn; ++i) {
      std::cout << sum_of_squares_distance{}(db[t(i, 0)], query) << " ";
    }
    std::cout << std::endl;
  }
}

TEST_CASE("vamana: fmnist compare greedy search", "[vamana]") {
  const bool debug = false;
  const bool noisy = false;

  set_noisy(noisy);

  using feature_type = float;
  using score_type = float;
  using id_type = uint32_t;

  size_t nthreads = 1;
  size_t L = GENERATE(7, 15, 50);
  size_t k_nn = L;
  size_t num_queries = 10;
  size_t N = 5000;

  tiledb::Context ctx;
  tiledb::VFS vfs(ctx);

  auto ids_uri = write_ids_to_uri<siftsmall_ids_type>(ctx, vfs, N);
  auto db = tdbColMajorMatrixWithIds<test_feature_type>(
      ctx, fmnist_inputs_uri, ids_uri, N);
  db.load();
  auto g = detail::graph::init_random_nn_graph<score_type, id_type>(db, L);

  auto valid = validate_graph(g, db);
  CHECK(valid.size() == 0);

  auto query = db[599];

  auto query_mat = ColMajorMatrix<feature_type>(size(query), 1);
  for (size_t i = 0; i < size(query); ++i) {
    query_mat(i, 0) = query[i];
  }

  auto&& [top_scores, qv_top_k] =
      detail::flat::qv_query_heap(db, query_mat, k_nn, 1);
  std::sort(begin(qv_top_k[0]), end(qv_top_k[0]));

  auto&& [top_k_scores_O0, top_k_O0, V_O0] =
      greedy_search_O0(g, db, 0UL, query, k_nn, L);
  auto&& [top_k_scores_O1, top_k_O1, V_O1] =
      greedy_search_O1(g, db, 0UL, query, k_nn, L);

  CHECK(top_k_scores_O0 == top_k_scores_O1);
  CHECK(top_k_O0 == top_k_O1);
  CHECK(V_O0 == V_O1);

  auto top_n_O0 = ColMajorMatrix<size_t>(k_nn, 1);
  auto top_n_O1 = ColMajorMatrix<size_t>(k_nn, 1);
  for (size_t i = 0; i < k_nn; ++i) {
    top_n_O0(i, 0) = top_k_O0[i];
    top_n_O1(i, 0) = top_k_O1[i];
  }
  auto num_intersected_O0 = count_intersections(top_n_O0, qv_top_k, k_nn);
  auto num_intersected_O1 = count_intersections(top_n_O1, qv_top_k, k_nn);
  CHECK(num_intersected_O0 == num_intersected_O1);
  if (debug) {
    std::cout << "num intersected_O0: " << num_intersected_O0 << " / " << L
              << std::endl;
    std::cout << "num intersected_O1: " << num_intersected_O1 << " / " << L
              << std::endl;
  }
}

TEST_CASE("vamana: robust prune hypercube", "[vamana]") {
  const bool debug = false;
  const bool noisy = false;

  set_noisy(noisy);
  size_t k_near = 5;
  size_t k_far = 5;
  size_t L = 7;
  size_t R = 7;

  float alpha = 1.0;

  auto nn_hypercube = build_hypercube(k_near, k_far);
  auto start = medoid(nn_hypercube);

  if (debug) {
    for (auto&& s : nn_hypercube[start]) {
      std::cout << s << ", ";
    }
    std::cout << std::endl;
  }

  std::vector<std::tuple<float, size_t>> top_k(k_near);
  auto g =
      detail::graph::init_random_nn_graph<float, uint32_t>(nn_hypercube, R);

  auto valid = validate_graph(g, nn_hypercube);
  CHECK(valid.size() == 0);

  auto query = Vector<float>{1.05, 0.95, 1.09};

  SECTION("One node") {
    auto p = 8UL;

    if (debug) {
      for (auto&& [s, t] : g.out_edges(8UL)) {
        std::cout << " ( " << t << ", " << s << " ) ";
      }
      std::cout << std::endl;
    }

    auto&& [top_k_scores, top_k, V] =
        greedy_search(g, nn_hypercube, start, nn_hypercube[p], k_near, L);
    robust_prune(g, nn_hypercube, p, V, alpha, R);

    if (debug) {
      for (auto&& [s, t] : g.out_edges(8UL)) {
        std::cout << " ( " << t << ", " << s << " ) ";
      }
      std::cout << std::endl;
    }
  }

  SECTION("One pass") {
    for (size_t p = 0; p < nn_hypercube.num_cols(); ++p) {
      if (debug) {
        for (auto&& [s, t] : g.out_edges(p)) {
          std::cout << " ( " << t << ", " << s << " ) ";
        }
        std::cout << std::endl;
      }

      auto&& [top_k_scores, top_k, V] =
          greedy_search(g, nn_hypercube, start, nn_hypercube[p], k_near, L);

      auto valid = validate_graph(g, nn_hypercube);
      CHECK(valid.size() == 0);

      robust_prune(g, nn_hypercube, p, V, alpha, R);

      auto valid2 = validate_graph(g, nn_hypercube);
      CHECK(valid2.size() == 0);

      if (debug) {
        for (auto&& [s, t] : g.out_edges(p)) {
          std::cout << " ( " << t << ", " << s << " ) ";
        }
        std::cout << std::endl;
      }
    }

    auto&& [top_k_scores, top_k, V] =
        greedy_search(g, nn_hypercube, start, query, k_near, L);

    auto valid = validate_graph(g, nn_hypercube);
    CHECK(valid.size() == 0);

    if (debug) {
      std::cout << "V.size: " << size(V) << std::endl;
      for (auto&& v : V) {
        std::cout << v << ", ";
      }
      std::cout << std::endl;
      for (auto&& n : top_k) {
        std::cout << n << " (" << nn_hypercube(0, n) << ", "
                  << nn_hypercube(1, n) << ", " << nn_hypercube(2, n) << "), "
                  << sum_of_squares_distance{}(nn_hypercube[n], query)
                  << std::endl;
      }
    }
  }
}

TEST_CASE("vamana: robust prune fmnist", "[vamana]") {
  const bool debug = false;
  const bool noisy = false;

  set_noisy(noisy);

  size_t nthreads = 1;
  size_t k_nn = 5;
  size_t L = 7;
  size_t R = 7;
  size_t num_queries = 10;
  size_t N = 500;
  float alpha = 1.0;

  tiledb::Context ctx;
  tiledb::VFS vfs(ctx);

  auto ids_uri = write_ids_to_uri<siftsmall_ids_type>(ctx, vfs, N);
  auto db = tdbColMajorMatrixWithIds<test_feature_type, siftsmall_ids_type>(
      ctx, fmnist_inputs_uri, ids_uri, N);
  db.load();
  auto g = detail::graph::
      init_random_nn_graph<siftsmall_feature_type, siftsmall_ids_type>(db, L);

  auto valid = validate_graph(g, db);
  REQUIRE(valid.size() == 0);

  auto x = std::accumulate(begin(db[0]), end(db[0]), 0.0F);

  auto query = db[N / 2 + 3];
  std::vector<float> query_vec(begin(query), end(query));

  auto query_mat = ColMajorMatrix<float>(size(query), 1);
  for (size_t i = 0; i < size(query); ++i) {
    query_mat(i, 0) = query[i];
  }

  auto valid6 = validate_graph(g, db);
  REQUIRE(valid6.size() == 0);

  auto qv_timer = log_timer{"qv", debug};
  auto&& [top_scores, qv_top_k] =
      detail::flat::qv_query_heap(db, query_mat, k_nn, 1);
  std::sort(begin(qv_top_k[0]), end(qv_top_k[0]));
  qv_timer.stop();

  auto valid2 = validate_graph(g, db);
  REQUIRE(valid2.size() == 0);

  auto start = medoid(db);

  for (float alpha : {1.0, 1.25}) {
    if (debug) {
      std::cout << ":::: alpha: " << alpha << std::endl;
    }
    for (size_t p = 0; p < db.num_cols(); ++p) {
      auto valid3 = validate_graph(g, db);
      REQUIRE(valid3.size() == 0);

      auto&& [top_k_scores, top_k, V] =
          greedy_search(g, db, start, db[p], k_nn, L);

      auto valid4 = validate_graph(g, db);
      CHECK(valid4.size() == 0);

      robust_prune(g, db, p, V, alpha, R);

      auto valid5 = validate_graph(g, db);
      CHECK(valid5.size() == 0);
    }
  }

  auto greedy_timer = log_timer{"greedy", debug};
  auto&& [top_k_scores, top_k, V] = greedy_search(g, db, start, query, k_nn, L);
  greedy_timer.stop();

  if (debug) {
    std::cout << "V.size: " << size(V) << std::endl;

    // for (auto&& v : V) {
    //   std::cout << v << ", ";
    // }
  }

  auto top_n = ColMajorMatrix<size_t>(k_nn, 1);
  for (size_t i = 0; i < k_nn; ++i) {
    top_n(i, 0) = top_k[i];
  }

  auto num_intersected = count_intersections(top_n, qv_top_k, k_nn);

  if (debug) {
    std::cout << "num_intersected: " << num_intersected << " / " << k_nn
              << " = "
              << ((double)num_intersected) /
                     ((double)query_mat.num_cols() * k_nn)
              << std::endl;

    std::cout << "Greedy nearest neighbors: ";
    for (auto&& n : top_k) {
      std::cout << n << " ";
    }
    std::cout << "\nGreedy distances: ";
    for (auto&& n : top_k) {
      std::cout << sum_of_squares_distance{}(db[n], query) << " ";
    }
    std::cout << "\n-----\n";
  }

#if 0
  std::cout << std::endl;
  for (auto&& n : top_k[0]) {
    std::cout << n << " (" << db(0, n) << ", " << db(1, n) << ", " << db(2, n)
              << "), " << sum_of_squares_distance{}(db[n], query) << std::endl;
  }
  auto num_intersected = count_intersections(top_k, top_k, k_nn);
  std::cout << "num_intersected: " << num_intersected << " / " << k_nn << " = "
            << ((double)num_intersected) / ((double)query_mat.num_cols() * k_nn)
            << std::endl;
#endif
}

TEST_CASE("vamana: vamana_index vector diskann_test_256bin", "[vamana]") {
  const bool debug = false;
  const bool noisy = false;

  set_noisy(noisy);

  // should be dim = 128, num = 256
  // npoints, ndims
  uint32_t npoints{0};
  uint32_t ndim{0};

  std::ifstream binary_file(diskann_test_256bin, std::ios::binary);
  if (!binary_file.is_open()) {
    throw std::runtime_error("Could not open file " + diskann_test_256bin);
  }

  binary_file.read((char*)&npoints, 4);
  binary_file.read((char*)&ndim, 4);
  REQUIRE(npoints == 256);
  REQUIRE(ndim == 128);

  auto x = ColMajorMatrix<float>(ndim, npoints);

  binary_file.read((char*)x.data(), npoints * ndim);
  binary_file.close();

  size_t L = 50;
  size_t R = 4;
  auto index = vamana_index<siftsmall_feature_type, siftsmall_ids_type>(
      num_vectors(x), L, R);

  auto x0 = std::vector<float>(ndim);
  std::copy(x.data(), x.data() + ndim, begin(x0));

  std::vector<siftsmall_ids_type> ids(num_vectors(x));
  std::iota(begin(ids), end(ids), 0);

  index.train(x, ids);

  // x, 5, 7, 7, 1.0, 1, 1);
  // 0
  // 14
  auto&& [s0, v0] = index.query(x0, 5);
  CHECK(v0[0] == 0);
}

TEST_CASE("vamana: vamana by hand random index", "[vamana]") {
  const bool debug = false;
  const bool noisy = false;

  set_noisy(noisy);

  size_t num_nodes = 20;

  float alpha_0 = 1.0;
  float alpha_1 = 1.2;

  size_t l_build_ = 2;
  size_t r_max_degree_ = 2;

  auto training_set_ = random_geometric_2D(num_nodes);
  dump_coordinates("coords.txt", training_set_);

  auto g = ::detail::graph::init_random_adj_list<float, uint32_t>(
      training_set_, r_max_degree_);

  auto dimensions_ = ::dimensions(training_set_);
  auto num_vectors_ = ::num_vectors(training_set_);
  auto graph_ = ::detail::graph::
      init_random_nn_graph<siftsmall_feature_type, siftsmall_ids_type>(
          training_set_, r_max_degree_);

  auto medioid_ = medoid(training_set_);

  if (debug) {
    std::cout << "medoid: " << medioid_ << std::endl;
  }

  size_t counter{0};
  for (float alpha : {alpha_0, alpha_1}) {
    for (size_t p = 0; p < num_vectors_; ++p) {
      if (debug) {
        dump_edgelist("edges_" + std::to_string(counter++) + ".txt", graph_);
      }

      auto&& [top_k_scores, top_k, visited] = greedy_search(
          graph_, training_set_, medioid_, training_set_[p], 1, l_build_);

      if (debug) {
        std::cout << ":::: Post search prune" << std::endl;
      }
      robust_prune(graph_, training_set_, p, visited, alpha, r_max_degree_);

      for (auto&& [i, j] : graph_.out_edges(p)) {
        if (debug) {
          std::cout << ":::: Checking neighbor " << j << std::endl;
        }

        // @todo Do this without copying -- prune should take vector of tuples
        // and p (it copies anyway)
        auto tmp = std::vector<size_t>(graph_.out_degree(j) + 1);
        tmp.push_back(p);
        for (auto&& [_, k] : graph_.out_edges(j)) {
          if (k != p) {
            tmp.push_back(k);
          }
        }

        if (size(tmp) > r_max_degree_) {
          if (debug) {
            std::cout << ":::: Pruning neighbor " << j << std::endl;
          }
          robust_prune(graph_, training_set_, j, tmp, alpha, r_max_degree_);
        } else {
          graph_.add_edge(
              j,
              p,
              sum_of_squares_distance()(training_set_[p], training_set_[j]));
        }
      }
    }
  }
}

/**
 * This test recapitulates the 200 node 2D graph in the DiskANN paper
 */
TEST_CASE("vamana: vamana_index geometric 2D graph", "[vamana]") {
  const bool debug = false;
  const bool noisy = false;

  set_noisy(noisy);

  size_t num_nodes = 200;

  float alpha_0 = 1.0;
  float alpha_1 = 1.2;

  size_t l_build = 15;
  size_t r_max_degree = 15;

  size_t k_nn = 5;

  auto training_set = random_geometric_2D(num_nodes);

  auto idx = vamana_index<siftsmall_feature_type, siftsmall_ids_type>(
      num_vectors(training_set), l_build, r_max_degree, 0);
  std::vector<siftsmall_ids_type> ids(num_nodes);
  auto ids_start = 10;
  std::iota(begin(ids), end(ids), ids_start);
  idx.train(training_set, ids);

  auto query = training_set[17];
  auto&& [scores, top_k] = idx.query(query, k_nn);
  CHECK(top_k[0] == 17 + ids_start);

  auto query_mat = ColMajorMatrix<float>(dimensions(training_set), 7);
  size_t counter{0};
  for (size_t i : {17, 19, 23, 37, 49, 50, 195}) {
    std::copy(
        training_set[i].data(),
        training_set[i].data() + dimensions(training_set),
        query_mat[counter++].data());
  }

  auto&& [qv_scores, qv_top_k] =
      detail::flat::qv_query_heap(training_set, query_mat, k_nn, 4);
  auto&& [mat_scores, mat_top_k] = idx.query(query_mat, k_nn);
  size_t total_intersected = count_intersections(mat_top_k, qv_top_k, k_nn);

  if (debug) {
    std::cout << total_intersected << " / " << k_nn * num_vectors(query_mat)
              << " = "
              << ((double)total_intersected) /
                     ((double)k_nn * num_vectors(query_mat))
              << std::endl;
  }
}

TEST_CASE("vamana: vamana_index siftsmall", "[vamana]") {
  const bool debug = false;
  const bool noisy = false;

  set_noisy(noisy);

  size_t num_nodes = 10000;
  size_t num_queries = 200;

  float alpha_0 = 1.0;
  float alpha_1 = 1.2;

  size_t l_build = 15;
  size_t r_max_degree = 12;

  size_t k_nn = 10;

  tiledb::Context ctx;
  auto training_set = tdbColMajorMatrix<siftsmall_feature_type>(
      ctx, siftsmall_inputs_uri, num_nodes);
  training_set.load();
  std::vector<siftsmall_ids_type> ids(num_nodes);
  std::iota(begin(ids), end(ids), 0);

  auto queries = tdbColMajorMatrix<siftsmall_feature_type>(
      ctx, siftsmall_query_uri, num_queries);
  queries.load();

  auto idx = vamana_index<siftsmall_feature_type, siftsmall_ids_type>(
      num_vectors(training_set), l_build, r_max_degree, 0);
  idx.train(training_set, ids);

  auto&& [mat_scores, mat_top_k] = idx.query(queries, k_nn);

  auto gk = tdbColMajorMatrix<test_groundtruth_type>(ctx, sift_groundtruth_uri);
  gk.load();
  size_t total_intersected = count_intersections(mat_top_k, gk, k_nn);

  auto recall =
      ((double)total_intersected) / ((double)k_nn * num_vectors(queries));
  CHECK(recall > 0.80);  // @todo -- had been 0.95?

  if (debug) {
    std::cout << total_intersected << " / " << k_nn * num_vectors(queries)
              << " = "
              << ((double)total_intersected) /
                     ((double)k_nn * num_vectors(queries))
              << std::endl;
  }
}

TEST_CASE("vamana: vamana_index write and read", "[vamana]") {
  const bool debug = false;
  const bool noisy = false;

  set_noisy(noisy);

  size_t l_build{37};
  size_t r_max_degree{41};
  size_t k_nn{10};
  size_t backtrack{3};

  tiledb::Context ctx;
  std::string vamana_index_uri =
      (std::filesystem::temp_directory_path() / "tmp_vamana_index").string();
  tiledb::VFS vfs(ctx);
  if (vfs.is_dir(vamana_index_uri)) {
    vfs.remove_dir(vamana_index_uri);
  }
  auto training_set = tdbColMajorMatrix<float>(ctx, siftsmall_inputs_uri, 0);
  load(training_set);
  std::vector<siftsmall_ids_type> ids(num_vectors(training_set));
  std::iota(begin(ids), end(ids), 0);

  auto idx = vamana_index<siftsmall_feature_type, siftsmall_ids_type>(
      num_vectors(training_set), l_build, r_max_degree, backtrack);
  idx.train(training_set, ids);
  uint64_t write_timestamp = 1000;
  idx.write_index(ctx, vamana_index_uri, write_timestamp);

  {
    // Load the index and check metadata.
    auto idx2 = vamana_index<siftsmall_feature_type, siftsmall_ids_type>(
        ctx, vamana_index_uri);

    CHECK(idx2.group().get_l_build() == l_build);
    CHECK(idx2.group().get_r_max_degree() == r_max_degree);
<<<<<<< HEAD
    CHECK(idx2.group().get_b_backtrack() == b_backtrack);
    CHECK(idx2.group().get_dimensions() == sift_dimensions);
=======
    CHECK(idx2.group().get_b_backtrack() == backtrack);
    CHECK(idx2.group().get_dimension() == sift_dimension);
>>>>>>> 01e813c1
    CHECK(idx2.group().get_temp_size() == 0);

    CHECK(idx2.group().get_all_num_edges().size() == 1);
    CHECK(idx2.group().get_all_base_sizes().size() == 1);
    CHECK(idx2.group().get_all_ingestion_timestamps().size() == 1);

    CHECK(idx2.group().get_all_num_edges()[0] > 0);
    CHECK(idx2.group().get_all_base_sizes()[0] == num_sift_vectors);
    CHECK(idx2.group().get_all_ingestion_timestamps()[0] == write_timestamp);

    // Can't compare groups because a write_index does not create a group
    // @todo Should it?
    // CHECK(idx.compare_group(idx2));

    CHECK(idx.compare_cached_metadata(idx2));
    CHECK(idx.compare_feature_vectors(idx2));
    CHECK(idx.compare_adj_scores(idx2));
    CHECK(idx.compare_adj_ids(idx2));
  }

  {
    // Clear history.
    vamana_index<siftsmall_feature_type, siftsmall_ids_type>::clear_history(
        ctx, vamana_index_uri, write_timestamp + 10);

    auto idx2 = vamana_index<siftsmall_feature_type, siftsmall_ids_type>(
        ctx, vamana_index_uri);

    CHECK(idx2.group().get_l_build() == l_build);
    CHECK(idx2.group().get_r_max_degree() == r_max_degree);
<<<<<<< HEAD
    CHECK(idx2.group().get_b_backtrack() == b_backtrack);
    CHECK(idx2.group().get_dimensions() == sift_dimensions);
=======
    CHECK(idx2.group().get_b_backtrack() == backtrack);
    CHECK(idx2.group().get_dimension() == sift_dimension);
>>>>>>> 01e813c1
    CHECK(idx2.group().get_temp_size() == 0);

    CHECK(idx2.group().get_all_num_edges().size() == 1);
    CHECK(idx2.group().get_all_base_sizes().size() == 1);
    CHECK(idx2.group().get_all_ingestion_timestamps().size() == 1);

    CHECK(idx2.group().get_all_num_edges()[0] == 0);
    CHECK(idx2.group().get_all_base_sizes()[0] == 0);
    CHECK(idx2.group().get_all_ingestion_timestamps()[0] == 0);
  }
}<|MERGE_RESOLUTION|>--- conflicted
+++ resolved
@@ -1395,13 +1395,8 @@
 
     CHECK(idx2.group().get_l_build() == l_build);
     CHECK(idx2.group().get_r_max_degree() == r_max_degree);
-<<<<<<< HEAD
-    CHECK(idx2.group().get_b_backtrack() == b_backtrack);
-    CHECK(idx2.group().get_dimensions() == sift_dimensions);
-=======
     CHECK(idx2.group().get_b_backtrack() == backtrack);
-    CHECK(idx2.group().get_dimension() == sift_dimension);
->>>>>>> 01e813c1
+    CHECK(idx2.group().get_dimension() == sift_dimensions);
     CHECK(idx2.group().get_temp_size() == 0);
 
     CHECK(idx2.group().get_all_num_edges().size() == 1);
@@ -1432,13 +1427,8 @@
 
     CHECK(idx2.group().get_l_build() == l_build);
     CHECK(idx2.group().get_r_max_degree() == r_max_degree);
-<<<<<<< HEAD
-    CHECK(idx2.group().get_b_backtrack() == b_backtrack);
-    CHECK(idx2.group().get_dimensions() == sift_dimensions);
-=======
     CHECK(idx2.group().get_b_backtrack() == backtrack);
-    CHECK(idx2.group().get_dimension() == sift_dimension);
->>>>>>> 01e813c1
+    CHECK(idx2.group().get_dimension() == sift_dimensions);
     CHECK(idx2.group().get_temp_size() == 0);
 
     CHECK(idx2.group().get_all_num_edges().size() == 1);
