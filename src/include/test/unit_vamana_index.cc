/**
 * @file   unit_vamana.cc
 *
 * @section LICENSE
 *
 * The MIT License
 *
 * @copyright Copyright (c) 2023 TileDB, Inc.
 *
 * Permission is hereby granted, free of charge, to any person obtaining a copy
 * of this software and associated documentation files (the "Software"), to deal
 * in the Software without restriction, including without limitation the rights
 * to use, copy, modify, merge, publish, distribute, sublicense, and/or sell
 * copies of the Software, and to permit persons to whom the Software is
 * furnished to do so, subject to the following conditions:
 *
 * The above copyright notice and this permission notice shall be included in
 * all copies or substantial portions of the Software.
 *
 * THE SOFTWARE IS PROVIDED "AS IS", WITHOUT WARRANTY OF ANY KIND, EXPRESS OR
 * IMPLIED, INCLUDING BUT NOT LIMITED TO THE WARRANTIES OF MERCHANTABILITY,
 * FITNESS FOR A PARTICULAR PURPOSE AND NONINFRINGEMENT. IN NO EVENT SHALL THE
 * AUTHORS OR COPYRIGHT HOLDERS BE LIABLE FOR ANY CLAIM, DAMAGES OR OTHER
 * LIABILITY, WHETHER IN AN ACTION OF CONTRACT, TORT OR OTHERWISE, ARISING FROM,
 * OUT OF OR IN CONNECTION WITH THE SOFTWARE OR THE USE OR OTHER DEALINGS IN
 * THE SOFTWARE.
 *
 * @section DESCRIPTION
 *
 *
 */

#include <catch2/catch_all.hpp>

#include "array_defs.h"
#include "cpos.h"
#include "detail/flat/qv.h"
#include "detail/graph/adj_list.h"
#include "detail/graph/diskann.h"
#include "detail/graph/nn-descent.h"
#include "detail/graph/nn-graph.h"
#include "detail/linalg/matrix.h"
#include "detail/linalg/tdb_io.h"
#include "gen_graphs.h"
#include "graphs/tiny.h"
#include "index/vamana_index.h"
#include "query_common.h"
#include "utils/logging.h"
#include "utils/utils.h"

#include <filesystem>
namespace fs = std::filesystem;

#include <tiledb/tiledb>

bool global_debug = false;

TEST_CASE("vamana: test test", "[vamana]") {
  REQUIRE(true);
}

TEST_CASE("vamana: diskann", "[vamana]") {
  const bool debug = false;
  const bool noisy = false;

  set_noisy(noisy);

  for (auto&& s :
       {diskann_test_data_file,
        diskann_disk_index,
        diskann_mem_index,
        diskann_truth_disk_layout,
        diskann_truth_index_data}) {
    if (debug) {
      std::cout << s << std::endl;
    }
    CHECK(local_file_exists(s));
  }

  std::ifstream binary_file(diskann_mem_index, std::ios::binary);
  REQUIRE(binary_file.is_open());

  uint64_t index_file_size;
  uint32_t max_degree;
  uint32_t medioid_;
  uint64_t vamana_frozen_num;

  binary_file.read((char*)&index_file_size, 8);
  binary_file.read((char*)&max_degree, 4);
  binary_file.read((char*)&medioid_, 4);
  binary_file.read((char*)&vamana_frozen_num, 8);

  fs::path p = diskann_mem_index;
  auto on_disk_file_size = fs::file_size(p);
  CHECK(on_disk_file_size == index_file_size);

  CHECK(max_degree == 4);
  CHECK(medioid_ == 72);
  CHECK(vamana_frozen_num == 0);

  if (debug) {
    std::cout << "index_file_size " << index_file_size << std::endl;
    std::cout << "max_degree " << max_degree << std::endl;
    std::cout << "medoid " << medioid_ << std::endl;
    std::cout << "vamana_frozen_num " << vamana_frozen_num << std::endl;
  }

  binary_file.close();

  auto g = read_diskann_mem_index(diskann_mem_index);
  CHECK(g.size() == 256);

  for (size_t i = 0; i < g.size(); ++i) {
    CHECK(g.out_degree(i) == 4);
  }

  auto h = read_diskann_mem_index_with_scores(
      diskann_mem_index, diskann_test_data_file);
  CHECK(h.size() == 256);

  for (size_t i = 0; i < h.size(); ++i) {
    CHECK(h.out_degree(i) == 4);
  }
  for (size_t i = 0; i < h.size(); ++i) {
    CHECK(std::equal(
        begin(g.out_edges(i)),
        end(g.out_edges(i)),
        begin(h.out_edges(i)),
        [](auto&& a, auto&& b) { return a == std::get<1>(b); }));
  }

  auto f = read_diskann_data(diskann_test_data_file);
  CHECK(num_vectors(f) == 256);
  CHECK(dimension(f) == 128);
  CHECK(f.data() != nullptr);
  CHECK(!std::equal(
      f.data(), f.data() + 256 * 128, std::vector<float>(128 * 256, 0).data()));

  CHECK(f.num_rows() == 128);
  CHECK(f.num_cols() == 256);

<<<<<<< HEAD
  CHECK(l2_distance(f[0], f[72]) == 125678);
=======
  CHECK(sum_of_squares(f[0], f[72]) == 125678);
>>>>>>> 1a5d96b7
  {
    auto n = num_vectors(f);
    CHECK(n != 0);
    CHECK(n == 256);
    CHECK(f[0].size() == 128);
    CHECK(dimension(f) == 128);

    auto centroid = Vector<float>(f[0].size());
    std::fill(begin(centroid), end(centroid), 0.0);
    for (size_t j = 0; j < n; ++j) {
      auto p = f[j];
      for (size_t i = 0; i < p.size(); ++i) {
        centroid[i] += p[i];
      }
    }
    float sum = 0.0;
    for (size_t i = 0; i < centroid.size(); ++i) {
      sum += abs(centroid[i]);
      centroid[i] /= (float)num_vectors(f);
    }
    CHECK(sum > 0);

    std::vector<float> tmp{begin(centroid), end(centroid)};
    auto min_score = std::numeric_limits<float>::max();
    auto med = std::numeric_limits<size_t>::max();
    for (size_t i = 0; i < n; ++i) {
<<<<<<< HEAD
      auto score = l2_distance(f[i], centroid);
=======
      auto score = sum_of_squares(f[i], centroid);
>>>>>>> 1a5d96b7
      if (score < min_score) {
        min_score = score;
        med = i;
      }
    }
    CHECK(med != std::numeric_limits<size_t>::max());
  }

  auto med = ::medoid(f);

  if (debug) {
    std::cout << "med " << med << std::endl;
<<<<<<< HEAD
    std::cout << "f[0] - f[72] = " << l2_distance(f[0], f[72]) << std::endl;
=======
    std::cout << "f[0] - f[72] = " << sum_of_squares(f[0], f[72]) << std::endl;
>>>>>>> 1a5d96b7
  }

  CHECK(med == 72);

  //  if (debug) {
  //    tiledb::Context ctx;
  //    write_matrix(ctx, f, "/tmp/diskann_test_data_file.tdb");
  //  }
}

TEST_CASE("vamana: small256 build index", "[vamana]") {
  const bool debug = false;
  const bool noisy = false;

  set_noisy(noisy);

  std::vector<size_t> vectors_of_interest{
      0, 1, 2, 3, 4, 5, 6, 7, 8, 9, 10, 11, 12, 13, 72};

  // DiskANN rust code has this test:
  // DiskANN/rust/diskann/src/algorithm/search/search.rs,
  //   search_for_point_initial_call():
  //   query = 0, medoid = 72?
  // TEST_DATA_FILE = tests/data/siftsmall_learn_256pts.fbin
  // assert_eq!(visited_nodes.len(), 1);
  // assert_eq!(scratch.best_candidates.size(), 1);
  // assert_eq!(scratch.best_candidates[0].id, 72);
  // assert_eq!(scratch.best_candidates[0].distance, 125678.0_f32);
  // assert!(scratch.best_candidates[0].visited);
  // Load 256 points
  // search_list_size == 50, max degree == 4, alpha == 1.2
  // num_nodes, Lbuild, Rmax_degree

  // The function search_for_point_initial_call() just seems to compute
  // the distance from the medoid to the query point.  We don't really
  // have that functionality for anything.  So here we just test that
  // the distance between 0 and 72 is 125678.0

  auto x =
      read_diskann_data(diskann_test_data_file);  // siftsmall_learn_256pts.fbin
  int med = 72;
  int query = 0;
  CHECK(l2_distance(x[med], x[query]) == 125678);

  // We might want to also do a search and verify that the path to 0 from 72
  // is less than 125678
}

/*
 * The data in this test were cribbed from DiskANN's tests.
 * See DiskANN/rust//diskann/src/algorithm/search/search.rs
 * function search_for_point_works_with_edges()
 */
TEST_CASE("vamana: small greedy search", "[vamana]") {
  const bool debug = false;
  const bool noisy = false;

  set_noisy(noisy);

  uint32_t npoints{0};
  uint32_t ndim{0};
  std::vector<size_t> vectors_of_interest{
      0, 1, 2, 3, 4, 5, 6, 7, 8, 9, 10, 11, 12, 13, 72};

  // See copy_aligned_data_from_file() in DiskANN/rust/diskann/src/utils.rs
  // The name of the file is "tests/data/siftsmall_learn_256pts.fbin";
  std::ifstream binary_file(diskann_test_256bin, std::ios::binary);
  if (!binary_file.is_open()) {
    throw std::runtime_error(
        "Could not open file " + diskann_test_256bin.string());
  }

  binary_file.read((char*)&npoints, 4);
  binary_file.read((char*)&ndim, 4);
  REQUIRE(npoints == 256);
  REQUIRE(ndim == 128);

  auto x = ColMajorMatrix<float>(ndim, npoints);

  binary_file.read((char*)x.data(), npoints * ndim * sizeof(float));
  binary_file.close();

  auto init_nbrs = std::vector<std::list<int>>{
      {12, 72, 5, 9},
      {2, 12, 10, 4},
      {1, 72, 9},
      {13, 6, 5, 11},
      {1, 3, 7, 9},
      {3, 0, 8, 11, 13},
      {3, 72, 7, 10, 13},
      {72, 4, 6},
      {72, 5, 9, 12},
      {8, 4, 0, 2},
      {72, 1, 9, 6},
      {3, 0, 5},
      {1, 0, 8, 9},
      {3, 72, 5, 6},
      {7, 2, 10, 8, 13},
  };
  auto init_nodes =
      std::vector<int>{0, 1, 2, 3, 4, 5, 6, 7, 8, 9, 10, 11, 12, 13, 72};
  auto expected =
      std::vector<int>{2, 8, 72, 4, 7, 10, 1, 12, 9, 0, 6, 5, 3, 13, 11};
  auto expected_scores = std::vector<float>{
      120899,
      145538,
      146046,
      148462,
      148912,
      154570,
      159448,
      170698,
      171405,
      259996,
      371819,
      385240,
      413899,
      416386,
      449266};

  auto graph = detail::graph::adj_list<float, int>(num_vectors(x));
  for (size_t i = 0; i < size(init_nodes); ++i) {
    auto j = init_nodes[i];
    graph.out_edges(j).clear();
    for (auto&& dst : init_nbrs[i]) {
      auto score = l2_distance(x[j], x[dst]);
      graph.add_edge(j, dst, score);
      if (debug) {
        std::cout << "Adding edge " << j << " " << dst << " " << score
                  << std::endl;
      }
    }
  }
  for (size_t i = 0; i < size(init_nodes); ++i) {
    auto j = init_nodes[i];
    CHECK(size(graph.out_edges(j)) == size(init_nbrs[i]));
  }

  if (debug) {
    for (size_t i : vectors_of_interest) {
      std::cout << i << ": ";
      for (auto&& j : graph.out_edges(i)) {
        std::cout << std::get<1>(j) << " ";
      }
      std::cout << std::endl;
    }
  }

  auto yack = sum_of_squares_distance{}(x[72], x[14]);
  if (debug) {
    std::cout << "distance(x[72], x[14] = " << yack << std::endl;
  }
  // L = 50, R = 4 from one of the Rust tests...
  size_t L = 45;
  auto query_id = 14;
  size_t k = 2;

  // A few different options that could be used for testing this
  // auto med = medoid(x);
  // int med = GENERATE(0, 1, 2, 3, 4, 5, 6, 7, 8, 9, 10, 11, 12, 13, 72);
  int med = 72;
  if (debug) {
    std::cout << "medoid is " << med << std::endl;
  }

  set_noisy(noisy);
  auto&& [top_k_scores, top_k, visited] =
      greedy_search(graph, x, med, x[query_id], k, L);
  set_noisy(false);

  CHECK(size(top_k) == k);
  CHECK(size(top_k_scores) == k);
  CHECK(size(visited) == size(expected));

  {
    auto&& [top_k_scores, top_k, visited] =
        greedy_search_O0(graph, x, med, x[query_id], k, L);
    CHECK(size(top_k) == k);
    CHECK(size(top_k_scores) == k);
    CHECK(size(visited) == size(expected));
    for (size_t i = 0; i < k; ++i) {
      CHECK(top_k[i] == expected[i]);
      CHECK(top_k_scores[i] == expected_scores[i]);
    }
  }
  set_noisy(noisy);
  {
    auto&& [top_k_scores, top_k, visited] =
        greedy_search_O1(graph, x, med, x[query_id], k, L);
    CHECK(size(top_k) == k);
    CHECK(size(top_k_scores) == k);
    CHECK(size(visited) == size(expected));
    for (size_t i = 0; i < k; ++i) {
      CHECK(top_k[i] == expected[i]);
      CHECK(top_k_scores[i] == expected_scores[i]);
    }
  }
  if (debug) {
    std::cout << "top_k_scores: " << std::endl;
    for (size_t i = 0; i < size(top_k); ++i) {
      std::cout << "( " << top_k[i] << ", " << top_k_scores[i] << " ), ";
    }
    std::cout << std::endl;

    std::cout << "visited: " << std::endl;
    for (auto&& v : visited) {
      std::cout << v << ", ";
    }
    std::cout << std::endl;
    for (size_t i = 0; i < size(expected); ++i) {
      std::cout << expected[i] << ", ";
    }
    std::cout << std::endl;
  }
  set_noisy(false);
  /*
   * The original Rust code has this test:
    set_neighbors(&index, 0, vec![12, 72, 5, 9]);
    set_neighbors(&index, 1, vec![2, 12, 10, 4]);
    set_neighbors(&index, 2, vec![1, 72, 9]);
    set_neighbors(&index, 3, vec![13, 6, 5, 11]);
    set_neighbors(&index, 4, vec![1, 3, 7, 9]);
    set_neighbors(&index, 5, vec![3, 0, 8, 11, 13]);
    set_neighbors(&index, 6, vec![3, 72, 7, 10, 13]);
    set_neighbors(&index, 7, vec![72, 4, 6]);
    set_neighbors(&index, 8, vec![72, 5, 9, 12]);
    set_neighbors(&index, 9, vec![8, 4, 0, 2]);
    set_neighbors(&index, 10, vec![72, 1, 9, 6]);
    set_neighbors(&index, 11, vec![3, 0, 5]);
    set_neighbors(&index, 12, vec![1, 0, 8, 9]);
    set_neighbors(&index, 13, vec![3, 72, 5, 6]);
    set_neighbors(&index, 72, vec![7, 2, 10, 8, 13]);

    let mut scratch = InMemQueryScratch::new(
                          index.configuration.index_write_parameter.search_list_size,
                          &index.configuration.index_write_parameter,
                          false,
                          )
                          .unwrap();
    let visited_nodes = index.search_for_point(&query, &mut scratch).unwrap();
    assert_eq!(visited_nodes.len(), 15);
    assert_eq!(scratch.best_candidates.size(), 15);
    assert_eq!(scratch.best_candidates[0].id, 2);
    assert_eq!(scratch.best_candidates[0].distance, 120899.0_f32);
    assert_eq!(scratch.best_candidates[1].id, 8);
    assert_eq!(scratch.best_candidates[1].distance, 145538.0_f32);
    assert_eq!(scratch.best_candidates[2].id, 72);
    assert_eq!(scratch.best_candidates[2].distance, 146046.0_f32);
    assert_eq!(scratch.best_candidates[3].id, 4);
    assert_eq!(scratch.best_candidates[3].distance, 148462.0_f32);
    assert_eq!(scratch.best_candidates[4].id, 7);
    assert_eq!(scratch.best_candidates[4].distance, 148912.0_f32);
    assert_eq!(scratch.best_candidates[5].id, 10);
    assert_eq!(scratch.best_candidates[5].distance, 154570.0_f32);
    assert_eq!(scratch.best_candidates[6].id, 1);
    assert_eq!(scratch.best_candidates[6].distance, 159448.0_f32);
    assert_eq!(scratch.best_candidates[7].id, 12);
    assert_eq!(scratch.best_candidates[7].distance, 170698.0_f32);
    assert_eq!(scratch.best_candidates[8].id, 9);
    assert_eq!(scratch.best_candidates[8].distance, 171405.0_f32);
    assert_eq!(scratch.best_candidates[9].id, 0);
    assert_eq!(scratch.best_candidates[9].distance, 259996.0_f32);
    assert_eq!(scratch.best_candidates[10].id, 6);
    assert_eq!(scratch.best_candidates[10].distance, 371819.0_f32);
    assert_eq!(scratch.best_candidates[11].id, 5);
    assert_eq!(scratch.best_candidates[11].distance, 385240.0_f32);
    assert_eq!(scratch.best_candidates[12].id, 3);
    assert_eq!(scratch.best_candidates[12].distance, 413899.0_f32);
    assert_eq!(scratch.best_candidates[13].id, 13);
    assert_eq!(scratch.best_candidates[13].distance, 416386.0_f32);
    assert_eq!(scratch.best_candidates[14].id, 11);
    assert_eq!(scratch.best_candidates[14].distance, 449266.0_f32);
  */
}

TEST_CASE("vamana: greedy grid search", "[vamana]") {
  const bool debug = false;
  const bool noisy = false;

  set_noisy(noisy);

  // using feature_type = uint8_t;
  using id_type = uint32_t;
  using score_type = float;

  size_t M = 5;
  size_t N = 7;

  // auto one_two = GENERATE(1);
  auto one_two = GENERATE(2);
  // auto one_two = GENERATE(1, 2);
  auto&& [vecs, edges] = ([one_two, M, N]() {
    if (one_two == 1) {
      return gen_uni_grid(M, N);
    } else {
      return gen_bi_grid(M, N);
    }
  })();

  auto expected_size = ((M - 1) * N + M * (N - 1)) * one_two;
  CHECK(num_vectors(vecs) == M * N);
  CHECK(edges.size() == expected_size);

  detail::graph::adj_list<score_type, id_type> A(35);
  for (auto&& [src, dst] : edges) {
    CHECK(src < A.num_vertices());
    CHECK(dst < A.num_vertices());
    A.add_edge(src, dst, l2_distance(vecs[src], vecs[dst]));
  }

  // (2, 3): 17 -> {10, 16, 17, 18, 24}
  // (3, 4): 25 -> {18, 24, 25, 26, 32}
  // (3, 6): 27 -> {20, 26, 27, 34}
  // (4, 5): 33 -> {26, 32, 33, 34}
  // (4, 6): 33 -> {27, 33, 34}

  using expt_type = std::tuple<
      std::vector<score_type>,
      id_type,
      std::vector<score_type>,
      id_type,
      id_type,
      std::vector<id_type>>;
  std::vector<expt_type> expts{
      {{0, 0}, 0, {2, 3}, 17, 7, {10, 16, 17, 18, 24}},
      {{0, 0}, 0, {3, 4}, 25, 9, {18, 24, 25, 26, 32}},
      {{0, 0}, 0, {3, 6}, 27, 11, {20, 26, 27, 34}},  // 33
      {{0, 0}, 0, {4, 5}, 33, 11, {26, 32, 33, 34}},  // 25
      {{0, 0}, 0, {4, 6}, 34, 11, {27, 33, 34}},      // 26 32
  };

  size_t count = 0;
  for (
      auto&& [source_vec, source_coord, query_vec, query_coord, path_length, expected] :
      expts) {
    size_t k = 5;
    size_t L = 5;  // --> L must be >= k
    size_t expected_length =
        query_vec[0] - source_vec[0] + query_vec[1] - source_vec[1] + 2;

    auto&& [top_k_scores, top_k, V] =
        greedy_search(A, vecs, source_coord, query_vec, size(expected), L);
    CHECK(size(top_k) == size(expected));

    std::sort(begin(top_k), begin(top_k) + size(expected));
    CHECK(std::equal(begin(expected), end(expected), begin(top_k)));

    if (debug) {
      std::cout << ":::: " << count << " :::: \n";
      for (auto&& n : top_k) {
        std::cout << n << " ";
      }
      std::cout << std::endl;
      for (auto&& e : expected) {
        std::cout << e << " ";
      }
      std::cout << std::endl;
      for (auto&& v : V) {
        std::cout << "(" << vecs[v][0] << ", " << vecs[v][1] << ") ";
      }
      std::cout << std::endl;
    }
  }
}

TEST_CASE("vamana: greedy search hypercube", "[vamana]") {
  const bool debug = false;
  const bool noisy = false;

  set_noisy(noisy);

  size_t k_near = 5;
  size_t k_far = 5;
  size_t L = 5;

  auto nn_hypercube = build_hypercube(k_near, k_far);

  auto g = detail::graph::init_random_nn_graph<float, uint32_t>(
      nn_hypercube, k_near);

  for (float kk : {-1, 1}) {
    auto query = Vector<float>{kk * 1.05f, kk * 0.95f, 1.09};
    auto [top_k_scores, top_k, V] =
        greedy_search(g, nn_hypercube, 2, query, k_near, L);

    if (debug) {
      std::cout << "Nearest neighbors:" << std::endl;
      for (auto&& n : top_k) {
        std::cout << n << " (" << nn_hypercube(0, n) << ", "
                  << nn_hypercube(1, n) << ", " << nn_hypercube(2, n) << "), "
                  << l2_distance(nn_hypercube[n], query)
                  << std::endl;
      }
      std::cout << "-----\ntop_k\n";
    }

    auto query_mat = ColMajorMatrix<float>(3, 1);
    for (size_t i = 0; i < 3; ++i) {
      query_mat(i, 0) = query[i];
    }

    {
      auto&& [top_k_scores, top_k] =
          detail::flat::qv_query_heap(nn_hypercube, query_mat, k_near, 1);

      if (debug) {
        for (size_t i = 0; i < k_near; ++i) {
          std::cout << top_k(i, 0) << " (" << nn_hypercube(0, top_k(i, 0))
                    << ", " << nn_hypercube(1, top_k(i, 0)) << ", "
                    << nn_hypercube(2, top_k(i, 0)) << "), "
                    << top_k_scores(i, 0) << std::endl;
        }
        for (auto&& v : V) {
          std::cout << v << ", ";
        }
        std::cout << std::endl;
      }
    }
  }
}

TEST_CASE("vamana: greedy search with nn descent", "[vamana]") {
  const bool debug = false;
  const bool noisy = false;

  set_noisy(noisy);

  size_t k_near = 5;
  size_t k_far = 5;
  size_t L = 7;

  auto nn_hypercube = build_hypercube(k_near, k_far);

  std::vector<std::tuple<float, size_t>> top_k(k_near);
  auto g = detail::graph::init_random_nn_graph<float, uint32_t>(
      nn_hypercube, k_near);

  auto valid = validate_graph(g, nn_hypercube);
  CHECK(valid.size() == 0);

  for (int kk : {-1, 1}) {
    auto query = Vector<float>{kk * 1.05f, kk * 0.95f, 1.09f};

    auto&& [top_k_scores, top_k, V] =
        greedy_search(g, nn_hypercube, 0UL, query, k_near, L);

    if (debug) {
      std::cout << "size(V): " << size(V) << std::endl;
    }

    for (size_t i = 0; i < 4; ++i) {
      auto num_updates = nn_descent_1_step_all(g, nn_hypercube);
      if (debug) {
        std::cout << "num_updates: " << num_updates << std::endl;
      }
      if (num_updates == 0) {
        break;
      }
      auto&& [top_k_scores, top_k, V] =
          greedy_search(g, nn_hypercube, 0UL, query, k_near, L);

      if (debug) {
        std::cout << "size(V): " << size(V) << std::endl;
      }
    }

    if (debug) {
      for (auto&& v : V) {
        std::cout << v << ", ";
      }
      std::cout << std::endl;

      std::cout << "Nearest neighbors:" << std::endl;
      for (auto&& n : top_k) {
        std::cout << n << " (" << nn_hypercube(0, n) << ", "
                  << nn_hypercube(1, n) << ", " << nn_hypercube(2, n) << "), "
                  << sum_of_squares_distance{}(nn_hypercube[n], query)
                  << std::endl;
      }
      std::cout << "-----\n";
    }
  }
}

TEST_CASE("vamana: diskann fbin", "[vamana]") {
  const bool debug = false;
  const bool noisy = false;

  set_noisy(noisy);

  size_t k_nn = 5;
  size_t L = 5;

  // should be dim = 128, num = 256
  // npoints, ndims
  uint32_t npoints{0};
  uint32_t ndim{0};

  std::ifstream binary_file(diskann_test_256bin, std::ios::binary);
  if (!binary_file.is_open()) {
    throw std::runtime_error(
        "Could not open file " + diskann_test_256bin.string());
  }

  binary_file.read((char*)&npoints, 4);
  binary_file.read((char*)&ndim, 4);
  REQUIRE(npoints == 256);
  REQUIRE(ndim == 128);

  auto x = ColMajorMatrix<float>(ndim, npoints);

  binary_file.read((char*)x.data(), npoints * ndim);
  binary_file.close();

  SECTION("vary starts") {
    auto start = GENERATE(0, 17, 127, 128, 129, 254, 255);

    auto g = detail::graph::init_random_nn_graph<float, uint32_t>(x, k_nn);

    auto&& [top_k_scores, top_k, V] =
        greedy_search(g, x, start, x[start], k_nn, L);
    std::sort(begin(top_k), end(top_k));

    // There seems to be some ambiguity in the DiskANN code about whether
    // the start point should be included in the top_k list.  It probably
    // should not be, so comment out for now.
    // CHECK(top_k[0] == start);
    // CHECK(std::find(begin(top_k), end(top_k), start) != end(top_k));
    // CHECK(std::find(begin(V), end(V), start) != end(V));
  }
}

TEST_CASE("vamana: fmnist", "[vamana]") {
  const bool debug = false;
  const bool noisy = false;

  set_noisy(noisy);

  using feature_type = float;
  using score_type = float;
  using id_type = uint32_t;

  size_t nthreads = 1;
  size_t L = 7;
  size_t k_nn = L;
  size_t num_queries = 10;
  size_t N = 5000;

  tiledb::Context ctx;
  auto db = tdbColMajorMatrix<test_feature_type>(ctx, fmnist_inputs_uri, N);
  db.load();
  auto g = detail::graph::init_random_nn_graph<score_type, id_type>(db, L);

  auto valid = validate_graph(g, db);
  CHECK(valid.size() == 0);

  auto query = db[599];

  auto query_mat = ColMajorMatrix<feature_type>(size(query), 1);
  for (size_t i = 0; i < size(query); ++i) {
    query_mat(i, 0) = query[i];
  }

  auto&& [top_scores, qv_top_k] =
      detail::flat::qv_query_heap(db, query_mat, k_nn, 1);
  std::sort(begin(qv_top_k[0]), end(qv_top_k[0]));

  if (debug) {
    std::cout << "Neighbors: ";
    for (size_t i = 0; i < k_nn; ++i) {
      std::cout << qv_top_k(i, 0) << " ";
    }
    std::cout << "\nDistances: ";
    for (size_t i = 0; i < k_nn; ++i) {
      std::cout << sum_of_squares_distance{}(db[qv_top_k(i, 0)], query) << " ";
    }
    std::cout << "\n-----\n";
  }
  auto&& [top_k_scores, top_k, V] = greedy_search(g, db, 0UL, query, k_nn, L);

  if (debug) {
    std::cout << "size(V): " << size(V) << std::endl;
  }
  for (size_t i = 0; i < 7; ++i) {
    auto num_updates = nn_descent_1_step_all(g, db);

    if (debug) {
      std::cout << "num_updates: " << num_updates << std::endl;
    }

    auto&& [top_k_scores, top_k, V] = greedy_search(g, db, 0UL, query, k_nn, L);

    auto valid = validate_graph(g, db);
    CHECK(valid.size() == 0);

    if (debug) {
      std::cout << "size(V): " << size(V) << std::endl;
    }

    auto top_n = ColMajorMatrix<size_t>(k_nn, 1);
    for (size_t i = 0; i < k_nn; ++i) {
      top_n(i, 0) = top_k[i];
    }

    auto num_intersected = count_intersections(top_n, qv_top_k, k_nn);

    if (debug) {
      std::cout << "num_intersected: " << num_intersected << " / " << k_nn
                << " = "
                << ((double)num_intersected) /
                       ((double)query_mat.num_cols() * k_nn)
                << std::endl;

      std::cout << "Greedy nearest neighbors: ";
      for (auto&& n : top_k) {
        std::cout << n << " ";
      }
      std::cout << "\nGreedy distances: ";
      for (auto&& n : top_k) {
        std::cout << sum_of_squares_distance{}(db[n], query) << " ";
      }
      std::cout << "\n-----\n";
    }

    if (num_updates == 0) {
      break;
    }
  }

  auto&& [s, t] = nn_descent_1_query(g, db, query_mat, k_nn, k_nn + 5, 3);

  auto num_intersected = count_intersections(t, qv_top_k, k_nn);

  if (debug) {
    std::cout << "num_intersected: " << num_intersected << " / " << k_nn
              << " = "
              << ((double)num_intersected) /
                     ((double)query_mat.num_cols() * k_nn)
              << std::endl;

    std::cout << "NN-descent nearest neighbors: ";
    for (size_t i = 0; i < k_nn; ++i) {
      std::cout << t(i, 0) << " ";
    }

    std::cout << "\nNN-descent returned distances: ";
    for (size_t i = 0; i < k_nn; ++i) {
      std::cout << s(i, 0) << " ";
    }
    std::cout << "\nNN-descent computed distances: ";
    for (size_t i = 0; i < k_nn; ++i) {
      std::cout << sum_of_squares_distance{}(db[t(i, 0)], query) << " ";
    }
    std::cout << std::endl;
  }
}

TEST_CASE("vamana: fmnist compare greedy search", "[vamana]") {
  const bool debug = false;
  const bool noisy = false;

  set_noisy(noisy);

  using feature_type = float;
  using score_type = float;
  using id_type = uint32_t;

  size_t nthreads = 1;
  size_t L = GENERATE(7, 15, 50);
  size_t k_nn = L;
  size_t num_queries = 10;
  size_t N = 5000;

  tiledb::Context ctx;
  auto db = tdbColMajorMatrix<test_feature_type>(ctx, fmnist_inputs_uri, N);
  db.load();
  auto g = detail::graph::init_random_nn_graph<score_type, id_type>(db, L);

  auto valid = validate_graph(g, db);
  CHECK(valid.size() == 0);

  auto query = db[599];

  auto query_mat = ColMajorMatrix<feature_type>(size(query), 1);
  for (size_t i = 0; i < size(query); ++i) {
    query_mat(i, 0) = query[i];
  }

  auto&& [top_scores, qv_top_k] =
      detail::flat::qv_query_heap(db, query_mat, k_nn, 1);
  std::sort(begin(qv_top_k[0]), end(qv_top_k[0]));

  auto&& [top_k_scores_O0, top_k_O0, V_O0] =
      greedy_search_O0(g, db, 0UL, query, k_nn, L);
  auto&& [top_k_scores_O1, top_k_O1, V_O1] =
      greedy_search_O1(g, db, 0UL, query, k_nn, L);

  CHECK(top_k_scores_O0 == top_k_scores_O1);
  CHECK(top_k_O0 == top_k_O1);
  CHECK(V_O0 == V_O1);

  auto top_n_O0 = ColMajorMatrix<size_t>(k_nn, 1);
  auto top_n_O1 = ColMajorMatrix<size_t>(k_nn, 1);
  for (size_t i = 0; i < k_nn; ++i) {
    top_n_O0(i, 0) = top_k_O0[i];
    top_n_O1(i, 0) = top_k_O1[i];
  }
  auto num_intersected_O0 = count_intersections(top_n_O0, qv_top_k, k_nn);
  auto num_intersected_O1 = count_intersections(top_n_O1, qv_top_k, k_nn);
  CHECK(num_intersected_O0 == num_intersected_O1);
  if (debug) {
    std::cout << "num intersected_O0: " << num_intersected_O0 << " / " << L
              << std::endl;
    std::cout << "num intersected_O1: " << num_intersected_O1 << " / " << L
              << std::endl;
  }
}

TEST_CASE("vamana: robust prune hypercube", "[vamana]") {
  const bool debug = false;
  const bool noisy = false;

  set_noisy(noisy);
  size_t k_near = 5;
  size_t k_far = 5;
  size_t L = 7;
  size_t R = 7;

  float alpha = 1.0;

  auto nn_hypercube = build_hypercube(k_near, k_far);
  auto start = medoid(nn_hypercube);

  if (debug) {
    for (auto&& s : nn_hypercube[start]) {
      std::cout << s << ", ";
    }
    std::cout << std::endl;
  }

  std::vector<std::tuple<float, size_t>> top_k(k_near);
  auto g =
      detail::graph::init_random_nn_graph<float, uint32_t>(nn_hypercube, R);

  auto valid = validate_graph(g, nn_hypercube);
  CHECK(valid.size() == 0);

  auto query = Vector<float>{1.05, 0.95, 1.09};

  SECTION("One node") {
    auto p = 8UL;

    if (debug) {
      for (auto&& [s, t] : g.out_edges(8UL)) {
        std::cout << " ( " << t << ", " << s << " ) ";
      }
      std::cout << std::endl;
    }

    auto&& [top_k_scores, top_k, V] =
        greedy_search(g, nn_hypercube, start, nn_hypercube[p], k_near, L);
    robust_prune(g, nn_hypercube, p, V, alpha, R);

    if (debug) {
      for (auto&& [s, t] : g.out_edges(8UL)) {
        std::cout << " ( " << t << ", " << s << " ) ";
      }
      std::cout << std::endl;
    }
  }

  SECTION("One pass") {
    for (size_t p = 0; p < nn_hypercube.num_cols(); ++p) {
      if (debug) {
        for (auto&& [s, t] : g.out_edges(p)) {
          std::cout << " ( " << t << ", " << s << " ) ";
        }
        std::cout << std::endl;
      }

      auto&& [top_k_scores, top_k, V] =
          greedy_search(g, nn_hypercube, start, nn_hypercube[p], k_near, L);

      auto valid = validate_graph(g, nn_hypercube);
      CHECK(valid.size() == 0);

      robust_prune(g, nn_hypercube, p, V, alpha, R);

      auto valid2 = validate_graph(g, nn_hypercube);
      CHECK(valid2.size() == 0);

      if (debug) {
        for (auto&& [s, t] : g.out_edges(p)) {
          std::cout << " ( " << t << ", " << s << " ) ";
        }
        std::cout << std::endl;
      }
    }

    auto&& [top_k_scores, top_k, V] =
        greedy_search(g, nn_hypercube, start, query, k_near, L);

    auto valid = validate_graph(g, nn_hypercube);
    CHECK(valid.size() == 0);

    if (debug) {
      std::cout << "V.size: " << size(V) << std::endl;
      for (auto&& v : V) {
        std::cout << v << ", ";
      }
      std::cout << std::endl;
      for (auto&& n : top_k) {
        std::cout << n << " (" << nn_hypercube(0, n) << ", "
                  << nn_hypercube(1, n) << ", " << nn_hypercube(2, n) << "), "
                  << sum_of_squares_distance{}(nn_hypercube[n], query)
                  << std::endl;
      }
    }
  }
}

TEST_CASE("vamana: robust prune fmnist", "[vamana]") {
  const bool debug = false;
  const bool noisy = false;

  set_noisy(noisy);

  size_t nthreads = 1;
  size_t k_nn = 5;
  size_t L = 7;
  size_t R = 7;
  size_t num_queries = 10;
  size_t N = 500;
  float alpha = 1.0;

  tiledb::Context ctx;
  auto db = tdbColMajorMatrix<test_feature_type>(ctx, fmnist_inputs_uri, N);
  db.load();
  auto g = detail::graph::init_random_nn_graph<float, uint64_t>(db, L);

  auto valid = validate_graph(g, db);
  REQUIRE(valid.size() == 0);

  auto x = std::accumulate(begin(db[0]), end(db[0]), 0.0F);

  auto query = db[N / 2 + 3];
  std::vector<float> query_vec(begin(query), end(query));

  auto query_mat = ColMajorMatrix<float>(size(query), 1);
  for (size_t i = 0; i < size(query); ++i) {
    query_mat(i, 0) = query[i];
  }

  auto valid6 = validate_graph(g, db);
  REQUIRE(valid6.size() == 0);

  auto qv_timer = log_timer{"qv", debug};
  auto&& [top_scores, qv_top_k] =
      detail::flat::qv_query_heap(db, query_mat, k_nn, 1);
  std::sort(begin(qv_top_k[0]), end(qv_top_k[0]));
  qv_timer.stop();

  auto valid2 = validate_graph(g, db);
  REQUIRE(valid2.size() == 0);

  auto start = medoid(db);

  for (float alpha : {1.0, 1.25}) {
    if (debug) {
      std::cout << ":::: alpha: " << alpha << std::endl;
    }
    for (size_t p = 0; p < db.num_cols(); ++p) {
      auto valid3 = validate_graph(g, db);
      REQUIRE(valid3.size() == 0);

      auto&& [top_k_scores, top_k, V] =
          greedy_search(g, db, start, db[p], k_nn, L);

      auto valid4 = validate_graph(g, db);
      CHECK(valid4.size() == 0);

      robust_prune(g, db, p, V, alpha, R);

      auto valid5 = validate_graph(g, db);
      CHECK(valid5.size() == 0);
    }
  }

  auto greedy_timer = log_timer{"greedy", debug};
  auto&& [top_k_scores, top_k, V] = greedy_search(g, db, start, query, k_nn, L);
  greedy_timer.stop();

  if (debug) {
    std::cout << "V.size: " << size(V) << std::endl;

    // for (auto&& v : V) {
    //   std::cout << v << ", ";
    // }
  }

  auto top_n = ColMajorMatrix<size_t>(k_nn, 1);
  for (size_t i = 0; i < k_nn; ++i) {
    top_n(i, 0) = top_k[i];
  }

  auto num_intersected = count_intersections(top_n, qv_top_k, k_nn);

  if (debug) {
    std::cout << "num_intersected: " << num_intersected << " / " << k_nn
              << " = "
              << ((double)num_intersected) /
                     ((double)query_mat.num_cols() * k_nn)
              << std::endl;

    std::cout << "Greedy nearest neighbors: ";
    for (auto&& n : top_k) {
      std::cout << n << " ";
    }
    std::cout << "\nGreedy distances: ";
    for (auto&& n : top_k) {
      std::cout << sum_of_squares_distance{}(db[n], query) << " ";
    }
    std::cout << "\n-----\n";
  }

#if 0
  std::cout << std::endl;
  for (auto&& n : top_k[0]) {
    std::cout << n << " (" << db(0, n) << ", " << db(1, n) << ", " << db(2, n)
              << "), " << sum_of_squares_distance{}(db[n], query) << std::endl;
  }
  auto num_intersected = count_intersections(top_k, top_k, k_nn);
  std::cout << "num_intersected: " << num_intersected << " / " << k_nn << " = "
            << ((double)num_intersected) / ((double)query_mat.num_cols() * k_nn)
            << std::endl;
#endif
}

TEST_CASE("vamana: vamana_index vector diskann_test_256bin", "[vamana]") {
  const bool debug = false;
  const bool noisy = false;

  set_noisy(noisy);

  // should be dim = 128, num = 256
  // npoints, ndims
  uint32_t npoints{0};
  uint32_t ndim{0};

  std::ifstream binary_file(diskann_test_256bin, std::ios::binary);
  if (!binary_file.is_open()) {
    throw std::runtime_error(
        "Could not open file " + diskann_test_256bin.string());
  }

  binary_file.read((char*)&npoints, 4);
  binary_file.read((char*)&ndim, 4);
  REQUIRE(npoints == 256);
  REQUIRE(ndim == 128);

  auto x = ColMajorMatrix<float>(ndim, npoints);

  binary_file.read((char*)x.data(), npoints * ndim);
  binary_file.close();

  size_t L = 50;
  size_t R = 4;
  auto index = vamana_index<float, uint64_t>(num_vectors(x), L, R);

  auto x0 = std::vector<float>(ndim);
  std::copy(x.data(), x.data() + ndim, begin(x0));

  index.train(x);

  // x, 5, 7, 7, 1.0, 1, 1);
  // 0
  // 14
  auto&& [s0, v0] = index.query(x0, 5);
  CHECK(v0[0] == 0);
}

TEST_CASE("vamana: vamana by hand random index", "[vamana]") {
  const bool debug = false;
  const bool noisy = false;

  set_noisy(noisy);

  size_t num_nodes = 20;

  float alpha_0 = 1.0;
  float alpha_1 = 1.2;

  size_t L_build_ = 2;
  size_t R_max_degree_ = 2;

  auto training_set_ = random_geometric_2D(num_nodes);
  dump_coordinates("coords.txt", training_set_);

  auto g = ::detail::graph::init_random_adj_list<float, uint32_t>(
      training_set_, R_max_degree_);

  auto dimension_ = ::dimension(training_set_);
  auto num_vectors_ = ::num_vectors(training_set_);
  auto graph_ = ::detail::graph::init_random_nn_graph<float, uint64_t>(
      training_set_, R_max_degree_);

  auto medioid_ = medoid(training_set_);

  if (debug) {
    std::cout << "medoid: " << medioid_ << std::endl;
  }

  size_t counter{0};
  for (float alpha : {alpha_0, alpha_1}) {
    for (size_t p = 0; p < num_vectors_; ++p) {
      if (debug) {
        dump_edgelist("edges_" + std::to_string(counter++) + ".txt", graph_);
      }

      auto&& [top_k_scores, top_k, visited] = greedy_search(
          graph_, training_set_, medioid_, training_set_[p], 1, L_build_);

      if (debug) {
        std::cout << ":::: Post search prune" << std::endl;
      }
      robust_prune(graph_, training_set_, p, visited, alpha, R_max_degree_);

      for (auto&& [i, j] : graph_.out_edges(p)) {
        if (debug) {
          std::cout << ":::: Checking neighbor " << j << std::endl;
        }

        // @todo Do this without copying -- prune should take vector of tuples
        // and p (it copies anyway)
        auto tmp = std::vector<size_t>(graph_.out_degree(j) + 1);
        tmp.push_back(p);
        for (auto&& [_, k] : graph_.out_edges(j)) {
          if (k != p) {
            tmp.push_back(k);
          }
        }

        if (size(tmp) > R_max_degree_) {
          if (debug) {
            std::cout << ":::: Pruning neighbor " << j << std::endl;
          }
          robust_prune(graph_, training_set_, j, tmp, alpha, R_max_degree_);
        } else {
          graph_.add_edge(
              j,
              p,
              sum_of_squares_distance()(training_set_[p], training_set_[j]));
        }
      }
    }
  }
}

/**
 * This test recapitulates the 200 node 2D graph in the DiskANN paper
 */
TEST_CASE("vamana: vamana_index geometric 2D graph", "[vamana]") {
  const bool debug = false;
  const bool noisy = false;

  set_noisy(noisy);

  size_t num_nodes = 200;

  float alpha_0 = 1.0;
  float alpha_1 = 1.2;

  size_t L_build = 15;
  size_t R_max_degree = 15;

  size_t k_nn = 5;

  auto training_set = random_geometric_2D(num_nodes);

  auto idx = vamana_index<float, uint64_t>(
      num_vectors(training_set), L_build, R_max_degree, 0);
  idx.train(training_set);

  auto query = training_set[17];
  auto&& [scores, top_k] = idx.query(query, k_nn);
  CHECK(top_k[0] == 17);

  auto query_mat = ColMajorMatrix<float>(dimension(training_set), 7);
  size_t counter{0};
  for (size_t i : {17, 19, 23, 37, 49, 50, 195}) {
    std::copy(
        training_set[i].data(),
        training_set[i].data() + dimension(training_set),
        query_mat[counter++].data());
  }

  auto&& [qv_scores, qv_top_k] =
      detail::flat::qv_query_heap(training_set, query_mat, k_nn, 4);
  auto&& [mat_scores, mat_top_k] = idx.query(query_mat, k_nn);
  size_t total_intersected = count_intersections(mat_top_k, qv_top_k, k_nn);

  if (debug) {
    std::cout << total_intersected << " / " << k_nn * num_vectors(query_mat)
              << " = "
              << ((double)total_intersected) /
                     ((double)k_nn * num_vectors(query_mat))
              << std::endl;
  }
}

TEST_CASE("vamana: vamana_index siftsmall", "[vamana]") {
  const bool debug = false;
  const bool noisy = false;

  set_noisy(noisy);

  size_t num_nodes = 10000;
  size_t num_queries = 200;

  float alpha_0 = 1.0;
  float alpha_1 = 1.2;

  size_t L_build = 15;
  size_t R_max_degree = 12;

  size_t k_nn = 10;

  tiledb::Context ctx;
  auto training_set =
      tdbColMajorMatrix<float>(ctx, siftsmall_inputs_uri, num_nodes);
  training_set.load();
  auto queries =
      tdbColMajorMatrix<float>(ctx, siftsmall_query_uri, num_queries);
  queries.load();

  auto idx = vamana_index<float, uint64_t>(
      num_vectors(training_set), L_build, R_max_degree, 0);
  idx.train(training_set);

  auto&& [qv_scores, qv_top_k] =
      detail::flat::qv_query_heap(training_set, queries, k_nn, 4);
  auto&& [mat_scores, mat_top_k] = idx.query(queries, k_nn);
  size_t total_intersected = count_intersections(mat_top_k, qv_top_k, k_nn);

  auto recall =
      ((double)total_intersected) / ((double)k_nn * num_vectors(queries));
  CHECK(recall > 0.80);  // @todo -- had been 0.95?

  if (debug) {
    std::cout << total_intersected << " / " << k_nn * num_vectors(queries)
              << " = "
              << ((double)total_intersected) /
                     ((double)k_nn * num_vectors(queries))
              << std::endl;
  }
}

TEST_CASE("vamana: vamana_index write and read", "[vamana]") {
  const bool debug = false;
  const bool noisy = false;

  set_noisy(noisy);

  size_t L_build{37};
  size_t R_max_degree{41};
  size_t k_nn{10};
  size_t Backtrack{3};

  tiledb::Context ctx;
  std::string vamana_index_uri = "/tmp/tmp_vamana_index";
  auto training_set = tdbColMajorMatrix<float>(ctx, siftsmall_inputs_uri, 0);
  load(training_set);

  auto idx = vamana_index<float, uint64_t>(
      num_vectors(training_set), L_build, R_max_degree, Backtrack);
  idx.train(training_set);

  idx.write_index(ctx, vamana_index_uri, true);
  auto idx2 = vamana_index<float, uint64_t>(ctx, vamana_index_uri);

  // Can't compare groups because a write_index does not create a group
  // @todo Should it?
  // CHECK(idx.compare_group(idx2));

  CHECK(idx.compare_cached_metadata(idx2));
  CHECK(idx.compare_feature_vectors(idx2));
  CHECK(idx.compare_adj_scores(idx2));
  CHECK(idx.compare_adj_ids(idx2));
}

TEST_CASE("vamana: vamana_index read from diskann memory index", "[vamana]") {
  // Hard code paths temporarily until we canonicalize them

  const std::string index_path =
      "/Users/lums/TileDB/TileDB-Vector-Search/external/test_data/bins/"
      "siftsmall/index_siftsmall_learn_R64_L100_A1.2";

  SECTION("open") {
    auto idx = vamana_index<float, uint64_t>(index_path);
    int i = 0;
  }
  SECTION("open and query") {
    tiledb::Context ctx;
    size_t num_queries = 10;
    size_t k_nn = 10;
    auto idx = vamana_index<float, uint64_t>(index_path);
    auto queries =
        tdbColMajorMatrix<float>(ctx, siftsmall_query_uri, num_queries);
    queries.load();
    auto&& [mat_scores, mat_top_k] = idx.query(queries, k_nn, std::make_optional(k_nn));

    auto training_set =
        tdbColMajorMatrix<float>(ctx, siftsmall_inputs_uri, idx.ntotal());
    training_set.load();

    auto&& [qv_scores, qv_top_k] =
        detail::flat::qv_query_heap(training_set, queries, k_nn, 4);

    size_t total_intersected = count_intersections(mat_top_k, qv_top_k, k_nn);

    auto recall =
        ((double)total_intersected) / ((double)k_nn * num_vectors(queries));
    CHECK(recall > 0.80);  // @todo -- had been 0.95?
  }
}<|MERGE_RESOLUTION|>--- conflicted
+++ resolved
@@ -139,11 +139,7 @@
   CHECK(f.num_rows() == 128);
   CHECK(f.num_cols() == 256);
 
-<<<<<<< HEAD
   CHECK(l2_distance(f[0], f[72]) == 125678);
-=======
-  CHECK(sum_of_squares(f[0], f[72]) == 125678);
->>>>>>> 1a5d96b7
   {
     auto n = num_vectors(f);
     CHECK(n != 0);
@@ -170,11 +166,7 @@
     auto min_score = std::numeric_limits<float>::max();
     auto med = std::numeric_limits<size_t>::max();
     for (size_t i = 0; i < n; ++i) {
-<<<<<<< HEAD
       auto score = l2_distance(f[i], centroid);
-=======
-      auto score = sum_of_squares(f[i], centroid);
->>>>>>> 1a5d96b7
       if (score < min_score) {
         min_score = score;
         med = i;
@@ -187,11 +179,7 @@
 
   if (debug) {
     std::cout << "med " << med << std::endl;
-<<<<<<< HEAD
     std::cout << "f[0] - f[72] = " << l2_distance(f[0], f[72]) << std::endl;
-=======
-    std::cout << "f[0] - f[72] = " << sum_of_squares(f[0], f[72]) << std::endl;
->>>>>>> 1a5d96b7
   }
 
   CHECK(med == 72);
