/**
 * @file   unit_vamana.cc
 *
 * @section LICENSE
 *
 * The MIT License
 *
 * @copyright Copyright (c) 2023 TileDB, Inc.
 *
 * Permission is hereby granted, free of charge, to any person obtaining a copy
 * of this software and associated documentation files (the "Software"), to deal
 * in the Software without restriction, including without limitation the rights
 * to use, copy, modify, merge, publish, distribute, sublicense, and/or sell
 * copies of the Software, and to permit persons to whom the Software is
 * furnished to do so, subject to the following conditions:
 *
 * The above copyright notice and this permission notice shall be included in
 * all copies or substantial portions of the Software.
 *
 * THE SOFTWARE IS PROVIDED "AS IS", WITHOUT WARRANTY OF ANY KIND, EXPRESS OR
 * IMPLIED, INCLUDING BUT NOT LIMITED TO THE WARRANTIES OF MERCHANTABILITY,
 * FITNESS FOR A PARTICULAR PURPOSE AND NONINFRINGEMENT. IN NO EVENT SHALL THE
 * AUTHORS OR COPYRIGHT HOLDERS BE LIABLE FOR ANY CLAIM, DAMAGES OR OTHER
 * LIABILITY, WHETHER IN AN ACTION OF CONTRACT, TORT OR OTHERWISE, ARISING FROM,
 * OUT OF OR IN CONNECTION WITH THE SOFTWARE OR THE USE OR OTHER DEALINGS IN
 * THE SOFTWARE.
 *
 * @section DESCRIPTION
 *
 *
 */

#include <catch2/catch_all.hpp>

#include "array_defs.h"
#include "cpos.h"
#include "detail/flat/qv.h"
#include "detail/graph/adj_list.h"
#include "detail/graph/diskann.h"
#include "detail/graph/nn-descent.h"
#include "detail/graph/nn-graph.h"
#include "detail/linalg/matrix.h"
#include "detail/linalg/tdb_io.h"
#include "gen_graphs.h"
#include "graphs/tiny.h"
#include "index/vamana_index.h"
#include "query_common.h"
#include "test_utils.h"
#include "utils/logging.h"
#include "utils/utils.h"

#include <filesystem>
namespace fs = std::filesystem;

#include <tiledb/tiledb>

bool global_debug = false;

TEST_CASE("vamana: test test", "[vamana]") {
  REQUIRE(true);
}

TEST_CASE("vamana: diskann", "[vamana]") {
  const bool debug = false;
  const bool noisy = false;

  set_noisy(noisy);

  for (auto&& s :
       {diskann_test_data_file,
        diskann_disk_index,
        diskann_mem_index,
        diskann_truth_disk_layout,
        diskann_truth_index_data}) {
    if (debug) {
      std::cout << s << std::endl;
    }
    CHECK(local_file_exists(s));
  }

  std::ifstream binary_file(diskann_mem_index, std::ios::binary);
  REQUIRE(binary_file.is_open());

  uint64_t index_file_size;
  uint32_t max_degree;
  uint32_t medioid_;
  uint64_t vamana_frozen_num;

  binary_file.read((char*)&index_file_size, 8);
  binary_file.read((char*)&max_degree, 4);
  binary_file.read((char*)&medioid_, 4);
  binary_file.read((char*)&vamana_frozen_num, 8);

  fs::path p = diskann_mem_index;
  auto on_disk_file_size = fs::file_size(p);
  CHECK(on_disk_file_size == index_file_size);

  CHECK(max_degree == 4);
  CHECK(medioid_ == 72);
  CHECK(vamana_frozen_num == 0);

  if (debug) {
    std::cout << "index_file_size " << index_file_size << std::endl;
    std::cout << "max_degree " << max_degree << std::endl;
    std::cout << "medoid " << medioid_ << std::endl;
    std::cout << "vamana_frozen_num " << vamana_frozen_num << std::endl;
  }

  binary_file.close();

  auto g = read_diskann_mem_index(diskann_mem_index);
  CHECK(g.size() == 256);

  for (size_t i = 0; i < g.size(); ++i) {
    CHECK(g.out_degree(i) == 4);
  }

  auto h = read_diskann_mem_index_with_scores(
      diskann_mem_index, diskann_test_data_file);
  CHECK(h.size() == 256);

  for (size_t i = 0; i < h.size(); ++i) {
    CHECK(h.out_degree(i) == 4);
  }
  for (size_t i = 0; i < h.size(); ++i) {
    CHECK(std::equal(
        begin(g.out_edges(i)),
        end(g.out_edges(i)),
        begin(h.out_edges(i)),
        [](auto&& a, auto&& b) { return a == std::get<1>(b); }));
  }

  auto f = read_diskann_data(diskann_test_data_file);
  CHECK(num_vectors(f) == 256);
  CHECK(dimension(f) == 128);
  CHECK(f.data() != nullptr);
  CHECK(!std::equal(
      f.data(), f.data() + 256 * 128, std::vector<float>(128 * 256, 0).data()));

  CHECK(f.num_rows() == 128);
  CHECK(f.num_cols() == 256);

  CHECK(l2_distance(f[0], f[72]) == 125678);
  {
    auto n = num_vectors(f);
    CHECK(n != 0);
    CHECK(n == 256);
    CHECK(f[0].size() == 128);
    CHECK(dimension(f) == 128);

    auto centroid = Vector<float>(f[0].size());
    std::fill(begin(centroid), end(centroid), 0.0);
    for (size_t j = 0; j < n; ++j) {
      auto p = f[j];
      for (size_t i = 0; i < p.size(); ++i) {
        centroid[i] += p[i];
      }
    }
    float sum = 0.0;
    for (size_t i = 0; i < centroid.size(); ++i) {
      sum += std::abs(centroid[i]);
      centroid[i] /= (float)num_vectors(f);
    }
    CHECK(sum > 0);

    std::vector<float> tmp{begin(centroid), end(centroid)};
    auto min_score = std::numeric_limits<float>::max();
    auto med = std::numeric_limits<size_t>::max();
    for (size_t i = 0; i < n; ++i) {
      auto score = l2_distance(f[i], centroid);
      if (score < min_score) {
        min_score = score;
        med = i;
      }
    }
    CHECK(med != std::numeric_limits<size_t>::max());
  }

  auto med = ::medoid(f);

  if (debug) {
    std::cout << "med " << med << std::endl;
    std::cout << "f[0] - f[72] = " << l2_distance(f[0], f[72]) << std::endl;
  }

  CHECK(med == 72);

  //  if (debug) {
  //    tiledb::Context ctx;
  //    write_matrix(ctx, f, "/tmp/diskann_test_data_file.tdb");
  //  }
}

TEST_CASE("vamana: small256 build index", "[vamana]") {
  const bool debug = false;
  const bool noisy = false;

  set_noisy(noisy);

  std::vector<size_t> vectors_of_interest{
      0, 1, 2, 3, 4, 5, 6, 7, 8, 9, 10, 11, 12, 13, 72};

  // DiskANN rust code has this test:
  // DiskANN/rust/diskann/src/algorithm/search/search.rs,
  //   search_for_point_initial_call():
  //   query = 0, medoid = 72?
  // TEST_DATA_FILE = tests/data/siftsmall_learn_256pts.fbin
  // assert_eq!(visited_nodes.len(), 1);
  // assert_eq!(scratch.best_candidates.size(), 1);
  // assert_eq!(scratch.best_candidates[0].id, 72);
  // assert_eq!(scratch.best_candidates[0].distance, 125678.0_f32);
  // assert!(scratch.best_candidates[0].visited);
  // Load 256 points
  // search_list_size == 50, max degree == 4, alpha == 1.2
  // num_nodes, Lbuild, Rmax_degree

  // The function search_for_point_initial_call() just seems to compute
  // the distance from the medoid to the query point.  We don't really
  // have that functionality for anything.  So here we just test that
  // the distance between 0 and 72 is 125678.0

  auto x =
      read_diskann_data(diskann_test_data_file);  // siftsmall_learn_256pts.fbin
  int med = 72;
  int query = 0;
  CHECK(l2_distance(x[med], x[query]) == 125678);

  // We might want to also do a search and verify that the path to 0 from 72
  // is less than 125678
}

/*
 * The data in this test were cribbed from DiskANN's tests.
 * See DiskANN/rust//diskann/src/algorithm/search/search.rs
 * function search_for_point_works_with_edges()
 */
TEST_CASE("vamana: small greedy search", "[vamana]") {
  const bool debug = false;
  const bool noisy = false;

  set_noisy(noisy);

  uint32_t npoints{0};
  uint32_t ndim{0};
  std::vector<size_t> vectors_of_interest{
      0, 1, 2, 3, 4, 5, 6, 7, 8, 9, 10, 11, 12, 13, 72};

  // See copy_aligned_data_from_file() in DiskANN/rust/diskann/src/utils.rs
  // The name of the file is "tests/data/siftsmall_learn_256pts.fbin";
  std::ifstream binary_file(diskann_test_256bin, std::ios::binary);
  if (!binary_file.is_open()) {
    throw std::runtime_error("Could not open file " + diskann_test_256bin);
  }

  binary_file.read((char*)&npoints, 4);
  binary_file.read((char*)&ndim, 4);
  REQUIRE(npoints == 256);
  REQUIRE(ndim == 128);

  auto x = ColMajorMatrixWithIds<float>(ndim, npoints);
  std::iota(x.ids(), x.ids() + x.num_ids(), 0);

  binary_file.read((char*)x.data(), npoints * ndim * sizeof(float));
  binary_file.close();

  auto init_nbrs = std::vector<std::list<int>>{
      {12, 72, 5, 9},
      {2, 12, 10, 4},
      {1, 72, 9},
      {13, 6, 5, 11},
      {1, 3, 7, 9},
      {3, 0, 8, 11, 13},
      {3, 72, 7, 10, 13},
      {72, 4, 6},
      {72, 5, 9, 12},
      {8, 4, 0, 2},
      {72, 1, 9, 6},
      {3, 0, 5},
      {1, 0, 8, 9},
      {3, 72, 5, 6},
      {7, 2, 10, 8, 13},
  };
  auto init_nodes =
      std::vector<int>{0, 1, 2, 3, 4, 5, 6, 7, 8, 9, 10, 11, 12, 13, 72};
  auto expected =
      std::vector<int>{2, 8, 72, 4, 7, 10, 1, 12, 9, 0, 6, 5, 3, 13, 11};
  auto expected_scores = std::vector<float>{
      120899,
      145538,
      146046,
      148462,
      148912,
      154570,
      159448,
      170698,
      177205,
      259996,
      371819,
      385240,
      413899,
      416386,
      449266};

  auto graph = detail::graph::adj_list<float, int>(num_vectors(x));
  for (size_t i = 0; i < size(init_nodes); ++i) {
    auto j = init_nodes[i];
    graph.out_edges(j).clear();
    for (auto&& dst : init_nbrs[i]) {
      auto score = l2_distance(x[j], x[dst]);
      graph.add_edge(j, dst, score);
      if (debug) {
        std::cout << "Adding edge " << j << " " << dst << " " << score
                  << std::endl;
      }
    }
  }
  for (size_t i = 0; i < size(init_nodes); ++i) {
    auto j = init_nodes[i];
    CHECK(size(graph.out_edges(j)) == size(init_nbrs[i]));
  }

  if (debug) {
    for (size_t i : vectors_of_interest) {
      std::cout << i << ": ";
      for (auto&& j : graph.out_edges(i)) {
        std::cout << std::get<1>(j) << " ";
      }
      std::cout << std::endl;
    }
  }

  auto yack = sum_of_squares_distance{}(x[72], x[14]);
  if (debug) {
    std::cout << "distance(x[72], x[14] = " << yack << std::endl;
  }
  // L = 50, R = 4
  size_t L = 45;
  auto query_id = 14;
  size_t k = 15;

  // A few different options that could be used for testing this
  // auto med = medoid(x);
  // int med = GENERATE(0, 1, 2, 3, 4, 5, 6, 7, 8, 9, 10, 11, 12, 13, 72);
  int med = 72;
  if (debug) {
    std::cout << "medoid is " << med << std::endl;
  }

  set_noisy(noisy);
  auto&& [top_k_scores, top_k, visited] =
      greedy_search(graph, x, med, x[query_id], k, L);

  CHECK(size(top_k) == k);
  CHECK(size(top_k_scores) == k);
  CHECK(size(visited) == size(expected));

  {
    auto&& [top_k_scores, top_k, visited] =
        greedy_search_O0(graph, x, med, x[query_id], k, L);
    CHECK(size(top_k) == k);
    CHECK(size(top_k_scores) == k);
    CHECK(size(visited) == size(expected));
    for (size_t i = 0; i < k; ++i) {
      CHECK(top_k[i] == expected[i]);
      CHECK(top_k_scores[i] == expected_scores[i]);
    }
  }
  set_noisy(noisy);
  {
    auto&& [top_k_scores, top_k, visited] =
        greedy_search_O1(graph, x, med, x[query_id], k, L);
    CHECK(size(top_k) == k);
    CHECK(size(top_k_scores) == k);
    CHECK(size(visited) == size(expected));
    for (size_t i = 0; i < k; ++i) {
      CHECK(top_k[i] == expected[i]);
      CHECK(top_k_scores[i] == expected_scores[i]);
    }
  }
  if (debug) {
    std::cout << "top_k_scores: " << std::endl;
    for (size_t i = 0; i < size(top_k); ++i) {
      std::cout << "( " << top_k[i] << ", " << top_k_scores[i] << " ), ";
    }
    std::cout << std::endl;

    std::cout << "visited: " << std::endl;
    for (auto&& v : visited) {
      std::cout << v << ", ";
    }
    std::cout << std::endl;
    for (size_t i = 0; i < size(expected); ++i) {
      std::cout << expected[i] << ", ";
    }
    std::cout << std::endl;
  }
  set_noisy(false);
  /*
   * The original Rust code has this test:
    set_neighbors(&index, 0, vec![12, 72, 5, 9]);
    set_neighbors(&index, 1, vec![2, 12, 10, 4]);
    set_neighbors(&index, 2, vec![1, 72, 9]);
    set_neighbors(&index, 3, vec![13, 6, 5, 11]);
    set_neighbors(&index, 4, vec![1, 3, 7, 9]);
    set_neighbors(&index, 5, vec![3, 0, 8, 11, 13]);
    set_neighbors(&index, 6, vec![3, 72, 7, 10, 13]);
    set_neighbors(&index, 7, vec![72, 4, 6]);
    set_neighbors(&index, 8, vec![72, 5, 9, 12]);
    set_neighbors(&index, 9, vec![8, 4, 0, 2]);
    set_neighbors(&index, 10, vec![72, 1, 9, 6]);
    set_neighbors(&index, 11, vec![3, 0, 5]);
    set_neighbors(&index, 12, vec![1, 0, 8, 9]);
    set_neighbors(&index, 13, vec![3, 72, 5, 6]);
    set_neighbors(&index, 72, vec![7, 2, 10, 8, 13]);

    let mut scratch = InMemQueryScratch::new(
                          index.configuration.index_write_parameter.search_list_size,
                          &index.configuration.index_write_parameter,
                          false,
                          )
                          .unwrap();
    let visited_nodes = index.search_for_point(&query, &mut scratch).unwrap();
    assert_eq!(visited_nodes.len(), 15);
    assert_eq!(scratch.best_candidates.size(), 15);
    assert_eq!(scratch.best_candidates[0].id, 2);
    assert_eq!(scratch.best_candidates[0].distance, 120899.0_f32);
    assert_eq!(scratch.best_candidates[1].id, 8);
    assert_eq!(scratch.best_candidates[1].distance, 145538.0_f32);
    assert_eq!(scratch.best_candidates[2].id, 72);
    assert_eq!(scratch.best_candidates[2].distance, 146046.0_f32);
    assert_eq!(scratch.best_candidates[3].id, 4);
    assert_eq!(scratch.best_candidates[3].distance, 148462.0_f32);
    assert_eq!(scratch.best_candidates[4].id, 7);
    assert_eq!(scratch.best_candidates[4].distance, 148912.0_f32);
    assert_eq!(scratch.best_candidates[5].id, 10);
    assert_eq!(scratch.best_candidates[5].distance, 154570.0_f32);
    assert_eq!(scratch.best_candidates[6].id, 1);
    assert_eq!(scratch.best_candidates[6].distance, 159448.0_f32);
    assert_eq!(scratch.best_candidates[7].id, 12);
    assert_eq!(scratch.best_candidates[7].distance, 170698.0_f32);
    assert_eq!(scratch.best_candidates[8].id, 9);
    assert_eq!(scratch.best_candidates[8].distance, 171405.0_f32);
    assert_eq!(scratch.best_candidates[9].id, 0);
    assert_eq!(scratch.best_candidates[9].distance, 259996.0_f32);
    assert_eq!(scratch.best_candidates[10].id, 6);
    assert_eq!(scratch.best_candidates[10].distance, 371819.0_f32);
    assert_eq!(scratch.best_candidates[11].id, 5);
    assert_eq!(scratch.best_candidates[11].distance, 385240.0_f32);
    assert_eq!(scratch.best_candidates[12].id, 3);
    assert_eq!(scratch.best_candidates[12].distance, 413899.0_f32);
    assert_eq!(scratch.best_candidates[13].id, 13);
    assert_eq!(scratch.best_candidates[13].distance, 416386.0_f32);
    assert_eq!(scratch.best_candidates[14].id, 11);
    assert_eq!(scratch.best_candidates[14].distance, 449266.0_f32);
  */
}

TEST_CASE("vamana: greedy grid search", "[vamana]") {
  const bool debug = false;
  const bool noisy = false;

  set_noisy(noisy);

  // using feature_type = uint8_t;
  using id_type = uint32_t;
  using score_type = float;

  size_t M = 5;
  size_t N = 7;

  // auto one_two = GENERATE(1);
  auto one_two = GENERATE(2);
  // auto one_two = GENERATE(1, 2);
  auto&& [vecs, edges] = ([one_two, M, N]() {
    if (one_two == 1) {
      return gen_uni_grid(M, N);
    } else {
      return gen_bi_grid(M, N);
    }
  })();

  auto expected_size = ((M - 1) * N + M * (N - 1)) * one_two;
  CHECK(num_vectors(vecs) == M * N);
  CHECK(edges.size() == expected_size);

  detail::graph::adj_list<score_type, id_type> A(35);
  for (auto&& [src, dst] : edges) {
    CHECK(src < A.num_vertices());
    CHECK(dst < A.num_vertices());
    A.add_edge(src, dst, l2_distance(vecs[src], vecs[dst]));
  }

  // (2, 3): 17 -> {10, 16, 17, 18, 24}
  // (3, 4): 25 -> {18, 24, 25, 26, 32}
  // (3, 6): 27 -> {20, 26, 27, 34}
  // (4, 5): 33 -> {26, 32, 33, 34}
  // (4, 6): 33 -> {27, 33, 34}

  using expt_type = std::tuple<
      std::vector<score_type>,
      id_type,
      std::vector<score_type>,
      id_type,
      id_type,
      std::vector<id_type>>;
  std::vector<expt_type> expts{
      {{0, 0}, 0, {2, 3}, 17, 7, {10, 16, 17, 18, 24}},
      {{0, 0}, 0, {3, 4}, 25, 9, {18, 24, 25, 26, 32}},
      {{0, 0}, 0, {3, 6}, 27, 11, {20, 26, 27, 34}},  // 33
      {{0, 0}, 0, {4, 5}, 33, 11, {26, 32, 33, 34}},  // 25
      {{0, 0}, 0, {4, 6}, 34, 11, {27, 33, 34}},      // 26 32
  };

  size_t count = 0;
  for (
      auto&& [source_vec, source_coord, query_vec, query_coord, path_length, expected] :
      expts) {
    size_t k = 5;
    size_t L = 5;  // --> L must be >= k
    size_t expected_length =
        query_vec[0] - source_vec[0] + query_vec[1] - source_vec[1] + 2;

    auto&& [top_k_scores, top_k, V] =
        greedy_search(A, vecs, source_coord, query_vec, size(expected), L);
    CHECK(size(top_k) == size(expected));

    std::sort(begin(top_k), begin(top_k) + size(expected));
    CHECK(std::equal(begin(expected), end(expected), begin(top_k)));

    if (debug) {
      std::cout << ":::: " << count << " :::: \n";
      for (auto&& n : top_k) {
        std::cout << n << " ";
      }
      std::cout << std::endl;
      for (auto&& e : expected) {
        std::cout << e << " ";
      }
      std::cout << std::endl;
      for (auto&& v : V) {
        std::cout << "(" << vecs[v][0] << ", " << vecs[v][1] << ") ";
      }
      std::cout << std::endl;
    }
  }
}

TEST_CASE("vamana: greedy search hypercube", "[vamana]") {
  const bool debug = false;
  const bool noisy = false;

  set_noisy(noisy);

  size_t k_near = 5;
  size_t k_far = 5;
  size_t L = 5;

  auto nn_hypercube = build_hypercube(k_near, k_far);

  auto g = detail::graph::init_random_nn_graph<float, uint32_t>(
      nn_hypercube, k_near);

  for (float kk : {-1, 1}) {
    auto query = Vector<float>{kk * 1.05f, kk * 0.95f, 1.09};
    auto [top_k_scores, top_k, V] =
        greedy_search(g, nn_hypercube, 2, query, k_near, L);

    if (debug) {
      std::cout << "Nearest neighbors:" << std::endl;
      for (auto&& n : top_k) {
        std::cout << n << " (" << nn_hypercube(0, n) << ", "
                  << nn_hypercube(1, n) << ", " << nn_hypercube(2, n) << "), "
                  << l2_distance(nn_hypercube[n], query) << std::endl;
      }
      std::cout << "-----\ntop_k\n";
    }

    auto query_mat = ColMajorMatrix<float>(3, 1);
    for (size_t i = 0; i < 3; ++i) {
      query_mat(i, 0) = query[i];
    }

    {
      auto&& [top_k_scores, top_k] =
          detail::flat::qv_query_heap(nn_hypercube, query_mat, k_near, 1);

      if (debug) {
        for (size_t i = 0; i < k_near; ++i) {
          std::cout << top_k(i, 0) << " (" << nn_hypercube(0, top_k(i, 0))
                    << ", " << nn_hypercube(1, top_k(i, 0)) << ", "
                    << nn_hypercube(2, top_k(i, 0)) << "), "
                    << top_k_scores(i, 0) << std::endl;
        }
        for (auto&& v : V) {
          std::cout << v << ", ";
        }
        std::cout << std::endl;
      }
    }
  }
}

TEST_CASE("vamana: greedy search with nn descent", "[vamana]") {
  const bool debug = false;
  const bool noisy = false;

  set_noisy(noisy);

  size_t k_near = 5;
  size_t k_far = 5;
  size_t L = 7;

  auto nn_hypercube = build_hypercube(k_near, k_far);

  std::vector<std::tuple<float, size_t>> top_k(k_near);
  auto g = detail::graph::init_random_nn_graph<float, uint32_t>(
      nn_hypercube, k_near);

  auto valid = validate_graph(g, nn_hypercube);
  CHECK(valid.size() == 0);

  for (int kk : {-1, 1}) {
    auto query = Vector<float>{kk * 1.05f, kk * 0.95f, 1.09f};

    auto&& [top_k_scores, top_k, V] =
        greedy_search(g, nn_hypercube, 0UL, query, k_near, L);

    if (debug) {
      std::cout << "size(V): " << size(V) << std::endl;
    }

    for (size_t i = 0; i < 4; ++i) {
      auto num_updates = nn_descent_1_step_all(g, nn_hypercube);
      if (debug) {
        std::cout << "num_updates: " << num_updates << std::endl;
      }
      if (num_updates == 0) {
        break;
      }
      auto&& [top_k_scores, top_k, V] =
          greedy_search(g, nn_hypercube, 0UL, query, k_near, L);

      if (debug) {
        std::cout << "size(V): " << size(V) << std::endl;
      }
    }

    if (debug) {
      for (auto&& v : V) {
        std::cout << v << ", ";
      }
      std::cout << std::endl;

      std::cout << "Nearest neighbors:" << std::endl;
      for (auto&& n : top_k) {
        std::cout << n << " (" << nn_hypercube(0, n) << ", "
                  << nn_hypercube(1, n) << ", " << nn_hypercube(2, n) << "), "
                  << sum_of_squares_distance{}(nn_hypercube[n], query)
                  << std::endl;
      }
      std::cout << "-----\n";
    }
  }
}

TEST_CASE("vamana: diskann fbin", "[vamana]") {
  const bool debug = false;
  const bool noisy = false;

  set_noisy(noisy);

  size_t k_nn = 5;
  size_t L = 5;

  // should be dim = 128, num = 256
  // npoints, ndims
  uint32_t npoints{0};
  uint32_t ndim{0};

  std::ifstream binary_file(diskann_test_256bin, std::ios::binary);
  if (!binary_file.is_open()) {
    throw std::runtime_error("Could not open file " + diskann_test_256bin);
  }

  binary_file.read((char*)&npoints, 4);
  binary_file.read((char*)&ndim, 4);
  REQUIRE(npoints == 256);
  REQUIRE(ndim == 128);

  auto x = ColMajorMatrixWithIds<float>(ndim, npoints);
  std::iota(x.ids(), x.ids() + x.num_ids(), 0);

  binary_file.read((char*)x.data(), npoints * ndim);
  binary_file.close();

  SECTION("vary starts") {
    auto start = GENERATE(0, 17, 127, 128, 129, 254, 255);

    auto g = detail::graph::init_random_nn_graph<float, uint32_t>(x, k_nn);

    auto&& [top_k_scores, top_k, V] =
        greedy_search(g, x, start, x[start], k_nn, L);
    std::sort(begin(top_k), end(top_k));

    // There seems to be some ambiguity in the DiskANN code about whether
    // the start point should be included in the top_k list.  Check here
    // that it is not.
    CHECK(std::find(begin(top_k), end(top_k), start) != end(top_k));
    CHECK(std::find(begin(V), end(V), start) != end(V));
  }
}

TEST_CASE("vamana: fmnist", "[vamana]") {
  const bool debug = false;
  const bool noisy = false;

  set_noisy(noisy);

  using feature_type = float;
  using score_type = float;
  using id_type = uint32_t;

  size_t nthreads = 1;
  size_t L = 7;
  size_t k_nn = L;
  size_t num_queries = 10;
  size_t N = 5000;

  tiledb::Context ctx;
  tiledb::VFS vfs(ctx);

  auto ids_uri = write_ids_to_uri<id_type>(ctx, vfs, N);
  auto db = tdbColMajorMatrixWithIds<test_feature_type, id_type>(
      ctx, fmnist_inputs_uri, ids_uri, N);
  db.load();
  auto g = detail::graph::init_random_nn_graph<score_type, id_type>(db, L);

  auto valid = validate_graph(g, db);
  CHECK(valid.size() == 0);

  auto query = db[599];

  auto query_mat = ColMajorMatrix<feature_type>(size(query), 1);
  for (size_t i = 0; i < size(query); ++i) {
    query_mat(i, 0) = query[i];
  }

  auto&& [top_scores, qv_top_k] =
      detail::flat::qv_query_heap(db, query_mat, k_nn, 1);
  std::sort(begin(qv_top_k[0]), end(qv_top_k[0]));

  if (debug) {
    std::cout << "Neighbors: ";
    for (size_t i = 0; i < k_nn; ++i) {
      std::cout << qv_top_k(i, 0) << " ";
    }
    std::cout << "\nDistances: ";
    for (size_t i = 0; i < k_nn; ++i) {
      std::cout << sum_of_squares_distance{}(db[qv_top_k(i, 0)], query) << " ";
    }
    std::cout << "\n-----\n";
  }
  auto&& [top_k_scores, top_k, V] = greedy_search(g, db, 0UL, query, k_nn, L);

  if (debug) {
    std::cout << "size(V): " << size(V) << std::endl;
  }
  for (size_t i = 0; i < 7; ++i) {
    auto num_updates = nn_descent_1_step_all(g, db);

    if (debug) {
      std::cout << "num_updates: " << num_updates << std::endl;
    }

    auto&& [top_k_scores, top_k, V] = greedy_search(g, db, 0UL, query, k_nn, L);

    auto valid = validate_graph(g, db);
    CHECK(valid.size() == 0);

    if (debug) {
      std::cout << "size(V): " << size(V) << std::endl;
    }

    auto top_n = ColMajorMatrix<size_t>(k_nn, 1);
    for (size_t i = 0; i < k_nn; ++i) {
      top_n(i, 0) = top_k[i];
    }

    auto num_intersected = count_intersections(top_n, qv_top_k, k_nn);

    if (debug) {
      std::cout << "num_intersected: " << num_intersected << " / " << k_nn
                << " = "
                << ((double)num_intersected) /
                       ((double)query_mat.num_cols() * k_nn)
                << std::endl;

      std::cout << "Greedy nearest neighbors: ";
      for (auto&& n : top_k) {
        std::cout << n << " ";
      }
      std::cout << "\nGreedy distances: ";
      for (auto&& n : top_k) {
        std::cout << sum_of_squares_distance{}(db[n], query) << " ";
      }
      std::cout << "\n-----\n";
    }

    if (num_updates == 0) {
      break;
    }
  }

  auto&& [s, t] = nn_descent_1_query(g, db, query_mat, k_nn, k_nn + 5, 3);

  auto num_intersected = count_intersections(t, qv_top_k, k_nn);

  if (debug) {
    std::cout << "num_intersected: " << num_intersected << " / " << k_nn
              << " = "
              << ((double)num_intersected) /
                     ((double)query_mat.num_cols() * k_nn)
              << std::endl;

    std::cout << "NN-descent nearest neighbors: ";
    for (size_t i = 0; i < k_nn; ++i) {
      std::cout << t(i, 0) << " ";
    }

    std::cout << "\nNN-descent returned distances: ";
    for (size_t i = 0; i < k_nn; ++i) {
      std::cout << s(i, 0) << " ";
    }
    std::cout << "\nNN-descent computed distances: ";
    for (size_t i = 0; i < k_nn; ++i) {
      std::cout << sum_of_squares_distance{}(db[t(i, 0)], query) << " ";
    }
    std::cout << std::endl;
  }
}

TEST_CASE("vamana: fmnist compare greedy search", "[vamana]") {
  const bool debug = false;
  const bool noisy = false;

  set_noisy(noisy);

  using feature_type = float;
  using score_type = float;
  using id_type = uint32_t;

  size_t nthreads = 1;
  size_t L = GENERATE(7, 15, 50);
  size_t k_nn = L;
  size_t num_queries = 10;
  size_t N = 5000;

  tiledb::Context ctx;
  tiledb::VFS vfs(ctx);

  auto ids_uri = write_ids_to_uri<siftsmall_ids_type>(ctx, vfs, N);
  auto db = tdbColMajorMatrixWithIds<test_feature_type>(
      ctx, fmnist_inputs_uri, ids_uri, N);
  db.load();
  auto g = detail::graph::init_random_nn_graph<score_type, id_type>(db, L);

  auto valid = validate_graph(g, db);
  CHECK(valid.size() == 0);

  auto query = db[599];

  auto query_mat = ColMajorMatrix<feature_type>(size(query), 1);
  for (size_t i = 0; i < size(query); ++i) {
    query_mat(i, 0) = query[i];
  }

  auto&& [top_scores, qv_top_k] =
      detail::flat::qv_query_heap(db, query_mat, k_nn, 1);
  std::sort(begin(qv_top_k[0]), end(qv_top_k[0]));

  auto&& [top_k_scores_O0, top_k_O0, V_O0] =
      greedy_search_O0(g, db, 0UL, query, k_nn, L);
  auto&& [top_k_scores_O1, top_k_O1, V_O1] =
      greedy_search_O1(g, db, 0UL, query, k_nn, L);

  CHECK(top_k_scores_O0 == top_k_scores_O1);
  CHECK(top_k_O0 == top_k_O1);
  CHECK(V_O0 == V_O1);

  auto top_n_O0 = ColMajorMatrix<size_t>(k_nn, 1);
  auto top_n_O1 = ColMajorMatrix<size_t>(k_nn, 1);
  for (size_t i = 0; i < k_nn; ++i) {
    top_n_O0(i, 0) = top_k_O0[i];
    top_n_O1(i, 0) = top_k_O1[i];
  }
  auto num_intersected_O0 = count_intersections(top_n_O0, qv_top_k, k_nn);
  auto num_intersected_O1 = count_intersections(top_n_O1, qv_top_k, k_nn);
  CHECK(num_intersected_O0 == num_intersected_O1);
  if (debug) {
    std::cout << "num intersected_O0: " << num_intersected_O0 << " / " << L
              << std::endl;
    std::cout << "num intersected_O1: " << num_intersected_O1 << " / " << L
              << std::endl;
  }
}

TEST_CASE("vamana: robust prune hypercube", "[vamana]") {
  const bool debug = false;
  const bool noisy = false;

  set_noisy(noisy);
  size_t k_near = 5;
  size_t k_far = 5;
  size_t L = 7;
  size_t R = 7;

  float alpha = 1.0;

  auto nn_hypercube = build_hypercube(k_near, k_far);
  auto start = medoid(nn_hypercube);

  if (debug) {
    for (auto&& s : nn_hypercube[start]) {
      std::cout << s << ", ";
    }
    std::cout << std::endl;
  }

  std::vector<std::tuple<float, size_t>> top_k(k_near);
  auto g =
      detail::graph::init_random_nn_graph<float, uint32_t>(nn_hypercube, R);

  auto valid = validate_graph(g, nn_hypercube);
  CHECK(valid.size() == 0);

  auto query = Vector<float>{1.05, 0.95, 1.09};

  SECTION("One node") {
    auto p = 8UL;

    if (debug) {
      for (auto&& [s, t] : g.out_edges(8UL)) {
        std::cout << " ( " << t << ", " << s << " ) ";
      }
      std::cout << std::endl;
    }

    auto&& [top_k_scores, top_k, V] =
        greedy_search(g, nn_hypercube, start, nn_hypercube[p], k_near, L);
    robust_prune(g, nn_hypercube, p, V, alpha, R);

    if (debug) {
      for (auto&& [s, t] : g.out_edges(8UL)) {
        std::cout << " ( " << t << ", " << s << " ) ";
      }
      std::cout << std::endl;
    }
  }

  SECTION("One pass") {
    for (size_t p = 0; p < nn_hypercube.num_cols(); ++p) {
      if (debug) {
        for (auto&& [s, t] : g.out_edges(p)) {
          std::cout << " ( " << t << ", " << s << " ) ";
        }
        std::cout << std::endl;
      }

      auto&& [top_k_scores, top_k, V] =
          greedy_search(g, nn_hypercube, start, nn_hypercube[p], k_near, L);

      auto valid = validate_graph(g, nn_hypercube);
      CHECK(valid.size() == 0);

      robust_prune(g, nn_hypercube, p, V, alpha, R);

      auto valid2 = validate_graph(g, nn_hypercube);
      CHECK(valid2.size() == 0);

      if (debug) {
        for (auto&& [s, t] : g.out_edges(p)) {
          std::cout << " ( " << t << ", " << s << " ) ";
        }
        std::cout << std::endl;
      }
    }

    auto&& [top_k_scores, top_k, V] =
        greedy_search(g, nn_hypercube, start, query, k_near, L);

    auto valid = validate_graph(g, nn_hypercube);
    CHECK(valid.size() == 0);

    if (debug) {
      std::cout << "V.size: " << size(V) << std::endl;
      for (auto&& v : V) {
        std::cout << v << ", ";
      }
      std::cout << std::endl;
      for (auto&& n : top_k) {
        std::cout << n << " (" << nn_hypercube(0, n) << ", "
                  << nn_hypercube(1, n) << ", " << nn_hypercube(2, n) << "), "
                  << sum_of_squares_distance{}(nn_hypercube[n], query)
                  << std::endl;
      }
    }
  }
}

TEST_CASE("vamana: robust prune fmnist", "[vamana]") {
  const bool debug = false;
  const bool noisy = false;

  set_noisy(noisy);

  size_t nthreads = 1;
  size_t k_nn = 5;
  size_t L = 7;
  size_t R = 7;
  size_t num_queries = 10;
  size_t N = 500;
  float alpha = 1.0;

  tiledb::Context ctx;
  tiledb::VFS vfs(ctx);

  auto ids_uri = write_ids_to_uri<siftsmall_ids_type>(ctx, vfs, N);
  auto db = tdbColMajorMatrixWithIds<test_feature_type, siftsmall_ids_type>(
      ctx, fmnist_inputs_uri, ids_uri, N);
  db.load();
  auto g = detail::graph::
      init_random_nn_graph<siftsmall_feature_type, siftsmall_ids_type>(db, L);

  auto valid = validate_graph(g, db);
  REQUIRE(valid.size() == 0);

  auto x = std::accumulate(begin(db[0]), end(db[0]), 0.0F);

  auto query = db[N / 2 + 3];
  std::vector<float> query_vec(begin(query), end(query));

  auto query_mat = ColMajorMatrix<float>(size(query), 1);
  for (size_t i = 0; i < size(query); ++i) {
    query_mat(i, 0) = query[i];
  }

  auto valid6 = validate_graph(g, db);
  REQUIRE(valid6.size() == 0);

  auto qv_timer = log_timer{"qv", debug};
  auto&& [top_scores, qv_top_k] =
      detail::flat::qv_query_heap(db, query_mat, k_nn, 1);
  std::sort(begin(qv_top_k[0]), end(qv_top_k[0]));
  qv_timer.stop();

  auto valid2 = validate_graph(g, db);
  REQUIRE(valid2.size() == 0);

  auto start = medoid(db);

  for (float alpha : {1.0, 1.25}) {
    if (debug) {
      std::cout << ":::: alpha: " << alpha << std::endl;
    }
    for (size_t p = 0; p < db.num_cols(); ++p) {
      auto valid3 = validate_graph(g, db);
      REQUIRE(valid3.size() == 0);

      auto&& [top_k_scores, top_k, V] =
          greedy_search(g, db, start, db[p], k_nn, L);

      auto valid4 = validate_graph(g, db);
      CHECK(valid4.size() == 0);

      robust_prune(g, db, p, V, alpha, R);

      auto valid5 = validate_graph(g, db);
      CHECK(valid5.size() == 0);
    }
  }

  auto greedy_timer = log_timer{"greedy", debug};
  auto&& [top_k_scores, top_k, V] = greedy_search(g, db, start, query, k_nn, L);
  greedy_timer.stop();

  if (debug) {
    std::cout << "V.size: " << size(V) << std::endl;

    // for (auto&& v : V) {
    //   std::cout << v << ", ";
    // }
  }

  auto top_n = ColMajorMatrix<size_t>(k_nn, 1);
  for (size_t i = 0; i < k_nn; ++i) {
    top_n(i, 0) = top_k[i];
  }

  auto num_intersected = count_intersections(top_n, qv_top_k, k_nn);

  if (debug) {
    std::cout << "num_intersected: " << num_intersected << " / " << k_nn
              << " = "
              << ((double)num_intersected) /
                     ((double)query_mat.num_cols() * k_nn)
              << std::endl;

    std::cout << "Greedy nearest neighbors: ";
    for (auto&& n : top_k) {
      std::cout << n << " ";
    }
    std::cout << "\nGreedy distances: ";
    for (auto&& n : top_k) {
      std::cout << sum_of_squares_distance{}(db[n], query) << " ";
    }
    std::cout << "\n-----\n";
  }

#if 0
  std::cout << std::endl;
  for (auto&& n : top_k[0]) {
    std::cout << n << " (" << db(0, n) << ", " << db(1, n) << ", " << db(2, n)
              << "), " << sum_of_squares_distance{}(db[n], query) << std::endl;
  }
  auto num_intersected = count_intersections(top_k, top_k, k_nn);
  std::cout << "num_intersected: " << num_intersected << " / " << k_nn << " = "
            << ((double)num_intersected) / ((double)query_mat.num_cols() * k_nn)
            << std::endl;
#endif
}

TEST_CASE("vamana: vamana_index vector diskann_test_256bin", "[vamana]") {
  const bool debug = false;
  const bool noisy = false;

  set_noisy(noisy);

  // should be dim = 128, num = 256
  // npoints, ndims
  uint32_t npoints{0};
  uint32_t ndim{0};

  std::ifstream binary_file(diskann_test_256bin, std::ios::binary);
  if (!binary_file.is_open()) {
    throw std::runtime_error("Could not open file " + diskann_test_256bin);
  }

  binary_file.read((char*)&npoints, 4);
  binary_file.read((char*)&ndim, 4);
  REQUIRE(npoints == 256);
  REQUIRE(ndim == 128);

  auto x = ColMajorMatrix<float>(ndim, npoints);

  binary_file.read((char*)x.data(), npoints * ndim);
  binary_file.close();

  size_t L = 50;
  size_t R = 4;
  auto index = vamana_index<siftsmall_feature_type, siftsmall_ids_type>(
      num_vectors(x), L, R);

  auto x0 = std::vector<float>(ndim);
  std::copy(x.data(), x.data() + ndim, begin(x0));

  std::vector<siftsmall_ids_type> ids(num_vectors(x));
  std::iota(begin(ids), end(ids), 0);

  index.train(x, ids);

  // x, 5, 7, 7, 1.0, 1, 1);
  // 0
  // 14
  auto&& [s0, v0] = index.query(x0, 5);
  CHECK(v0[0] == 0);
}

TEST_CASE("vamana: vamana by hand random index", "[vamana]") {
  const bool debug = false;
  const bool noisy = false;

  set_noisy(noisy);

  size_t num_nodes = 20;

  float alpha_0 = 1.0;
  float alpha_1 = 1.2;

  size_t l_build_ = 2;
  size_t r_max_degree_ = 2;

  auto training_set_ = random_geometric_2D(num_nodes);
  dump_coordinates("coords.txt", training_set_);

  auto g = ::detail::graph::init_random_adj_list<float, uint32_t>(
      training_set_, r_max_degree_);

  auto dimension_ = ::dimension(training_set_);
  auto num_vectors_ = ::num_vectors(training_set_);
  auto graph_ = ::detail::graph::
      init_random_nn_graph<siftsmall_feature_type, siftsmall_ids_type>(
          training_set_, r_max_degree_);

  auto medioid_ = medoid(training_set_);

  if (debug) {
    std::cout << "medoid: " << medioid_ << std::endl;
  }

  size_t counter{0};
  for (float alpha : {alpha_0, alpha_1}) {
    for (size_t p = 0; p < num_vectors_; ++p) {
      if (debug) {
        dump_edgelist("edges_" + std::to_string(counter++) + ".txt", graph_);
      }

      auto&& [top_k_scores, top_k, visited] = greedy_search(
          graph_, training_set_, medioid_, training_set_[p], 1, l_build_);

      if (debug) {
        std::cout << ":::: Post search prune" << std::endl;
      }
      robust_prune(graph_, training_set_, p, visited, alpha, r_max_degree_);

      for (auto&& [i, j] : graph_.out_edges(p)) {
        if (debug) {
          std::cout << ":::: Checking neighbor " << j << std::endl;
        }

        // @todo Do this without copying -- prune should take vector of tuples
        // and p (it copies anyway)
        auto tmp = std::vector<size_t>(graph_.out_degree(j) + 1);
        tmp.push_back(p);
        for (auto&& [_, k] : graph_.out_edges(j)) {
          if (k != p) {
            tmp.push_back(k);
          }
        }

        if (size(tmp) > r_max_degree_) {
          if (debug) {
            std::cout << ":::: Pruning neighbor " << j << std::endl;
          }
          robust_prune(graph_, training_set_, j, tmp, alpha, r_max_degree_);
        } else {
          graph_.add_edge(
              j,
              p,
              sum_of_squares_distance()(training_set_[p], training_set_[j]));
        }
      }
    }
  }
}

/**
 * This test recapitulates the 200 node 2D graph in the DiskANN paper
 */
TEST_CASE("vamana: vamana_index geometric 2D graph", "[vamana]") {
  const bool debug = false;
  const bool noisy = false;

  set_noisy(noisy);

  size_t num_nodes = 200;

  float alpha_0 = 1.0;
  float alpha_1 = 1.2;

  size_t l_build = 15;
  size_t r_max_degree = 15;

  size_t k_nn = 5;

  auto training_set = random_geometric_2D(num_nodes);

  auto idx = vamana_index<siftsmall_feature_type, siftsmall_ids_type>(
      num_vectors(training_set), l_build, r_max_degree, 0);
  std::vector<siftsmall_ids_type> ids(num_nodes);
  auto ids_start = 10;
  std::iota(begin(ids), end(ids), ids_start);
  idx.train(training_set, ids);

  auto query = training_set[17];
  auto&& [scores, top_k] = idx.query(query, k_nn);
  CHECK(top_k[0] == 17 + ids_start);

  auto query_mat = ColMajorMatrix<float>(dimension(training_set), 7);
  size_t counter{0};
  for (size_t i : {17, 19, 23, 37, 49, 50, 195}) {
    std::copy(
        training_set[i].data(),
        training_set[i].data() + dimension(training_set),
        query_mat[counter++].data());
  }

  auto&& [qv_scores, qv_top_k] =
      detail::flat::qv_query_heap(training_set, query_mat, k_nn, 4);
  auto&& [mat_scores, mat_top_k] = idx.query(query_mat, k_nn);
  size_t total_intersected = count_intersections(mat_top_k, qv_top_k, k_nn);

  if (debug) {
    std::cout << total_intersected << " / " << k_nn * num_vectors(query_mat)
              << " = "
              << ((double)total_intersected) /
                     ((double)k_nn * num_vectors(query_mat))
              << std::endl;
  }
}

TEST_CASE("vamana: vamana_index siftsmall", "[vamana]") {
  const bool debug = false;
  const bool noisy = false;

  set_noisy(noisy);

  size_t num_nodes = 10000;
  size_t num_queries = 200;

  float alpha_0 = 1.0;
  float alpha_1 = 1.2;

  size_t l_build = 15;
  size_t r_max_degree = 12;

  size_t k_nn = 10;

  tiledb::Context ctx;
  auto training_set = tdbColMajorMatrix<siftsmall_feature_type>(
      ctx, siftsmall_inputs_uri, num_nodes);
  training_set.load();
  std::vector<siftsmall_ids_type> ids(num_nodes);
  std::iota(begin(ids), end(ids), 0);

  auto queries = tdbColMajorMatrix<siftsmall_feature_type>(
      ctx, siftsmall_query_uri, num_queries);
  queries.load();

  auto idx = vamana_index<siftsmall_feature_type, siftsmall_ids_type>(
      num_vectors(training_set), l_build, r_max_degree, 0);
  idx.train(training_set, ids);

  auto&& [mat_scores, mat_top_k] = idx.query(queries, k_nn);

  auto gk = tdbColMajorMatrix<test_groundtruth_type>(ctx, sift_groundtruth_uri);
  gk.load();
  size_t total_intersected = count_intersections(mat_top_k, gk, k_nn);

  auto recall =
      ((double)total_intersected) / ((double)k_nn * num_vectors(queries));
  CHECK(recall > 0.80);  // @todo -- had been 0.95?

  if (debug) {
    std::cout << total_intersected << " / " << k_nn * num_vectors(queries)
              << " = "
              << ((double)total_intersected) /
                     ((double)k_nn * num_vectors(queries))
              << std::endl;
  }
}

TEST_CASE("vamana: vamana_index write and read", "[vamana]") {
  const bool debug = false;
  const bool noisy = false;

  set_noisy(noisy);

  size_t l_build{37};
  size_t r_max_degree{41};
  size_t k_nn{10};
  size_t backtrack{3};

  tiledb::Context ctx;
  std::string vamana_index_uri =
      (std::filesystem::temp_directory_path() / "tmp_vamana_index").string();
  tiledb::VFS vfs(ctx);
  if (vfs.is_dir(vamana_index_uri)) {
    vfs.remove_dir(vamana_index_uri);
  }
  auto training_set = tdbColMajorMatrix<float>(ctx, siftsmall_inputs_uri, 0);
  load(training_set);
  std::vector<siftsmall_ids_type> ids(num_vectors(training_set));
  std::iota(begin(ids), end(ids), 0);

  auto idx = vamana_index<siftsmall_feature_type, siftsmall_ids_type>(
      num_vectors(training_set), l_build, r_max_degree, backtrack);
  idx.train(training_set, ids);
<<<<<<< HEAD
  idx.write_index(ctx, vamana_index_uri);
  auto idx2 = vamana_index<siftsmall_feature_type, siftsmall_ids_type>(
      ctx, vamana_index_uri);

  CHECK(idx2.group().get_l_build() == l_build);
  CHECK(idx2.group().get_r_max_degree() == r_max_degree);
  CHECK(idx2.group().get_b_backtrack() == backtrack);
  CHECK(idx2.group().get_dimension() == sift_dimension);
  CHECK(idx2.group().get_temp_size() == 0);

  CHECK(idx2.group().get_all_num_edges().size() == 1);
  CHECK(idx2.group().get_all_base_sizes().size() == 1);
  CHECK(idx2.group().get_all_ingestion_timestamps().size() == 1);

  CHECK(idx2.group().get_all_num_edges()[0] > 0);
  CHECK(idx2.group().get_all_base_sizes()[0] == num_sift_vectors);

  auto five_minutes_ago = static_cast<uint64_t>(
      std::chrono::duration_cast<std::chrono::milliseconds>(
          (std::chrono::system_clock::now() - std::chrono::minutes(5))
              .time_since_epoch())
          .count());
  auto five_minutes_from_now = static_cast<uint64_t>(
      std::chrono::duration_cast<std::chrono::milliseconds>(
          (std::chrono::system_clock::now() + std::chrono::minutes(5))
              .time_since_epoch())
          .count());
  CHECK(idx2.group().get_all_ingestion_timestamps()[0] > five_minutes_ago);
  CHECK(idx2.group().get_all_ingestion_timestamps()[0] < five_minutes_from_now);

  // Can't compare groups because a write_index does not create a group
  // @todo Should it?
  // CHECK(idx.compare_group(idx2));

  CHECK(idx.compare_cached_metadata(idx2));
  CHECK(idx.compare_feature_vectors(idx2));
  CHECK(idx.compare_adj_scores(idx2));
  CHECK(idx.compare_adj_ids(idx2));

  vamana_index<siftsmall_feature_type, siftsmall_ids_type>::clear_history(
      ctx, vamana_index_uri, five_minutes_from_now);
=======
  uint64_t write_timestamp = 1000;
  idx.write_index(ctx, vamana_index_uri, write_timestamp);

  {
    // Load the index and check metadata.
    auto idx2 = vamana_index<siftsmall_feature_type, siftsmall_ids_type>(
        ctx, vamana_index_uri);

    CHECK(idx2.group().get_l_build() == l_build);
    CHECK(idx2.group().get_r_max_degree() == r_max_degree);
    CHECK(idx2.group().get_b_backtrack() == b_backtrack);
    CHECK(idx2.group().get_dimension() == sift_dimension);
    CHECK(idx2.group().get_temp_size() == 0);

    CHECK(idx2.group().get_all_num_edges().size() == 1);
    CHECK(idx2.group().get_all_base_sizes().size() == 1);
    CHECK(idx2.group().get_all_ingestion_timestamps().size() == 1);

    CHECK(idx2.group().get_all_num_edges()[0] > 0);
    CHECK(idx2.group().get_all_base_sizes()[0] == num_sift_vectors);
    CHECK(idx2.group().get_all_ingestion_timestamps()[0] == write_timestamp);

    // Can't compare groups because a write_index does not create a group
    // @todo Should it?
    // CHECK(idx.compare_group(idx2));

    CHECK(idx.compare_cached_metadata(idx2));
    CHECK(idx.compare_feature_vectors(idx2));
    CHECK(idx.compare_adj_scores(idx2));
    CHECK(idx.compare_adj_ids(idx2));
  }

  {
    // Clear history.
    vamana_index<siftsmall_feature_type, siftsmall_ids_type>::clear_history(
        ctx, vamana_index_uri, write_timestamp + 10);

    auto idx2 = vamana_index<siftsmall_feature_type, siftsmall_ids_type>(
        ctx, vamana_index_uri);

    CHECK(idx2.group().get_l_build() == l_build);
    CHECK(idx2.group().get_r_max_degree() == r_max_degree);
    CHECK(idx2.group().get_b_backtrack() == b_backtrack);
    CHECK(idx2.group().get_dimension() == sift_dimension);
    CHECK(idx2.group().get_temp_size() == 0);

    CHECK(idx2.group().get_all_num_edges().size() == 1);
    CHECK(idx2.group().get_all_base_sizes().size() == 1);
    CHECK(idx2.group().get_all_ingestion_timestamps().size() == 1);

    CHECK(idx2.group().get_all_num_edges()[0] == 0);
    CHECK(idx2.group().get_all_base_sizes()[0] == 0);
    CHECK(idx2.group().get_all_ingestion_timestamps()[0] == 0);
  }
>>>>>>> 7ff98aba
}<|MERGE_RESOLUTION|>--- conflicted
+++ resolved
@@ -1385,49 +1385,6 @@
   auto idx = vamana_index<siftsmall_feature_type, siftsmall_ids_type>(
       num_vectors(training_set), l_build, r_max_degree, backtrack);
   idx.train(training_set, ids);
-<<<<<<< HEAD
-  idx.write_index(ctx, vamana_index_uri);
-  auto idx2 = vamana_index<siftsmall_feature_type, siftsmall_ids_type>(
-      ctx, vamana_index_uri);
-
-  CHECK(idx2.group().get_l_build() == l_build);
-  CHECK(idx2.group().get_r_max_degree() == r_max_degree);
-  CHECK(idx2.group().get_b_backtrack() == backtrack);
-  CHECK(idx2.group().get_dimension() == sift_dimension);
-  CHECK(idx2.group().get_temp_size() == 0);
-
-  CHECK(idx2.group().get_all_num_edges().size() == 1);
-  CHECK(idx2.group().get_all_base_sizes().size() == 1);
-  CHECK(idx2.group().get_all_ingestion_timestamps().size() == 1);
-
-  CHECK(idx2.group().get_all_num_edges()[0] > 0);
-  CHECK(idx2.group().get_all_base_sizes()[0] == num_sift_vectors);
-
-  auto five_minutes_ago = static_cast<uint64_t>(
-      std::chrono::duration_cast<std::chrono::milliseconds>(
-          (std::chrono::system_clock::now() - std::chrono::minutes(5))
-              .time_since_epoch())
-          .count());
-  auto five_minutes_from_now = static_cast<uint64_t>(
-      std::chrono::duration_cast<std::chrono::milliseconds>(
-          (std::chrono::system_clock::now() + std::chrono::minutes(5))
-              .time_since_epoch())
-          .count());
-  CHECK(idx2.group().get_all_ingestion_timestamps()[0] > five_minutes_ago);
-  CHECK(idx2.group().get_all_ingestion_timestamps()[0] < five_minutes_from_now);
-
-  // Can't compare groups because a write_index does not create a group
-  // @todo Should it?
-  // CHECK(idx.compare_group(idx2));
-
-  CHECK(idx.compare_cached_metadata(idx2));
-  CHECK(idx.compare_feature_vectors(idx2));
-  CHECK(idx.compare_adj_scores(idx2));
-  CHECK(idx.compare_adj_ids(idx2));
-
-  vamana_index<siftsmall_feature_type, siftsmall_ids_type>::clear_history(
-      ctx, vamana_index_uri, five_minutes_from_now);
-=======
   uint64_t write_timestamp = 1000;
   idx.write_index(ctx, vamana_index_uri, write_timestamp);
 
@@ -1438,7 +1395,7 @@
 
     CHECK(idx2.group().get_l_build() == l_build);
     CHECK(idx2.group().get_r_max_degree() == r_max_degree);
-    CHECK(idx2.group().get_b_backtrack() == b_backtrack);
+    CHECK(idx2.group().get_b_backtrack() == backtrack);
     CHECK(idx2.group().get_dimension() == sift_dimension);
     CHECK(idx2.group().get_temp_size() == 0);
 
@@ -1470,7 +1427,7 @@
 
     CHECK(idx2.group().get_l_build() == l_build);
     CHECK(idx2.group().get_r_max_degree() == r_max_degree);
-    CHECK(idx2.group().get_b_backtrack() == b_backtrack);
+    CHECK(idx2.group().get_b_backtrack() == backtrack);
     CHECK(idx2.group().get_dimension() == sift_dimension);
     CHECK(idx2.group().get_temp_size() == 0);
 
@@ -1482,5 +1439,4 @@
     CHECK(idx2.group().get_all_base_sizes()[0] == 0);
     CHECK(idx2.group().get_all_ingestion_timestamps()[0] == 0);
   }
->>>>>>> 7ff98aba
 }