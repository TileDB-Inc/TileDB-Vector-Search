--- conflicted
+++ resolved
@@ -167,64 +167,6 @@
   }
 }
 
-<<<<<<< HEAD
-template <class Index>
-void query_and_check_equals(
-    Index& index,
-    const FeatureVectorArray& queries,
-    size_t k,
-    const ColMajorMatrix<uint32_t>& expected_ids,
-    const ColMajorMatrix<float>& expected_scores,
-    size_t n_list = 1,
-    bool print_results = false) {
-  auto&& [scores_vector_array, ids_vector_array] =
-      index.query(QueryType::InfiniteRAM, queries, k, n_list);
-
-  auto ids = MatrixView<uint32_t, stdx::layout_left>{
-      (uint32_t*)ids_vector_array.data(),
-      extents(ids_vector_array)[0],
-      extents(ids_vector_array)[1]};
-  auto scores = MatrixView<float, stdx::layout_left>{
-      (float*)scores_vector_array.data(),
-      extents(scores_vector_array)[0],
-      extents(scores_vector_array)[1]};
-
-  CHECK(scores.num_rows() == k);
-  CHECK(ids.num_rows() == k);
-  CHECK(ids.num_cols() == scores.num_cols());
-
-  bool ids_did_not_match = false;
-  bool scores_did_not_match = false;
-  for (size_t i = 0; i < scores.num_rows(); ++i) {
-    for (size_t j = 0; j < scores.num_cols(); j++) {
-      if (ids(i, j) != expected_ids(i, j)) {
-        ids_did_not_match = true;
-        break;
-      }
-      if (scores(i, j) != expected_scores(i, j)) {
-        scores_did_not_match = true;
-        break;
-      }
-    }
-  }
-
-  if (print_results || scores_did_not_match || ids_did_not_match) {
-    debug_matrix(expected_ids, "expected_ids");
-    debug_matrix(expected_scores, "expected_scores");
-
-    debug_matrix(ids, "ids");
-    debug_matrix(scores, "scores");
-
-    if (ids_did_not_match) {
-      CHECK_THROWS_WITH(
-          false, "[test_utils@query_and_check_equals] Ids did not match");
-    }
-    if (scores_did_not_match) {
-      CHECK_THROWS_WITH(
-          false, "[test_utils@query_and_check_equals] Scores did not match");
-    }
-  }
-=======
 void validate_metadata(
     tiledb::Group& read_group,
     const std::vector<std::tuple<std::string, std::string>>& expected_str,
@@ -249,7 +191,64 @@
 
   check_expected_arithmetic<size_t>(read_group, expected_arithmetic);
   check_expected_arithmetic<float>(read_group, expected_arithmetic_float);
->>>>>>> fc0d189e
+}
+
+template <class Index>
+void query_and_check_equals(
+    Index& index,
+    const FeatureVectorArray& queries,
+    size_t k,
+    const ColMajorMatrix<uint32_t>& expected_ids,
+    const ColMajorMatrix<float>& expected_scores,
+    size_t n_list = 1,
+    bool print_results = false) {
+  auto&& [scores_vector_array, ids_vector_array] =
+      index.query(QueryType::InfiniteRAM, queries, k, n_list);
+
+  auto ids = MatrixView<uint32_t, stdx::layout_left>{
+      (uint32_t*)ids_vector_array.data(),
+      extents(ids_vector_array)[0],
+      extents(ids_vector_array)[1]};
+  auto scores = MatrixView<float, stdx::layout_left>{
+      (float*)scores_vector_array.data(),
+      extents(scores_vector_array)[0],
+      extents(scores_vector_array)[1]};
+
+  CHECK(scores.num_rows() == k);
+  CHECK(ids.num_rows() == k);
+  CHECK(ids.num_cols() == scores.num_cols());
+
+  bool ids_did_not_match = false;
+  bool scores_did_not_match = false;
+  for (size_t i = 0; i < scores.num_rows(); ++i) {
+    for (size_t j = 0; j < scores.num_cols(); j++) {
+      if (ids(i, j) != expected_ids(i, j)) {
+        ids_did_not_match = true;
+        break;
+      }
+      if (scores(i, j) != expected_scores(i, j)) {
+        scores_did_not_match = true;
+        break;
+      }
+    }
+  }
+
+  if (print_results || scores_did_not_match || ids_did_not_match) {
+    debug_matrix(expected_ids, "expected_ids");
+    debug_matrix(expected_scores, "expected_scores");
+
+    debug_matrix(ids, "ids");
+    debug_matrix(scores, "scores");
+
+    if (ids_did_not_match) {
+      CHECK_THROWS_WITH(
+          false, "[test_utils@query_and_check_equals] Ids did not match");
+    }
+    if (scores_did_not_match) {
+      CHECK_THROWS_WITH(
+          false, "[test_utils@query_and_check_equals] Scores did not match");
+    }
+  }
 }
 
 #endif  // TILEDB_TEST_UTILS_H