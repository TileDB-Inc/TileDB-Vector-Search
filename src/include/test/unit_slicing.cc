/**
 * @file   unit_slicing.cc
 *
 * @section LICENSE
 *
 * The MIT License
 *
 * @copyright Copyright (c) 2023 TileDB, Inc.
 *
 * Permission is hereby granted, free of charge, to any person obtaining a copy
 * of this software and associated documentation files (the "Software"), to deal
 * in the Software without restriction, including without limitation the rights
 * to use, copy, modify, merge, publish, distribute, sublicense, and/or sell
 * copies of the Software, and to permit persons to whom the Software is
 * furnished to do so, subject to the following conditions:
 *
 * The above copyright notice and this permission notice shall be included in
 * all copies or substantial portions of the Software.
 *
 * THE SOFTWARE IS PROVIDED "AS IS", WITHOUT WARRANTY OF ANY KIND, EXPRESS OR
 * IMPLIED, INCLUDING BUT NOT LIMITED TO THE WARRANTIES OF MERCHANTABILITY,
 * FITNESS FOR A PARTICULAR PURPOSE AND NONINFRINGEMENT. IN NO EVENT SHALL THE
 * AUTHORS OR COPYRIGHT HOLDERS BE LIABLE FOR ANY CLAIM, DAMAGES OR OTHER
 * LIABILITY, WHETHER IN AN ACTION OF CONTRACT, TORT OR OTHERWISE, ARISING FROM,
 * OUT OF OR IN CONNECTION WITH THE SOFTWARE OR THE USE OR OTHER DEALINGS IN
 * THE SOFTWARE.
 *
 * @section DESCRIPTION
 *
 * Test various slicing constructors for tdbMatrix
 *
 */

#include <catch2/catch_all.hpp>
#include "../linalg.h"
#include "array_defs.h"

std::string global_region = "us-east-1";

TEST_CASE("slice", "[linalg][ci-skip]") {
  const bool debug = false;

  tiledb::Context ctx_;

  std::vector<int> data_(288);
  std::vector<int> data2_(288);
  std::vector<float> value_(288);

<<<<<<< HEAD
  auto array_ = tiledb_helpers::open_array(tdb_func__, ctx_, uri, TILEDB_READ);
=======
  auto array_ = tiledb_helpers::open_array(
      tdb_func__, ctx_, sift_inputs_uri, TILEDB_READ);
>>>>>>> a1ca991f
  tiledb::ArraySchema schema_{array_->schema()};
  tiledb::Query query(ctx_, *array_);

  tiledb::Subarray subarray(ctx_, *array_);
  subarray.add_range(0, 0, 5).add_range(1, 88, 100).add_range(0, 10, 13);

  //      .add_range(1, col_0_start, col_0_end);
  query.set_subarray(subarray);

  query.set_subarray(subarray)
      .set_layout(TILEDB_COL_MAJOR)
      .set_data_buffer("cols", data2_.data(), 288)
      .set_data_buffer("rows", data_.data(), 288)
      .set_data_buffer("a", value_.data(), 288);

  tiledb_helpers::submit_query(tdb_func__, sift_inputs_uri, query);

  if (debug) {
    for (int i = 0; i < 135; i++) {
      std::cout << data_[i] << ", " << data2_[i] << ": " << value_[i]
                << std::endl;
    }
  }
}<|MERGE_RESOLUTION|>--- conflicted
+++ resolved
@@ -46,12 +46,8 @@
   std::vector<int> data2_(288);
   std::vector<float> value_(288);
 
-<<<<<<< HEAD
-  auto array_ = tiledb_helpers::open_array(tdb_func__, ctx_, uri, TILEDB_READ);
-=======
   auto array_ = tiledb_helpers::open_array(
       tdb_func__, ctx_, sift_inputs_uri, TILEDB_READ);
->>>>>>> a1ca991f
   tiledb::ArraySchema schema_{array_->schema()};
   tiledb::Query query(ctx_, *array_);
 
