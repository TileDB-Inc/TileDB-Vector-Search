/**
 * @file   unit_api_ivf_pq_index.cc
 *
 * @section LICENSE
 *
 * The MIT License
 *
 * @copyright Copyright (c) 2024 TileDB, Inc.
 *
 * Permission is hereby granted, free of charge, to any person obtaining a copy
 * of this software and associated documentation files (the "Software"), to deal
 * in the Software without restriction, including without limitation the rights
 * to use, copy, modify, merge, publish, distribute, sublicense, and/or sell
 * copies of the Software, and to permit persons to whom the Software is
 * furnished to do so, subject to the following conditions:
 *
 * The above copyright notice and this permission notice shall be included in
 * all copies or substantial portions of the Software.
 *
 * THE SOFTWARE IS PROVIDED "AS IS", WITHOUT WARRANTY OF ANY KIND, EXPRESS OR
 * IMPLIED, INCLUDING BUT NOT LIMITED TO THE WARRANTIES OF MERCHANTABILITY,
 * FITNESS FOR A PARTICULAR PURPOSE AND NONINFRINGEMENT. IN NO EVENT SHALL THE
 * AUTHORS OR COPYRIGHT HOLDERS BE LIABLE FOR ANY CLAIM, DAMAGES OR OTHER
 * LIABILITY, WHETHER IN AN ACTION OF CONTRACT, TORT OR OTHERWISE, ARISING FROM,
 * OUT OF OR IN CONNECTION WITH THE SOFTWARE OR THE USE OR OTHER DEALINGS IN
 * THE SOFTWARE.
 *
 * @section DESCRIPTION
 *
 */

#include "api/ivf_pq_index.h"
#include "catch2/catch_all.hpp"
#include "test/utils/query_common.h"
#include "test/utils/test_utils.h"

TEST_CASE("init constructor", "[api_ivf_pq_index]") {
  auto ctx = tiledb::Context{};
  std::string index_uri =
      (std::filesystem::temp_directory_path() / "ivf_pq_index").string();
  tiledb::VFS vfs(ctx);
  if (vfs.is_dir(index_uri)) {
    vfs.remove_dir(index_uri);
  }

  SECTION("default") {
    CHECK_THROWS(IndexIVFPQ::create(
        ctx, index_uri, 16, TILEDB_ANY, TILEDB_UINT32, TILEDB_UINT32));
  }

  SECTION("float uint32 uint32") {
    IndexIVFPQ::create(
        ctx, index_uri, 16, TILEDB_FLOAT32, TILEDB_UINT32, TILEDB_UINT32);
    auto a = IndexIVFPQ(ctx, index_uri);
    CHECK(a.feature_type() == TILEDB_FLOAT32);
    CHECK(a.id_type() == TILEDB_UINT32);
    CHECK(a.partitioning_index_type() == TILEDB_UINT32);
    CHECK(dimensions(a) == 16);
  }

  SECTION("int8 uint32 uint32") {
    IndexIVFPQ::create(
        ctx, index_uri, 16, TILEDB_INT8, TILEDB_UINT32, TILEDB_UINT32);
    auto a = IndexIVFPQ(ctx, index_uri);
    CHECK(a.feature_type() == TILEDB_INT8);
    CHECK(a.id_type() == TILEDB_UINT32);
    CHECK(a.partitioning_index_type() == TILEDB_UINT32);
  }

  SECTION("uint8 uint32 uint32") {
    IndexIVFPQ::create(
        ctx, index_uri, 16, TILEDB_UINT8, TILEDB_UINT32, TILEDB_UINT32);
    auto a = IndexIVFPQ(ctx, index_uri);
    CHECK(a.feature_type() == TILEDB_UINT8);
    CHECK(a.id_type() == TILEDB_UINT32);
    CHECK(a.partitioning_index_type() == TILEDB_UINT32);
  }

  SECTION("float uint64 uint32") {
    IndexIVFPQ::create(
        ctx, index_uri, 16, TILEDB_FLOAT32, TILEDB_UINT64, TILEDB_UINT32);
    auto a = IndexIVFPQ(ctx, index_uri);
    CHECK(a.feature_type() == TILEDB_FLOAT32);
    CHECK(a.id_type() == TILEDB_UINT64);
    CHECK(a.partitioning_index_type() == TILEDB_UINT32);
  }

  SECTION("float uint32 uint64") {
    IndexIVFPQ::create(
        ctx, index_uri, 16, TILEDB_FLOAT32, TILEDB_UINT32, TILEDB_UINT64);
    auto a = IndexIVFPQ(ctx, index_uri);
    CHECK(a.feature_type() == TILEDB_FLOAT32);
    CHECK(a.id_type() == TILEDB_UINT32);
    CHECK(a.partitioning_index_type() == TILEDB_UINT64);
  }

  SECTION("int8 uint64 uint32") {
    IndexIVFPQ::create(
        ctx, index_uri, 16, TILEDB_INT8, TILEDB_UINT64, TILEDB_UINT32);
    auto a = IndexIVFPQ(ctx, index_uri);
    CHECK(a.feature_type() == TILEDB_INT8);
    CHECK(a.id_type() == TILEDB_UINT64);
    CHECK(a.partitioning_index_type() == TILEDB_UINT32);
  }

  SECTION("uint8 uint64 uint32") {
    IndexIVFPQ::create(
        ctx, index_uri, 16, TILEDB_UINT8, TILEDB_UINT64, TILEDB_UINT32);
    auto a = IndexIVFPQ(ctx, index_uri);
    CHECK(a.feature_type() == TILEDB_UINT8);
    CHECK(a.id_type() == TILEDB_UINT64);
    CHECK(a.partitioning_index_type() == TILEDB_UINT32);
  }

  SECTION("int8 uint32 uint64") {
    IndexIVFPQ::create(
        ctx, index_uri, 16, TILEDB_INT8, TILEDB_UINT32, TILEDB_UINT64);
    auto a = IndexIVFPQ(ctx, index_uri);
    CHECK(a.feature_type() == TILEDB_INT8);
    CHECK(a.id_type() == TILEDB_UINT32);
    CHECK(a.partitioning_index_type() == TILEDB_UINT64);
  }

  SECTION("uint8 uint32 uint64") {
    IndexIVFPQ::create(
        ctx, index_uri, 16, TILEDB_UINT8, TILEDB_UINT32, TILEDB_UINT64);
    auto a = IndexIVFPQ(ctx, index_uri);
    CHECK(a.feature_type() == TILEDB_UINT8);
    CHECK(a.id_type() == TILEDB_UINT32);
    CHECK(a.partitioning_index_type() == TILEDB_UINT64);
  }

  SECTION("float uint64 uint64") {
    IndexIVFPQ::create(
        ctx, index_uri, 16, TILEDB_FLOAT32, TILEDB_UINT64, TILEDB_UINT64);
    auto a = IndexIVFPQ(ctx, index_uri);
    CHECK(a.feature_type() == TILEDB_FLOAT32);
    CHECK(a.id_type() == TILEDB_UINT64);
    CHECK(a.partitioning_index_type() == TILEDB_UINT64);
  }

  SECTION("int8 uint64 uint64") {
    IndexIVFPQ::create(
        ctx, index_uri, 16, TILEDB_INT8, TILEDB_UINT64, TILEDB_UINT64);
    auto a = IndexIVFPQ(ctx, index_uri);
    CHECK(a.feature_type() == TILEDB_INT8);
    CHECK(a.id_type() == TILEDB_UINT64);
    CHECK(a.partitioning_index_type() == TILEDB_UINT64);
  }

  SECTION("uint8 uint64 uint64") {
    IndexIVFPQ::create(
        ctx, index_uri, 16, TILEDB_UINT8, TILEDB_UINT64, TILEDB_UINT64);
    auto a = IndexIVFPQ(ctx, index_uri);
    CHECK(a.feature_type() == TILEDB_UINT8);
    CHECK(a.id_type() == TILEDB_UINT64);
    CHECK(a.partitioning_index_type() == TILEDB_UINT64);
  }
}

TEST_CASE("create empty index and then train and query", "[api_ivf_pq_index]") {
  auto ctx = tiledb::Context{};
  using feature_type_type = uint8_t;
  auto feature_type = "uint8";
  auto id_type = "uint32";
  auto partitioning_index_type = "uint32";
  uint64_t dimensions = 3;
  size_t partitions = 1;
  uint32_t num_subspaces = 3;

  std::string index_uri =
      (std::filesystem::temp_directory_path() / "api_ivf_pq_index").string();
  tiledb::VFS vfs(ctx);
  if (vfs.is_dir(index_uri)) {
    vfs.remove_dir(index_uri);
  }

  auto queries = ColMajorMatrix<feature_type_type>{
      {{3, 1, 4}, {1, 5, 9}, {2, 6, 5}, {3, 5, 8}}};

  {
    IndexIVFPQ::create(
        ctx,
        index_uri,
        dimensions,
        TILEDB_UINT8,
        TILEDB_UINT32,
        TILEDB_UINT32,
        num_subspaces);
    auto index = IndexIVFPQ(ctx, index_uri);

    size_t num_vectors = 0;
    auto empty_training_vector_array =
        FeatureVectorArray(dimensions, num_vectors, feature_type, id_type);
    auto empty_feature_vector = FeatureVector(num_vectors, id_type);
    index.train(empty_training_vector_array, partitions);
    index.ingest(empty_training_vector_array);

    CHECK(index.feature_type_string() == feature_type);
    CHECK(index.id_type_string() == id_type);
    CHECK(index.partitioning_index_type_string() == partitioning_index_type);
    CHECK(index.distance_metric() == DistanceMetric::SUM_OF_SQUARES);

    //    Make sure we can query with k_factor > 1 on an empty index that is not
    //    loaded by URI.
    size_t top_k = 1;
    size_t nprobe = 1;
    float k_factor = 2.f;
    auto&& [scores, ids] =
        index.query(FeatureVectorArray(queries), top_k, nprobe, k_factor);
    auto default_score = std::numeric_limits<float>::max();
    auto default_id = std::numeric_limits<uint32_t>::max();
    check_single_vector_equals(
        scores,
        ids,
        {default_score, default_score, default_score, default_score},
        {default_id, default_id, default_id, default_id});
  }

  // Check IndexLoadStrategy.
  {
    CHECK_THROWS(IndexIVFPQ(ctx, index_uri, IndexLoadStrategy::PQ_OOC, 0));
    CHECK_NOTHROW(IndexIVFPQ(ctx, index_uri, IndexLoadStrategy::PQ_OOC, 10));

    CHECK_NOTHROW(IndexIVFPQ(ctx, index_uri, IndexLoadStrategy::PQ_INDEX, 0));
    CHECK_THROWS(IndexIVFPQ(ctx, index_uri, IndexLoadStrategy::PQ_INDEX, 10));

    CHECK_NOTHROW(IndexIVFPQ(
        ctx, index_uri, IndexLoadStrategy::PQ_INDEX_AND_RERANKING_VECTORS, 0));
    CHECK_THROWS(IndexIVFPQ(
        ctx, index_uri, IndexLoadStrategy::PQ_INDEX_AND_RERANKING_VECTORS, 10));
  }

  // We can open, train, and query an infinite index.
  {
    std::unique_ptr<IndexIVFPQ> index;
    SECTION("infinite") {
      std::cout << "index ctor() -----------------------------------------"
                << std::endl;
      index = std::make_unique<IndexIVFPQ>(ctx, index_uri);
    }
    SECTION("finite") {
      size_t upper_bound = 97;
      index = std::make_unique<IndexIVFPQ>(
          ctx, index_uri, IndexLoadStrategy::PQ_OOC, upper_bound);
      CHECK(index->upper_bound() == upper_bound);
    }

    CHECK(index->feature_type_string() == feature_type);
    CHECK(index->id_type_string() == id_type);
    CHECK(index->partitioning_index_type_string() == partitioning_index_type);

    auto training = ColMajorMatrix<feature_type_type>{
        {{3, 1, 4}, {1, 5, 9}, {2, 6, 5}, {3, 5, 8}}};
    auto training_vector_array = FeatureVectorArray(training);
    std::cout << "index.train() -----------------------------------------"
              << std::endl;
    index->train(training_vector_array);
    std::cout << "index.ingest() -----------------------------------------"
              << std::endl;
    index->ingest(training_vector_array);
    CHECK(index->feature_type_string() == feature_type);
    CHECK(index->id_type_string() == id_type);
    CHECK(index->partitioning_index_type_string() == partitioning_index_type);

    size_t top_k = 1;
    size_t nprobe = 1;
    std::cout << "index.query() -----------------------------------------"
              << std::endl;
    auto&& [scores, ids] =
        index->query(FeatureVectorArray(queries), top_k, nprobe);
    check_single_vector_equals(scores, ids, {0, 0, 0, 0}, {0, 1, 2, 3});
  }
}

TEST_CASE(
    "create empty index and then train and query with external IDs",
    "[api_ivf_pq_index]") {
  auto ctx = tiledb::Context{};
  using feature_type_type = uint8_t;
  using id_type_type = uint32_t;
  auto feature_type = "uint8";
  auto id_type = "uint32";
  auto partitioning_index_type = "uint32";
  size_t partitions = 5;
  uint64_t dimensions = 3;
  uint32_t num_subspaces = 1;
  uint32_t max_iterations = 2;
  float convergence_tolerance = 0.000025f;
  float reassign_ratio = 0.075f;
  auto distance_metric = DistanceMetric::L2;

  std::string index_uri =
      (std::filesystem::temp_directory_path() / "api_ivf_pq_index").string();
  tiledb::VFS vfs(ctx);
  if (vfs.is_dir(index_uri)) {
    vfs.remove_dir(index_uri);
  }

  {
    IndexIVFPQ::create(
        ctx,
        index_uri,
        dimensions,
        TILEDB_UINT8,
        TILEDB_UINT32,
        TILEDB_UINT32,
        num_subspaces,
        max_iterations,
        convergence_tolerance,
        reassign_ratio,
        std::nullopt,
        distance_metric);
    auto index = IndexIVFPQ(ctx, index_uri);
    CHECK(index.feature_type_string() == feature_type);
    CHECK(index.id_type_string() == id_type);
    CHECK(index.partitioning_index_type_string() == partitioning_index_type);
    CHECK(index.dimensions() == dimensions);
    CHECK(index.num_subspaces() == num_subspaces);
    CHECK(index.distance_metric() == distance_metric);
  }

  {
    auto index = IndexIVFPQ(ctx, index_uri);

    CHECK(index.feature_type_string() == feature_type);
    CHECK(index.id_type_string() == id_type);
    CHECK(index.partitioning_index_type_string() == partitioning_index_type);
    CHECK(index.dimensions() == dimensions);
    CHECK(index.num_subspaces() == num_subspaces);
    CHECK(index.distance_metric() == distance_metric);
    auto training = ColMajorMatrix<feature_type_type>{
        {{8, 6, 7}, {5, 3, 0}, {9, 5, 0}, {2, 7, 3}}};
    auto training_ids =
        FeatureVector(std::vector<id_type_type>{10, 11, 12, 13});

    auto training_vector_array = FeatureVectorArray(training);
    index.train(training_vector_array, partitions);
    index.ingest(training_vector_array, training_ids);

    CHECK(index.feature_type_string() == feature_type);
    CHECK(index.id_type_string() == id_type);
    CHECK(index.partitioning_index_type_string() == partitioning_index_type);
    CHECK(index.dimensions() == dimensions);
    CHECK(index.num_subspaces() == num_subspaces);
    CHECK(index.distance_metric() == distance_metric);

    auto queries = ColMajorMatrix<feature_type_type>{
        {{8, 6, 7}, {5, 3, 0}, {9, 5, 0}, {2, 7, 3}}};

    auto&& [scores, ids] = index.query(FeatureVectorArray(queries), 1, 1);
    check_single_vector_equals(scores, ids, {0, 0, 0, 0}, {10, 11, 12, 13});
  }

  {
    size_t top_k = 1;
    size_t nprobe = 1;

    std::unique_ptr<IndexIVFPQ> index;
    SECTION("infinite") {
      index = std::make_unique<IndexIVFPQ>(ctx, index_uri);
    }
    SECTION("finite") {
      size_t upper_bound = GENERATE(3, 4, 5, 100);
      index = std::make_unique<IndexIVFPQ>(
          ctx, index_uri, IndexLoadStrategy::PQ_OOC, upper_bound);
      CHECK(index->upper_bound() == upper_bound);
    }

    CHECK(index->feature_type_string() == feature_type);
    CHECK(index->id_type_string() == id_type);
    CHECK(index->partitioning_index_type_string() == partitioning_index_type);

    auto queries = ColMajorMatrix<feature_type_type>{
        {{8, 6, 7}, {5, 3, 0}, {9, 5, 0}, {2, 7, 3}}};
    auto&& [scores, ids] =
        index->query(FeatureVectorArray(queries), top_k, nprobe);
    check_single_vector_equals(scores, ids, {0, 0, 0, 0}, {10, 11, 12, 13});
  }
}

TEST_CASE(
    "query finite & infinite, with re-ranking and without",
    "[api_ivf_pq_index]") {
  auto ctx = tiledb::Context{};
  size_t k_nn = 10;
  size_t partitions = 100;
  auto feature_type = "float32";
  auto id_type = "uint32";
  auto partitioning_index_type = "uint32";

  std::string index_uri =
      (std::filesystem::temp_directory_path() / "api_ivf_pq_index").string();
  tiledb::VFS vfs(ctx);
  if (vfs.is_dir(index_uri)) {
    vfs.remove_dir(index_uri);
  }

  {
    IndexIVFPQ::create(
        ctx,
        index_uri,
        siftsmall_dimensions,
        TILEDB_FLOAT32,
        TILEDB_UINT32,
        TILEDB_UINT32,
        siftsmall_dimensions / 4);
    auto index = IndexIVFPQ(ctx, index_uri);
    CHECK(index.feature_type_string() == feature_type);
    CHECK(index.id_type_string() == id_type);
    CHECK(index.partitioning_index_type_string() == partitioning_index_type);
    CHECK(index.distance_metric() == DistanceMetric::SUM_OF_SQUARES);
  }

  {
    auto index = IndexIVFPQ(ctx, index_uri);

    CHECK(index.feature_type_string() == feature_type);
    CHECK(index.id_type_string() == id_type);
    CHECK(index.partitioning_index_type_string() == partitioning_index_type);

    auto training_set = FeatureVectorArray(ctx, siftsmall_inputs_uri);
    index.train(training_set, partitions);
    index.ingest(training_set, FeatureVector(0, id_type));

    CHECK(index.feature_type_string() == feature_type);
    CHECK(index.id_type_string() == id_type);
    CHECK(index.partitioning_index_type_string() == partitioning_index_type);

    auto query_set = FeatureVectorArray(ctx, siftsmall_query_uri);
    auto groundtruth_set = FeatureVectorArray(ctx, siftsmall_groundtruth_uri);
    auto&& [scores, ids] = index.query(query_set, k_nn, 5);
    auto intersections = count_intersections(ids, groundtruth_set, k_nn);
    CHECK((intersections / static_cast<double>(num_vectors(ids) * k_nn)) > 0.7);
  }

  {
    float k_factor = 20.f;
    auto query_set = FeatureVectorArray(ctx, siftsmall_query_uri);
    auto groundtruth_set = FeatureVectorArray(ctx, siftsmall_groundtruth_uri);

    auto index = IndexIVFPQ(ctx, index_uri);
    auto index_finite =
        IndexIVFPQ(ctx, index_uri, IndexLoadStrategy::PQ_OOC, 450);

    for (auto [nprobe, expected_accuracy, expected_accuracy_with_reranking] :
         std::vector<std::tuple<int, float, float>>{
             {1, .4f, .45f},
             {2, .5f, .6f},
             {5, .7f, .7f},
             {10, .75f, .9f},
             {100, .8f, 1.f}}) {
      auto&& [distances, ids] = index.query(query_set, k_nn, nprobe);
      auto intersections = count_intersections(ids, groundtruth_set, k_nn);
      CHECK(
          (intersections / static_cast<double>(num_vectors(ids) * k_nn)) >=
          expected_accuracy);

      auto&& [distances_with_reranking, ids_with_reranking] =
          index.query(query_set, k_nn, nprobe, k_factor);
      auto intersections_with_reranking =
          count_intersections(ids_with_reranking, groundtruth_set, k_nn);
      CHECK(
          (intersections_with_reranking /
           static_cast<double>(num_vectors(ids_with_reranking) * k_nn)) >=
          expected_accuracy_with_reranking);

      auto&& [distances_finite, ids_finite] =
          index_finite.query(query_set, k_nn, nprobe);
      CHECK(are_equal(ids_finite, ids));
      CHECK(are_equal(distances_finite, distances));

      auto&& [distances_finite_with_reranking, ids_finite_with_reranking] =
          index_finite.query(query_set, k_nn, nprobe, k_factor);
      CHECK(are_equal(ids_finite_with_reranking, ids_with_reranking));
      CHECK(
          are_equal(distances_finite_with_reranking, distances_with_reranking));
    }
  }
}

TEST_CASE("write and read", "[api_ivf_pq_index]") {
  auto ctx = tiledb::Context{};
  std::string index_uri =
      (std::filesystem::temp_directory_path() / "api_ivf_pq_index").string();
  tiledb::VFS vfs(ctx);
  if (vfs.is_dir(index_uri)) {
    vfs.remove_dir(index_uri);
  }

  IndexIVFPQ::create(
      ctx,
      index_uri,
      siftsmall_dimensions,
      TILEDB_FLOAT32,
      TILEDB_UINT32,
      TILEDB_UINT32,
      1);
  auto a = IndexIVFPQ(ctx, index_uri);
  auto training_set = FeatureVectorArray(ctx, siftsmall_inputs_uri);
  a.train(training_set);
  a.ingest(training_set);

  auto b = IndexIVFPQ(ctx, index_uri);

  CHECK(dimensions(a) == dimensions(b));
  CHECK(a.feature_type() == b.feature_type());
  CHECK(a.id_type() == b.id_type());
  CHECK(a.partitioning_index_type() == b.partitioning_index_type());
}

TEST_CASE("build index and query", "[api_ivf_pq_index]") {
  auto ctx = tiledb::Context{};
  std::string index_uri =
      (std::filesystem::temp_directory_path() / "api_ivf_pq_index").string();
  tiledb::VFS vfs(ctx);
  if (vfs.is_dir(index_uri)) {
    vfs.remove_dir(index_uri);
  }

  size_t partitions = 10;
  size_t k_nn = 10;
  size_t nprobe = GENERATE(8, 32);

  IndexIVFPQ::create(
      ctx,
      index_uri,
      siftsmall_dimensions,
      TILEDB_FLOAT32,
      TILEDB_UINT32,
      TILEDB_UINT32);
  auto a = IndexIVFPQ(ctx, index_uri);

  auto training_set = FeatureVectorArray(ctx, siftsmall_inputs_uri);
  auto query_set = FeatureVectorArray(ctx, siftsmall_query_uri);
  auto groundtruth_set = FeatureVectorArray(ctx, siftsmall_groundtruth_uri);
  a.train(training_set, partitions);
  a.ingest(training_set);

  auto&& [s, t] = a.query(query_set, k_nn, nprobe);

  auto intersections = count_intersections(t, groundtruth_set, k_nn);
  auto nt = num_vectors(t);
  auto recall = intersections / static_cast<double>(nt * k_nn);
  CHECK(recall > 0.6);
}

TEST_CASE("read index and query", "[api_ivf_pq_index]") {
  auto ctx = tiledb::Context{};
  tiledb::VFS vfs(ctx);

  size_t k_nn = 10;

  std::string index_uri =
      (std::filesystem::temp_directory_path() / "api_ivf_pq_index").string();
  if (vfs.is_dir(index_uri)) {
    vfs.remove_dir(index_uri);
  }

  IndexIVFPQ::create(
      ctx,
      index_uri,
      sift_dimensions,
      TILEDB_FLOAT32,
      TILEDB_UINT32,
      TILEDB_UINT32,
      sift_dimensions / 4);
  auto a = IndexIVFPQ(ctx, index_uri);

  auto training_set = FeatureVectorArray(ctx, siftsmall_inputs_uri);
  a.train(training_set, 100);
  a.ingest(training_set);

  auto query_set = FeatureVectorArray(ctx, siftsmall_query_uri);
  auto groundtruth_set = FeatureVectorArray(ctx, siftsmall_groundtruth_uri);

  std::unique_ptr<IndexIVFPQ> b;
  SECTION("infinite") {
    b = std::make_unique<IndexIVFPQ>(ctx, index_uri);
  }
  SECTION("finite") {
    size_t upper_bound = GENERATE(500, 1000);
    b = std::make_unique<IndexIVFPQ>(
        ctx, index_uri, IndexLoadStrategy::PQ_OOC, upper_bound);
    CHECK(b->upper_bound() == upper_bound);
  }

  // Make sure the same query results are returned for two different indexes.
  size_t nprobe = 5;
  auto&& [scores_1, ids_1] = a.query(query_set, k_nn, nprobe);
  auto&& [scores_2, ids_2] = b->query(query_set, k_nn, nprobe);

  CHECK(are_equal(scores_1, scores_2));
  CHECK(are_equal(ids_1, ids_2));

  auto intersections_1 = count_intersections(ids_1, groundtruth_set, k_nn);
  auto intersections_2 = count_intersections(ids_2, groundtruth_set, k_nn);
  CHECK(num_vectors(ids_1) == num_vectors(ids_2));
  auto recall =
      intersections_1 / static_cast<double>(num_vectors(ids_1) * k_nn);
  CHECK(recall > 0.7);
}

TEST_CASE("storage_version", "[api_ivf_pq_index]") {
  auto ctx = tiledb::Context{};
  size_t partitions = 5;
  uint64_t dimensions = 3;
  uint32_t num_subspaces = 1;
  uint32_t max_iterations = 2;
  float convergence_tolerance = 0.000025f;
  float reassign_ratio = 0.075f;
  auto distance_metric = DistanceMetric::L2;

  std::string index_uri =
      (std::filesystem::temp_directory_path() / "api_ivf_pq_index").string();
  tiledb::VFS vfs(ctx);
  if (vfs.is_dir(index_uri)) {
    vfs.remove_dir(index_uri);
  }

<<<<<<< HEAD
  for (auto invalid_storage_version : {"0.1", "0.2", "invalid"}) {
    CHECK_THROWS(IndexIVFPQ::create(
        ctx,
        index_uri,
        dimensions,
        TILEDB_UINT8,
        TILEDB_UINT32,
        TILEDB_UINT32,
        num_subspaces,
        max_iterations,
        convergence_tolerance,
        reassign_ratio,
        std::nullopt,
        distance_metric,
        invalid_storage_version));
=======
  {
    // First we create the index with a storage_version.
    auto index = IndexIVFPQ(std::make_optional<IndexOptions>(
        {{"feature_type", feature_type},
         {"id_type", id_type},
         {"partitioning_index_type", partitioning_index_type},
         {"num_subspaces", "1"}}));

    size_t num_vectors = 0;
    auto empty_training_vector_array =
        FeatureVectorArray(dimensions, num_vectors, feature_type, id_type);
    index.train(empty_training_vector_array);
    index.add(empty_training_vector_array);
    index.write_index(ctx, index_uri, std::nullopt, "0.3");

    CHECK(index.feature_type_string() == feature_type);
    CHECK(index.id_type_string() == id_type);
    CHECK(index.partitioning_index_type_string() == partitioning_index_type);
  }

  {
    // Now make sure if we try to write it again with a different
    // storage_version, we throw.
    auto index = IndexIVFPQ(ctx, index_uri);
    auto training = ColMajorMatrixWithIds<feature_type_type, id_type_type>{
        {{8, 6, 7}, {5, 3, 0}, {9, 5, 0}, {2, 7, 3}}, {10, 11, 12, 13}};

    auto training_vector_array = FeatureVectorArray(training);
    index.train(training_vector_array);
    index.add(training_vector_array);

    // Throw with the wrong version.
    CHECK_THROWS_WITH(
        index.write_index(ctx, index_uri, std::nullopt, "0.4"),
        "Invalid storage version: 0.4");
    // Succeed without a version.
    index.write_index(ctx, index_uri);
    // Succeed with the same version.
    index.write_index(ctx, index_uri, std::nullopt, "0.3");
>>>>>>> 36978a68
  }
}

TEST_CASE("clear history with an open index", "[api_ivf_pq_index]") {
  auto ctx = tiledb::Context{};
  using feature_type_type = uint8_t;
  using id_type_type = uint32_t;
  auto feature_type = "uint8";
  auto id_type = "uint32";
  auto partitioning_index_type = "uint32";
  uint64_t dimensions = 3;
  size_t partitions = 1;
  uint32_t num_subspaces = 1;
  float convergence_tolerance = 0.00003f;
  uint32_t max_iterations = 3;

  std::string index_uri =
      (std::filesystem::temp_directory_path() / "api_ivf_pq_index").string();
  tiledb::VFS vfs(ctx);
  if (vfs.is_dir(index_uri)) {
    vfs.remove_dir(index_uri);
  }

  IndexIVFPQ::create(
      ctx,
      index_uri,
      dimensions,
      TILEDB_UINT8,
      TILEDB_UINT32,
      TILEDB_UINT32,
      num_subspaces,
      max_iterations,
      convergence_tolerance);
  auto index = IndexIVFPQ(ctx, index_uri);

  auto training = ColMajorMatrixWithIds<feature_type_type, id_type_type>{
      {{1, 1, 1}, {2, 2, 2}, {3, 3, 3}, {4, 4, 4}}, {1, 2, 3, 4}};
  auto training_vector_array = FeatureVectorArray(training);
  index.train(
      training_vector_array, partitions, TemporalPolicy(TimeTravel, 99));
  index.ingest(training_vector_array);

  auto&& [scores, ids] = index.query(training_vector_array, 1, 1);

  auto second_index = IndexIVFPQ(ctx, index_uri);
  auto&& [scores_finite, ids_finite] =
      second_index.query(training_vector_array, 1, 1);

  // Here we check that we can clear_history() even with a index in memory. This
  // makes sure that every Array which IndexIVFPQ opens has been closed,
  // otherwise clear_history() will throw when it tries to call
  // delete_fragments() on the index Array's.
  IndexIVFPQ::clear_history(ctx, index_uri, 99);
}

TEST_CASE("write and load index with timestamps", "[api_ivf_pq_index]") {
  auto ctx = tiledb::Context{};
  using feature_type_type = uint8_t;
  using id_type_type = uint32_t;
  using partitioning_index_type_type = uint32_t;
  auto feature_type = "uint8";
  auto id_type = "uint32";
  auto partitioning_index_type = "uint32";
  uint64_t dimensions = 3;
  size_t partitions = 1;
  uint32_t num_subspaces = 1;
  uint32_t max_iterations = 3;
  float convergence_tolerance = 0.00003f;
  float reassign_ratio = 0.08f;

  std::string index_uri =
      (std::filesystem::temp_directory_path() / "api_ivf_pq_index").string();
  tiledb::VFS vfs(ctx);
  if (vfs.is_dir(index_uri)) {
    vfs.remove_dir(index_uri);
  }

  // Create an empty index.
  {
    // We write the empty index at timestamp 0.
    IndexIVFPQ::create(
        ctx,
        index_uri,
        dimensions,
        TILEDB_UINT8,
        TILEDB_UINT32,
        TILEDB_UINT32,
        num_subspaces,
        max_iterations,
        convergence_tolerance,
        reassign_ratio);
    auto index = IndexIVFPQ(ctx, index_uri);

    CHECK(index.dimensions() == dimensions);
    CHECK(index.num_subspaces() == num_subspaces);
    CHECK(index.max_iterations() == max_iterations);
    CHECK(index.convergence_tolerance() == convergence_tolerance);
    CHECK(index.reassign_ratio() == reassign_ratio);
    CHECK(index.feature_type_string() == feature_type);
    CHECK(index.id_type_string() == id_type);
    CHECK(index.partitioning_index_type_string() == partitioning_index_type);

    auto typed_index = ivf_pq_index<
        feature_type_type,
        id_type_type,
        partitioning_index_type_type>(ctx, index_uri);
    CHECK(typed_index.group().get_dimensions() == dimensions);
    CHECK(typed_index.group().get_temp_size() == 0);
    CHECK(typed_index.group().get_history_index() == 0);

    CHECK(typed_index.group().get_base_size() == 0);
    CHECK(typed_index.group().get_ingestion_timestamp() == 0);

    CHECK(typed_index.group().get_all_num_partitions().size() == 1);
    CHECK(typed_index.group().get_all_base_sizes().size() == 1);
    CHECK(typed_index.group().get_all_ingestion_timestamps().size() == 1);

    CHECK(typed_index.group().get_all_num_partitions()[0] == 0);
    CHECK(typed_index.group().get_all_base_sizes()[0] == 0);
    CHECK(typed_index.group().get_all_ingestion_timestamps()[0] == 0);
  }

  // Train it at timestamp 99.
  {
    // We then load this empty index and don't set a timestamp (which means
    // we'll read from 0 -> max uint64).
    auto index = IndexIVFPQ(ctx, index_uri);

    CHECK(index.temporal_policy().timestamp_start() == 0);
    CHECK(
        index.temporal_policy().timestamp_end() ==
        std::numeric_limits<uint64_t>::max());
    CHECK(index.dimensions() == dimensions);
    CHECK(index.num_subspaces() == num_subspaces);
    CHECK(index.max_iterations() == max_iterations);
    CHECK(index.convergence_tolerance() == convergence_tolerance);
    CHECK(index.reassign_ratio() == reassign_ratio);
    CHECK(index.feature_type_string() == feature_type);
    CHECK(index.id_type_string() == id_type);
    CHECK(index.partitioning_index_type_string() == partitioning_index_type);

    auto training = ColMajorMatrix<feature_type_type>{
        {{1, 1, 1}, {2, 2, 2}, {3, 3, 3}, {4, 4, 4}}};
    auto training_ids = FeatureVector(std::vector<id_type_type>{1, 2, 3, 4});

    auto training_vector_array = FeatureVectorArray(training);
    // We then write the index at timestamp 99.
    CHECK(index.temporal_policy().timestamp_end() != 99);
    index.train(
        training_vector_array, partitions, TemporalPolicy(TimeTravel, 99));
    CHECK(index.temporal_policy().timestamp_end() == 99);
    CHECK(index.n_list() == partitions);
    return;
    index.ingest(training_vector_array, training_ids);

    // This also updates the timestamp of the index - we're now at timestamp 99.
    CHECK(index.temporal_policy().timestamp_end() == 99);
    CHECK(index.feature_type_string() == feature_type);
    CHECK(index.id_type_string() == id_type);
    CHECK(index.partitioning_index_type_string() == partitioning_index_type);
    CHECK(index.n_list() == partitions);

    size_t top_k = 1;
    size_t nprobe = 1;

    auto queries = ColMajorMatrix<feature_type_type>{
        {{1, 1, 1}, {2, 2, 2}, {3, 3, 3}, {4, 4, 4}}};
    auto&& [scores, ids] =
        index.query(FeatureVectorArray(queries), top_k, nprobe);
    check_single_vector_equals(scores, ids, {0, 0, 0, 0}, {1, 2, 3, 4});

    float k_factor = 2.f;
    auto&& [scores_with_reranking, ids_with_reranking] =
        index.query(FeatureVectorArray(queries), top_k, nprobe, k_factor);
    check_single_vector_equals(
        scores_with_reranking, ids_with_reranking, {0, 0, 0, 0}, {1, 2, 3, 4});

    auto typed_index = ivf_pq_index<
        feature_type_type,
        id_type_type,
        partitioning_index_type_type>(ctx, index_uri);
    CHECK(typed_index.group().get_dimensions() == dimensions);
    CHECK(typed_index.group().get_temp_size() == 0);
    CHECK(typed_index.group().get_history_index() == 0);
    CHECK(typed_index.group().get_ingestion_timestamp() == 99);
    CHECK(typed_index.group().get_all_num_partitions().size() == 1);
    CHECK(typed_index.group().get_all_base_sizes().size() == 1);
    CHECK(typed_index.group().get_all_ingestion_timestamps().size() == 1);

    CHECK(typed_index.group().get_all_num_partitions()[0] > 0);
    CHECK(typed_index.group().get_all_base_sizes()[0] == 4);
    CHECK(typed_index.group().get_all_ingestion_timestamps()[0] == 99);
  }

  // Train it at timestamp 100.
  {
    // We then load the trained index and don't set a timestamp (which means
    // we'll load it at timestamp 99).
    auto index = IndexIVFPQ(ctx, index_uri);
    // Check that we can do finite and infinite queries and then train + write
    // the index.
    {
      size_t top_k = 1;
      size_t nprobe = 1;
      auto queries = ColMajorMatrix<feature_type_type>{
          {{1, 1, 1}, {2, 2, 2}, {3, 3, 3}, {4, 4, 4}}};
      auto&& [scores, ids] =
          index.query(FeatureVectorArray(queries), top_k, nprobe);
      check_single_vector_equals(scores, ids, {0, 0, 0, 0}, {1, 2, 3, 4});

      {
        size_t upper_bound = 5;
        auto index_finite =
            IndexIVFPQ(ctx, index_uri, IndexLoadStrategy::PQ_OOC, upper_bound);
        auto&& [scores_finite, ids_finite] =
            index_finite.query(FeatureVectorArray(queries), top_k, nprobe);
        check_single_vector_equals(
            scores_finite, ids_finite, {0, 0, 0, 0}, {1, 2, 3, 4});
      }
    }
    CHECK(index.temporal_policy().timestamp_start() == 0);
    CHECK(
        index.temporal_policy().timestamp_end() ==
        std::numeric_limits<uint64_t>::max());
    CHECK(index.feature_type_string() == feature_type);
    CHECK(index.id_type_string() == id_type);
    CHECK(index.partitioning_index_type_string() == partitioning_index_type);
    CHECK(index.max_iterations() == max_iterations);
    CHECK(index.convergence_tolerance() == convergence_tolerance);
    CHECK(index.reassign_ratio() == reassign_ratio);

    auto training = ColMajorMatrix<feature_type_type>{
        {{11, 11, 11}, {22, 22, 22}, {33, 33, 33}, {44, 44, 44}, {55, 55, 55}},
    };
    auto training_ids =
        FeatureVector(std::vector<id_type_type>{11, 22, 33, 44, 55});

    auto training_vector_array = FeatureVectorArray(training);
    // We then write the index at timestamp 100.
    index.train(training_vector_array, 10, TemporalPolicy(TimeTravel, 100));
    index.ingest(training_vector_array, training_ids);

    // This also updates the timestamp of the index - we're now at timestamp
    // 100.
    CHECK(index.temporal_policy().timestamp_end() == 100);
    CHECK(index.feature_type_string() == feature_type);
    CHECK(index.id_type_string() == id_type);
    CHECK(index.partitioning_index_type_string() == partitioning_index_type);

    size_t top_k = 1;
    size_t nprobe = 1;
    auto queries = ColMajorMatrix<feature_type_type>{
        {{11, 11, 11}, {22, 22, 22}, {33, 33, 33}, {44, 44, 44}, {55, 55, 55}}};
    auto&& [scores, ids] =
        index.query(FeatureVectorArray(queries), top_k, nprobe);

    check_single_vector_equals(
        scores, ids, {0, 0, 0, 0, 0}, {11, 22, 33, 44, 55});

    auto typed_index = ivf_pq_index<
        feature_type_type,
        id_type_type,
        partitioning_index_type_type>(ctx, index_uri);
    CHECK(typed_index.group().get_dimensions() == dimensions);
    CHECK(typed_index.group().get_temp_size() == 0);
    CHECK(typed_index.group().get_history_index() == 1);

    CHECK(typed_index.group().get_base_size() == 5);
    CHECK(typed_index.group().get_ingestion_timestamp() == 100);

    CHECK(typed_index.group().get_all_num_partitions().size() == 2);
    CHECK(typed_index.group().get_all_base_sizes().size() == 2);
    CHECK(typed_index.group().get_all_ingestion_timestamps().size() == 2);

    CHECK(typed_index.group().get_all_num_partitions()[0] > 0);
    CHECK(typed_index.group().get_all_num_partitions()[1] > 0);
    auto all_base_sizes = typed_index.group().get_all_base_sizes();
    CHECK(std::equal(
        all_base_sizes.begin(),
        all_base_sizes.end(),
        std::vector<uint64_t>{4, 5}.begin()));
    auto all_ingestion_timestamps =
        typed_index.group().get_all_ingestion_timestamps();
    CHECK(std::equal(
        all_ingestion_timestamps.begin(),
        all_ingestion_timestamps.end(),
        std::vector<uint64_t>{99, 100}.begin()));
  }

  // Load it at timestamp 99 and make sure we can query it correctly. Do this
  // with both a finite and infinite index.
  for (auto upper_bound : std::vector<size_t>{0, 4}) {
    auto temporal_policy = TemporalPolicy{TimeTravel, 99};
    auto load_strategy = upper_bound == 0 ? IndexLoadStrategy::PQ_INDEX :
                                            IndexLoadStrategy::PQ_OOC;
    auto index =
        IndexIVFPQ(ctx, index_uri, load_strategy, upper_bound, temporal_policy);
    CHECK(index.upper_bound() == upper_bound);

    CHECK(index.temporal_policy().timestamp_end() == 99);
    CHECK(index.feature_type_string() == feature_type);
    CHECK(index.id_type_string() == id_type);
    CHECK(index.partitioning_index_type_string() == partitioning_index_type);
    CHECK(index.max_iterations() == max_iterations);
    CHECK(index.convergence_tolerance() == convergence_tolerance);
    CHECK(index.reassign_ratio() == reassign_ratio);

    size_t top_k = 1;
    size_t nprobe = 1;
    auto queries = ColMajorMatrix<feature_type_type>{
        {{1, 1, 1}, {2, 2, 2}, {3, 3, 3}, {4, 4, 4}}};

    auto&& [scores, ids] =
        index.query(FeatureVectorArray(queries), top_k, nprobe);
    check_single_vector_equals(scores, ids, {0, 0, 0, 0}, {1, 2, 3, 4});

    float k_factor = 2.f;
    auto&& [scores_with_reranking, ids_with_reranking] =
        index.query(FeatureVectorArray(queries), top_k, nprobe, k_factor);
    check_single_vector_equals(
        scores_with_reranking, ids_with_reranking, {0, 0, 0, 0}, {1, 2, 3, 4});

    auto typed_index = ivf_pq_index<
        feature_type_type,
        id_type_type,
        partitioning_index_type_type>(
        ctx, index_uri, load_strategy, upper_bound, temporal_policy);
    CHECK(typed_index.group().get_dimensions() == dimensions);
    CHECK(typed_index.group().get_temp_size() == 0);
    CHECK(typed_index.group().get_history_index() == 0);

    CHECK(typed_index.group().get_base_size() == 4);
    CHECK(typed_index.group().get_ingestion_timestamp() == 99);

    CHECK(typed_index.group().get_all_num_partitions().size() == 2);
    CHECK(typed_index.group().get_all_base_sizes().size() == 2);
    CHECK(typed_index.group().get_all_ingestion_timestamps().size() == 2);

    CHECK(typed_index.group().get_all_num_partitions()[0] > 0);
    CHECK(typed_index.group().get_all_num_partitions()[1] > 0);
    auto all_base_sizes = typed_index.group().get_all_base_sizes();
    CHECK(std::equal(
        all_base_sizes.begin(),
        all_base_sizes.end(),
        std::vector<uint64_t>{4, 5}.begin()));
    auto all_ingestion_timestamps =
        typed_index.group().get_all_ingestion_timestamps();
    CHECK(std::equal(
        all_ingestion_timestamps.begin(),
        all_ingestion_timestamps.end(),
        std::vector<uint64_t>{99, 100}.begin()));
  }

  // Load it at timestamp 5 (before ingestion) and make sure we can query and be
  // returned fill values.
  for (auto upper_bound : std::vector<size_t>{0, 4}) {
    auto temporal_policy = TemporalPolicy{TimeTravel, 0};
    auto load_strategy = upper_bound == 0 ? IndexLoadStrategy::PQ_INDEX :
                                            IndexLoadStrategy::PQ_OOC;

    auto index =
        IndexIVFPQ(ctx, index_uri, load_strategy, upper_bound, temporal_policy);
    CHECK(index.upper_bound() == upper_bound);

    CHECK(index.temporal_policy().timestamp_start() == 0);
    CHECK(index.temporal_policy().timestamp_end() == 0);
    CHECK(index.feature_type_string() == feature_type);
    CHECK(index.id_type_string() == id_type);
    CHECK(index.partitioning_index_type_string() == partitioning_index_type);
    CHECK(index.max_iterations() == max_iterations);
    CHECK(index.convergence_tolerance() == convergence_tolerance);
    CHECK(index.reassign_ratio() == reassign_ratio);

    size_t top_k = 1;
    size_t nprobe = 1;
    float k_factor = 1.9f;
    auto queries = ColMajorMatrix<feature_type_type>{{{1, 1, 1}}};
    auto&& [scores, ids] =
        index.query(FeatureVectorArray(queries), top_k, nprobe);
    check_single_vector_equals(
        scores,
        ids,
        {std::numeric_limits<float>::max()},
        {std::numeric_limits<uint32_t>::max()});
    auto&& [scores_with_reranking, ids_with_reranking] =
        index.query(FeatureVectorArray(queries), top_k, nprobe, k_factor);
    check_single_vector_equals(
        scores_with_reranking,
        ids_with_reranking,
        {std::numeric_limits<float>::max()},
        {std::numeric_limits<uint32_t>::max()});

    auto typed_index = ivf_pq_index<
        feature_type_type,
        id_type_type,
        partitioning_index_type_type>(
        ctx, index_uri, load_strategy, upper_bound, temporal_policy);
    CHECK(typed_index.group().get_dimensions() == dimensions);
    CHECK(typed_index.group().get_temp_size() == 0);
    CHECK(typed_index.group().get_history_index() == 0);

    CHECK(typed_index.group().get_base_size() == 4);
    CHECK(typed_index.group().get_ingestion_timestamp() == 99);

    CHECK(typed_index.group().get_all_num_partitions().size() == 2);
    CHECK(typed_index.group().get_all_base_sizes().size() == 2);
    CHECK(typed_index.group().get_all_ingestion_timestamps().size() == 2);

    CHECK(typed_index.group().get_all_num_partitions()[0] > 0);
    CHECK(typed_index.group().get_all_num_partitions()[1] > 0);
    auto all_base_sizes = typed_index.group().get_all_base_sizes();
    CHECK(std::equal(
        all_base_sizes.begin(),
        all_base_sizes.end(),
        std::vector<uint64_t>{4, 5}.begin()));
    auto all_ingestion_timestamps =
        typed_index.group().get_all_ingestion_timestamps();
    CHECK(std::equal(
        all_ingestion_timestamps.begin(),
        all_ingestion_timestamps.end(),
        std::vector<uint64_t>{99, 100}.begin()));

    CHECK(typed_index.group().get_max_iterations() == max_iterations);
    CHECK(
        typed_index.group().get_convergence_tolerance() ==
        convergence_tolerance);
    CHECK(typed_index.group().get_reassign_ratio() == reassign_ratio);
  }

  // Clear history for <= 99 and then load at 99, then make sure we cannot
  // query.
  IndexIVFPQ::clear_history(ctx, index_uri, 99);
  for (auto upper_bound : std::vector<size_t>{0, 3}) {
    auto temporal_policy = TemporalPolicy{TimeTravel, 99};
    auto load_strategy = upper_bound == 0 ? IndexLoadStrategy::PQ_INDEX :
                                            IndexLoadStrategy::PQ_OOC;

    auto index =
        IndexIVFPQ(ctx, index_uri, load_strategy, upper_bound, temporal_policy);
    CHECK(index.upper_bound() == upper_bound);

    CHECK(index.temporal_policy().timestamp_end() == 99);
    CHECK(index.feature_type_string() == feature_type);
    CHECK(index.id_type_string() == id_type);
    CHECK(index.partitioning_index_type_string() == partitioning_index_type);

    size_t top_k = 1;
    size_t nprobe = 1;
    float k_factor = 17.3f;
    auto queries = ColMajorMatrix<feature_type_type>{
        {{1, 1, 1}, {2, 2, 2}, {3, 3, 3}, {4, 4, 4}}};

    auto default_score = std::numeric_limits<float>::max();
    auto default_id = std::numeric_limits<uint32_t>::max();
    auto expected_scores = std::vector<float>{
        default_score, default_score, default_score, default_score};
    auto expected_ids =
        std::vector<uint32_t>{default_id, default_id, default_id, default_id};

    auto&& [scores, ids] =
        index.query(FeatureVectorArray(queries), top_k, nprobe);
    check_single_vector_equals(scores, ids, expected_scores, expected_ids);
    auto&& [scores_with_reranking, ids_with_reranking] =
        index.query(FeatureVectorArray(queries), top_k, nprobe, k_factor);
    check_single_vector_equals(
        scores_with_reranking,
        ids_with_reranking,
        expected_scores,
        expected_ids);

    auto typed_index = ivf_pq_index<
        feature_type_type,
        id_type_type,
        partitioning_index_type_type>(
        ctx, index_uri, load_strategy, upper_bound, temporal_policy);
    CHECK(typed_index.group().get_dimensions() == dimensions);
    CHECK(typed_index.group().get_temp_size() == 0);
    CHECK(typed_index.group().get_history_index() == 0);

    CHECK(typed_index.group().get_base_size() == 5);
    CHECK(typed_index.group().get_ingestion_timestamp() == 100);

    CHECK(typed_index.group().get_all_num_partitions().size() == 1);
    CHECK(typed_index.group().get_all_base_sizes().size() == 1);
    CHECK(typed_index.group().get_all_ingestion_timestamps().size() == 1);

    CHECK(typed_index.group().get_all_num_partitions()[0] > 0);
    auto all_base_sizes = typed_index.group().get_all_base_sizes();
    CHECK(std::equal(
        all_base_sizes.begin(),
        all_base_sizes.end(),
        std::vector<uint64_t>{5}.begin()));
    auto all_ingestion_timestamps =
        typed_index.group().get_all_ingestion_timestamps();
    CHECK(std::equal(
        all_ingestion_timestamps.begin(),
        all_ingestion_timestamps.end(),
        std::vector<uint64_t>{100}.begin()));
  }
}

TEST_CASE("ingest_parts testing", "[api_ivf_pq_index]") {
  auto ctx = tiledb::Context{};
  std::string index_uri =
      (std::filesystem::temp_directory_path() / "api_ivf_pq_index").string();
  tiledb::VFS vfs(ctx);
  if (vfs.is_dir(index_uri)) {
    vfs.remove_dir(index_uri);
  }

  using feature_type = float;

  uint64_t dimensions = 4;
  size_t n_list = 0;
  uint32_t num_subspaces = 2;

  IndexIVFPQ::create(
      ctx,
      index_uri,
      dimensions,
      TILEDB_FLOAT32,
      TILEDB_UINT32,
      TILEDB_UINT32,
      num_subspaces);

  auto temporal_policy = TemporalPolicy{TimeTravel, 100};
  auto vectors = ColMajorMatrix<feature_type>{
      {{1.0f, 1.1f, 1.2f, 1.3f}, {2.0f, 2.1f, 2.2f, 2.3f}}};

  {
    std::cout << "index() =============================================="
              << std::endl;
    auto index = IndexIVFPQ(
        ctx, index_uri, IndexLoadStrategy::PQ_INDEX, 0, temporal_policy);
    std::cout << "index.train() =============================================="
              << std::endl;
    index.train(FeatureVectorArray(vectors), n_list, temporal_policy);
  }
  {
    std::cout << "index() =============================================="
              << std::endl;
    auto index = IndexIVFPQ(
        ctx, index_uri, IndexLoadStrategy::PQ_INDEX, 0, temporal_policy);
    size_t part = 0;
    size_t part_end = 2;
    size_t part_id = 0;
    std::cout
        << "index.ingest_parts() =============================================="
        << std::endl;
    index.ingest_parts(
        FeatureVectorArray(vectors),
        FeatureVector(0, "uint64"),
        FeatureVector(0, "uint64"),
        part,
        part_end,
        part_id);
  }
  {
    // Here is where Python does compute_partition_indexes_udf. We simulate that
    // by copying the indices from temp to permanent.
    auto group = ivf_pq_group<ivf_pq_index<feature_type>>(
        ctx, index_uri, TILEDB_READ, temporal_policy);
    auto total_partitions = 2;
    std::cout << "read_vector() =============================================="
              << std::endl;
    auto indexes = read_vector<uint32_t>(
        ctx,
        group.feature_vectors_index_temp_uri(),
        0,
        total_partitions,
        temporal_policy);
    debug_vector(indexes, "indexes");
    std::cout << "write_vector() =============================================="
              << std::endl;
    write_vector(
        ctx,
        indexes,
        group.feature_vectors_index_uri(),
        0,
        false,
        temporal_policy);
  }

  {
    std::cout << "index() =============================================="
              << std::endl;
    auto index = IndexIVFPQ(
        ctx, index_uri, IndexLoadStrategy::PQ_INDEX, 0, temporal_policy);
    size_t partitions = 1;
    size_t work_items = 1;
    size_t partition_id_start = 0;
    size_t partition_id_end = 1;
    size_t batch = 33554432;
    std::cout << "index.consolidate_partitions() "
                 "=============================================="
              << std::endl;
    index.consolidate_partitions(
        partitions, work_items, partition_id_start, partition_id_end, batch);
  }

  {
    std::cout << "index() =============================================="
              << std::endl;
    auto index = IndexIVFPQ(ctx, index_uri, IndexLoadStrategy::PQ_INDEX, 0);
    std::cout << "index.query() =============================================="
              << std::endl;
    auto&& [scores, ids] = index.query(FeatureVectorArray(vectors), 1, 1);
    check_single_vector_equals(scores, ids, {0, 0}, {0, 1});
  }

  {
    // If we were to re-ingest, Python would delete the temp data group.
  }

  {
    std::cout << "index() =============================================="
              << std::endl;
    auto index = IndexIVFPQ(ctx, index_uri, IndexLoadStrategy::PQ_INDEX, 0);
    std::cout << "index.create_temp_data_group() "
                 "=============================================="
              << std::endl;
    index.create_temp_data_group();
  }
}

TEST_CASE("train python", "[api_ivf_pq_index]") {
  auto ctx = tiledb::Context{};
  std::string index_uri =
      (std::filesystem::temp_directory_path() / "api_ivf_pq_index").string();
  tiledb::VFS vfs(ctx);
  if (vfs.is_dir(index_uri)) {
    vfs.remove_dir(index_uri);
  }

  using feature_type = uint8_t;

  uint64_t dimensions = 6;
  uint32_t num_subspaces = dimensions;
  uint32_t max_iterations = 2;
  float convergence_tolerance = 0.000025f;
  float reassign_ratio = 0.075f;

  IndexIVFPQ::create(
      ctx,
      index_uri,
      dimensions,
      TILEDB_UINT8,
      TILEDB_UINT64,
      TILEDB_UINT64,
      num_subspaces,
      max_iterations,
      convergence_tolerance,
      reassign_ratio,
      std::make_optional<TemporalPolicy>(TemporalPolicy{TimeTravel, 0}));

  auto vectors = ColMajorMatrix<feature_type>{{
      {7, 6, 249, 3, 2, 2},
      {254, 249, 7, 0, 9, 3},
      {248, 255, 4, 0, 249, 0},
      {251, 249, 245, 3, 250, 252},
      {249, 248, 250, 0, 5, 251},
      {254, 7, 1, 4, 1, 2},
      {5, 254, 2, 0, 253, 255},
      {3, 5, 250, 245, 249, 0},
      {250, 252, 6, 7, 252, 5},
      {4, 5, 9, 9, 248, 252},
  }};
  {
    size_t partitions = 2;
    auto temporal_policy = TemporalPolicy{TimeTravel, 1};
    std::cout << "index() =============================================="
              << std::endl;
    auto index = IndexIVFPQ(
        ctx, index_uri, IndexLoadStrategy::PQ_INDEX, 0, temporal_policy);
    std::cout << "index.train() =============================================="
              << std::endl;
    index.train(FeatureVectorArray(vectors), partitions, temporal_policy);
    index.ingest(FeatureVectorArray(vectors));
  }

  {
    size_t partitions = 3;
    auto temporal_policy = TemporalPolicy{TimeTravel, 5};
    auto index = IndexIVFPQ(
        ctx, index_uri, IndexLoadStrategy::PQ_INDEX, 0, temporal_policy);
    index.train(FeatureVectorArray(vectors), partitions, temporal_policy);
  }
}<|MERGE_RESOLUTION|>--- conflicted
+++ resolved
@@ -235,8 +235,6 @@
   {
     std::unique_ptr<IndexIVFPQ> index;
     SECTION("infinite") {
-      std::cout << "index ctor() -----------------------------------------"
-                << std::endl;
       index = std::make_unique<IndexIVFPQ>(ctx, index_uri);
     }
     SECTION("finite") {
@@ -253,11 +251,7 @@
     auto training = ColMajorMatrix<feature_type_type>{
         {{3, 1, 4}, {1, 5, 9}, {2, 6, 5}, {3, 5, 8}}};
     auto training_vector_array = FeatureVectorArray(training);
-    std::cout << "index.train() -----------------------------------------"
-              << std::endl;
     index->train(training_vector_array);
-    std::cout << "index.ingest() -----------------------------------------"
-              << std::endl;
     index->ingest(training_vector_array);
     CHECK(index->feature_type_string() == feature_type);
     CHECK(index->id_type_string() == id_type);
@@ -265,8 +259,6 @@
 
     size_t top_k = 1;
     size_t nprobe = 1;
-    std::cout << "index.query() -----------------------------------------"
-              << std::endl;
     auto&& [scores, ids] =
         index->query(FeatureVectorArray(queries), top_k, nprobe);
     check_single_vector_equals(scores, ids, {0, 0, 0, 0}, {0, 1, 2, 3});
@@ -618,7 +610,6 @@
     vfs.remove_dir(index_uri);
   }
 
-<<<<<<< HEAD
   for (auto invalid_storage_version : {"0.1", "0.2", "invalid"}) {
     CHECK_THROWS(IndexIVFPQ::create(
         ctx,
@@ -634,47 +625,6 @@
         std::nullopt,
         distance_metric,
         invalid_storage_version));
-=======
-  {
-    // First we create the index with a storage_version.
-    auto index = IndexIVFPQ(std::make_optional<IndexOptions>(
-        {{"feature_type", feature_type},
-         {"id_type", id_type},
-         {"partitioning_index_type", partitioning_index_type},
-         {"num_subspaces", "1"}}));
-
-    size_t num_vectors = 0;
-    auto empty_training_vector_array =
-        FeatureVectorArray(dimensions, num_vectors, feature_type, id_type);
-    index.train(empty_training_vector_array);
-    index.add(empty_training_vector_array);
-    index.write_index(ctx, index_uri, std::nullopt, "0.3");
-
-    CHECK(index.feature_type_string() == feature_type);
-    CHECK(index.id_type_string() == id_type);
-    CHECK(index.partitioning_index_type_string() == partitioning_index_type);
-  }
-
-  {
-    // Now make sure if we try to write it again with a different
-    // storage_version, we throw.
-    auto index = IndexIVFPQ(ctx, index_uri);
-    auto training = ColMajorMatrixWithIds<feature_type_type, id_type_type>{
-        {{8, 6, 7}, {5, 3, 0}, {9, 5, 0}, {2, 7, 3}}, {10, 11, 12, 13}};
-
-    auto training_vector_array = FeatureVectorArray(training);
-    index.train(training_vector_array);
-    index.add(training_vector_array);
-
-    // Throw with the wrong version.
-    CHECK_THROWS_WITH(
-        index.write_index(ctx, index_uri, std::nullopt, "0.4"),
-        "Invalid storage version: 0.4");
-    // Succeed without a version.
-    index.write_index(ctx, index_uri);
-    // Succeed with the same version.
-    index.write_index(ctx, index_uri, std::nullopt, "0.3");
->>>>>>> 36978a68
   }
 }
 
@@ -1205,25 +1155,16 @@
       {{1.0f, 1.1f, 1.2f, 1.3f}, {2.0f, 2.1f, 2.2f, 2.3f}}};
 
   {
-    std::cout << "index() =============================================="
-              << std::endl;
     auto index = IndexIVFPQ(
         ctx, index_uri, IndexLoadStrategy::PQ_INDEX, 0, temporal_policy);
-    std::cout << "index.train() =============================================="
-              << std::endl;
     index.train(FeatureVectorArray(vectors), n_list, temporal_policy);
   }
   {
-    std::cout << "index() =============================================="
-              << std::endl;
     auto index = IndexIVFPQ(
         ctx, index_uri, IndexLoadStrategy::PQ_INDEX, 0, temporal_policy);
     size_t part = 0;
     size_t part_end = 2;
     size_t part_id = 0;
-    std::cout
-        << "index.ingest_parts() =============================================="
-        << std::endl;
     index.ingest_parts(
         FeatureVectorArray(vectors),
         FeatureVector(0, "uint64"),
@@ -1238,17 +1179,12 @@
     auto group = ivf_pq_group<ivf_pq_index<feature_type>>(
         ctx, index_uri, TILEDB_READ, temporal_policy);
     auto total_partitions = 2;
-    std::cout << "read_vector() =============================================="
-              << std::endl;
     auto indexes = read_vector<uint32_t>(
         ctx,
         group.feature_vectors_index_temp_uri(),
         0,
         total_partitions,
         temporal_policy);
-    debug_vector(indexes, "indexes");
-    std::cout << "write_vector() =============================================="
-              << std::endl;
     write_vector(
         ctx,
         indexes,
@@ -1259,8 +1195,6 @@
   }
 
   {
-    std::cout << "index() =============================================="
-              << std::endl;
     auto index = IndexIVFPQ(
         ctx, index_uri, IndexLoadStrategy::PQ_INDEX, 0, temporal_policy);
     size_t partitions = 1;
@@ -1268,19 +1202,12 @@
     size_t partition_id_start = 0;
     size_t partition_id_end = 1;
     size_t batch = 33554432;
-    std::cout << "index.consolidate_partitions() "
-                 "=============================================="
-              << std::endl;
     index.consolidate_partitions(
         partitions, work_items, partition_id_start, partition_id_end, batch);
   }
 
   {
-    std::cout << "index() =============================================="
-              << std::endl;
     auto index = IndexIVFPQ(ctx, index_uri, IndexLoadStrategy::PQ_INDEX, 0);
-    std::cout << "index.query() =============================================="
-              << std::endl;
     auto&& [scores, ids] = index.query(FeatureVectorArray(vectors), 1, 1);
     check_single_vector_equals(scores, ids, {0, 0}, {0, 1});
   }
@@ -1290,12 +1217,7 @@
   }
 
   {
-    std::cout << "index() =============================================="
-              << std::endl;
     auto index = IndexIVFPQ(ctx, index_uri, IndexLoadStrategy::PQ_INDEX, 0);
-    std::cout << "index.create_temp_data_group() "
-                 "=============================================="
-              << std::endl;
     index.create_temp_data_group();
   }
 }
@@ -1345,12 +1267,8 @@
   {
     size_t partitions = 2;
     auto temporal_policy = TemporalPolicy{TimeTravel, 1};
-    std::cout << "index() =============================================="
-              << std::endl;
     auto index = IndexIVFPQ(
         ctx, index_uri, IndexLoadStrategy::PQ_INDEX, 0, temporal_policy);
-    std::cout << "index.train() =============================================="
-              << std::endl;
     index.train(FeatureVectorArray(vectors), partitions, temporal_policy);
     index.ingest(FeatureVectorArray(vectors));
   }
