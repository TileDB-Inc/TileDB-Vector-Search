/**
 * @file   query_common.h
 *
 * @section LICENSE
 *
 * The MIT License
 *
 * @copyright Copyright (c) 2023 TileDB, Inc.
 *
 * Permission is hereby granted, free of charge, to any person obtaining a copy
 * of this software and associated documentation files (the "Software"), to deal
 * in the Software without restriction, including without limitation the rights
 * to use, copy, modify, merge, publish, distribute, sublicense, and/or sell
 * copies of the Software, and to permit persons to whom the Software is
 * furnished to do so, subject to the following conditions:
 *
 * The above copyright notice and this permission notice shall be included in
 * all copies or substantial portions of the Software.
 *
 * THE SOFTWARE IS PROVIDED "AS IS", WITHOUT WARRANTY OF ANY KIND, EXPRESS OR
 * IMPLIED, INCLUDING BUT NOT LIMITED TO THE WARRANTIES OF MERCHANTABILITY,
 * FITNESS FOR A PARTICULAR PURPOSE AND NONINFRINGEMENT. IN NO EVENT SHALL THE
 * AUTHORS OR COPYRIGHT HOLDERS BE LIABLE FOR ANY CLAIM, DAMAGES OR OTHER
 * LIABILITY, WHETHER IN AN ACTION OF CONTRACT, TORT OR OTHERWISE, ARISING FROM,
 * OUT OF OR IN CONNECTION WITH THE SOFTWARE OR THE USE OR OTHER DEALINGS IN
 * THE SOFTWARE.
 *
 * @section DESCRIPTION
 *
 *
 */

#ifndef TILEDB_QUERY_COMMON_H
#define TILEDB_QUERY_COMMON_H

#include <string>
#include "detail/flat/qv.h"
#include "linalg.h"
#include "array_defs.h"

// clang-format off

  auto centroids = ColMajorMatrix<float> {
      {
          {8, 6, 7},
          {5, 3, 0},
          {9, 1, 2},
          {3, 4, 5},
          {6, 7, 8},
          {9, 0, 1},
          {2, 3, 4},
          {5, 6, 7},
          {8, 9, 0},
          {1, 2, 3},
          {4, 5, 6},
          {7, 8, 9},
          {3.14, 1.59, 2.65},
          {35, 89, 793},
          {2, 384, 6.26},
          {4, 33, 8},
          {32.7, 9.502, 8},
          {84, 1, 97},
          {3, 1, 4},
          {1, 5, 9},
          {9, 0, 3,},
          {5, 7, 6},
      }
  };
  auto query = ColMajorMatrix<float> {
      {
          {3, 4, 5},
          {2, 300, 8},
          {3, 1, 3.5},
          {3, 1, 3},
          {4, 5, 6},
      }
  };

  /**
   * Taken from [0:5,9:12] of sift_base
   */
  auto sift_base = ColMajorMatrix<float>
      {
          { 21.,  13.,  17.},
          { 13.,  60.,  10.},
          { 18.,  15.,   6.},
          { 11.,   4.,  47.},
          { 14.,   5.,  11.},
          {  6.,   1.,   6.},
          {  4.,   1.,   1.},
          { 14.,   9.,  20.},
          { 39.,  11.,  49.},
          { 54.,  72.,  86.},
          { 52., 114.,  36.},
          { 10.,  30.,  33.},
          {  8.,   2.,   5.},
          { 14.,   1.,   6.},
          {  5.,   9.,   2.},
          {  2.,  25.,   0.},
          { 23.,   2.,   9.},
          { 76.,  29.,  62.},
          { 65., 114.,  53.},
          { 10.,  17.,  29.},
          { 11.,   2.,  10.},
          { 23.,  12.,  19.},
          {  3.,  11.,   4.},
          {  0.,   0.,   0.},
          {  6.,   2.,   6.},
          { 10.,  33.,   9.},
          { 17.,  56.,   9.},
          {  5.,  11.,   7.},
          {  7.,   2.,   7.},
          { 21.,  35.,  30.},
          { 20.,  10.,  12.},
          { 13.,   2.,  10.},
      };

  auto sift_query = ColMajorMatrix<float>
      {
          { 0.,  7., 50.},
          {11.,  4., 43.},
          {77.,  5.,  9.},
          {24., 11.,  1.},
          { 3.,  2.,  0.}
      };

// clang-format on

/**
 * A data structure for holding configuration information to provide the same
 * configuration across multiple different tests.
 */
// base is 10k, learn is 25k
struct siftsmall_test_init_defaults {
  using feature_type = siftsmall_feature_type;
  using id_type = siftsmall_ids_type;
  using px_type = siftsmall_indices_type;

  size_t k_nn = 10;
  size_t nthreads = 0;
  size_t max_iter = 10;
  float tolerance = 1e-4;
};

template <class IndexType>
struct siftsmall_test_init : public siftsmall_test_init_defaults {
  using Base = siftsmall_test_init_defaults;

  using feature_type = Base::feature_type;
  using id_type = Base::id_type;
  using px_type = Base::px_type;

  tiledb::Context ctx_;
  size_t nlist;
  size_t nprobe;

  siftsmall_test_init(tiledb::Context ctx, size_t nl)
      : ctx_{ctx}
      , nlist(nl)
      , nprobe(std::min<size_t>(10, nlist))
      , training_set(tdbColMajorMatrix<feature_type>(ctx_, siftsmall_inputs_uri))
      , query_set(tdbColMajorMatrix<feature_type>(ctx_, siftsmall_query_uri))
      , groundtruth_set(
            tdbColMajorMatrix<siftsmall_groundtruth_type>(ctx_, siftsmall_groundtruth_uri))
      , idx(/*128,*/ nlist, max_iter, tolerance) {
    training_set.load();
    query_set.load();
    groundtruth_set.load();
    std::tie(top_k_scores, top_k) = detail::flat::qv_query_heap(
        training_set, query_set, k_nn, 1, sum_of_squares_distance{});

    idx.train(training_set);
    idx.add(training_set);
  }

  auto get_write_read_idx() {
    std::string tmp_ivf_index_uri = "/tmp/tmp_ivf_index";
    idx.write_index(ctx_, tmp_ivf_index_uri, true);
    auto idx0 =
        // ivf_flat_l2_index<feature_type, id_type, px_type>(ctx_,
        // tmp_ivf_index_uri);
        IndexType(ctx_, tmp_ivf_index_uri);
    return idx0;
  }

  tdbColMajorMatrix<siftsmall_feature_type> training_set;
  tdbColMajorMatrix<siftsmall_feature_type> query_set;
  tdbColMajorMatrix<siftsmall_groundtruth_type> groundtruth_set;
  ColMajorMatrix<float> top_k_scores;
<<<<<<< HEAD
  ColMajorMatrix<uint64_t> top_k;
=======
  ColMajorMatrix<siftsmall_ids_type> top_k;
>>>>>>> ac3ce2db
  // ivf_flat_l2_index<feature_type, id_type, px_type> idx;
  IndexType idx;

  auto verify(auto&& top_k_ivf) {
    // These are helpful for debugging
    // debug_slice(top_k_ivf, "top_k_ivf");
    // debug_slice(top_k_ivf_scores, "top_k_ivf_scores");

    auto intersectionsm1 =
        (long)count_intersections(top_k, groundtruth_set, k_nn);
    double recallm1 = intersectionsm1 / ((double)top_k.num_cols() * k_nn);
    if (nlist == 1) {
      CHECK(intersectionsm1 == num_vectors(top_k) * dimension(top_k));
      CHECK(recallm1 == 1.0);
    }
    CHECK(recallm1 > .99);

    // @todo There is randomness in initialization of kmeans, use a fixed seed
    auto intersections0 = (long)count_intersections(top_k_ivf, top_k, k_nn);
    double recall0 = intersections0 / ((double)top_k.num_cols() * k_nn);
    if (nlist == 1) {
      CHECK(intersections0 == num_vectors(top_k) * dimension(top_k));
      CHECK(recall0 == 1.0);
    }
    CHECK(recall0 > .95);

    auto intersections1 =
        (long)count_intersections(top_k_ivf, groundtruth_set, k_nn);
    double recall1 = intersections1 / ((double)top_k_ivf.num_cols() * k_nn);
    if (nlist == 1) {
      CHECK(intersections1 == num_vectors(top_k) * dimension(top_k));
      CHECK(recall1 == 1.0);
    }
    CHECK(recall1 > 0.95);

    // std::cout << "Recall: " << recall0 << " " << recall1 << std::endl;
  }
};

#endif  // TILEDB_QUERY_COMMON_H<|MERGE_RESOLUTION|>--- conflicted
+++ resolved
@@ -187,11 +187,7 @@
   tdbColMajorMatrix<siftsmall_feature_type> query_set;
   tdbColMajorMatrix<siftsmall_groundtruth_type> groundtruth_set;
   ColMajorMatrix<float> top_k_scores;
-<<<<<<< HEAD
-  ColMajorMatrix<uint64_t> top_k;
-=======
   ColMajorMatrix<siftsmall_ids_type> top_k;
->>>>>>> ac3ce2db
   // ivf_flat_l2_index<feature_type, id_type, px_type> idx;
   IndexType idx;
 
