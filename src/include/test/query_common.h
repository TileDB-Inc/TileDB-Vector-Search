/**
 * @file   query_common.h
 *
 * @section LICENSE
 *
 * The MIT License
 *
 * @copyright Copyright (c) 2023 TileDB, Inc.
 *
 * Permission is hereby granted, free of charge, to any person obtaining a copy
 * of this software and associated documentation files (the "Software"), to deal
 * in the Software without restriction, including without limitation the rights
 * to use, copy, modify, merge, publish, distribute, sublicense, and/or sell
 * copies of the Software, and to permit persons to whom the Software is
 * furnished to do so, subject to the following conditions:
 *
 * The above copyright notice and this permission notice shall be included in
 * all copies or substantial portions of the Software.
 *
 * THE SOFTWARE IS PROVIDED "AS IS", WITHOUT WARRANTY OF ANY KIND, EXPRESS OR
 * IMPLIED, INCLUDING BUT NOT LIMITED TO THE WARRANTIES OF MERCHANTABILITY,
 * FITNESS FOR A PARTICULAR PURPOSE AND NONINFRINGEMENT. IN NO EVENT SHALL THE
 * AUTHORS OR COPYRIGHT HOLDERS BE LIABLE FOR ANY CLAIM, DAMAGES OR OTHER
 * LIABILITY, WHETHER IN AN ACTION OF CONTRACT, TORT OR OTHERWISE, ARISING FROM,
 * OUT OF OR IN CONNECTION WITH THE SOFTWARE OR THE USE OR OTHER DEALINGS IN
 * THE SOFTWARE.
 *
 * @section DESCRIPTION
 *
 *
 */

#ifndef TILEDB_QUERY_COMMON_H
#define TILEDB_QUERY_COMMON_H

#include <string>
#include "detail/flat/qv.h"
#include "linalg.h"

// clang-format off

  auto centroids = ColMajorMatrix<float> {
      {
          {8, 6, 7},
          {5, 3, 0},
          {9, 1, 2},
          {3, 4, 5},
          {6, 7, 8},
          {9, 0, 1},
          {2, 3, 4},
          {5, 6, 7},
          {8, 9, 0},
          {1, 2, 3},
          {4, 5, 6},
          {7, 8, 9},
          {3.14, 1.59, 2.65},
          {35, 89, 793},
          {2, 384, 6.26},
          {4, 33, 8},
          {32.7, 9.502, 8},
          {84, 1, 97},
          {3, 1, 4},
          {1, 5, 9},
          {9, 0, 3,},
          {5, 7, 6},
      }
  };
  auto query = ColMajorMatrix<float> {
      {
          {3, 4, 5},
          {2, 300, 8},
          {3, 1, 3.5},
          {3, 1, 3},
          {4, 5, 6},
      }
  };

  /**
   * Taken from [0:5,9:12] of sift_base
   */
  auto sift_base = ColMajorMatrix<float>
      {
          { 21.,  13.,  17.},
          { 13.,  60.,  10.},
          { 18.,  15.,   6.},
          { 11.,   4.,  47.},
          { 14.,   5.,  11.},
          {  6.,   1.,   6.},
          {  4.,   1.,   1.},
          { 14.,   9.,  20.},
          { 39.,  11.,  49.},
          { 54.,  72.,  86.},
          { 52., 114.,  36.},
          { 10.,  30.,  33.},
          {  8.,   2.,   5.},
          { 14.,   1.,   6.},
          {  5.,   9.,   2.},
          {  2.,  25.,   0.},
          { 23.,   2.,   9.},
          { 76.,  29.,  62.},
          { 65., 114.,  53.},
          { 10.,  17.,  29.},
          { 11.,   2.,  10.},
          { 23.,  12.,  19.},
          {  3.,  11.,   4.},
          {  0.,   0.,   0.},
          {  6.,   2.,   6.},
          { 10.,  33.,   9.},
          { 17.,  56.,   9.},
          {  5.,  11.,   7.},
          {  7.,   2.,   7.},
          { 21.,  35.,  30.},
          { 20.,  10.,  12.},
          { 13.,   2.,  10.},
      };

  auto sift_query = ColMajorMatrix<float>
      {
          { 0.,  7., 50.},
          {11.,  4., 43.},
          {77.,  5.,  9.},
          {24., 11.,  1.},
          { 3.,  2.,  0.}
      };

// clang-format on

<<<<<<< HEAD
#if 0
using db_type = uint8_t;

using groundtruth_type = int32_t;
using centroids_type = float;
using ids_type = uint64_t;
using indices_type = uint64_t;

static std::string ec2_root{
    "/home/lums/TileDB-Vector-Search/external/data/gp3"};
static std::string m1_root{
    "/Users/lums/TileDB/TileDB-Vector-Search/external/data/gp3"};
static std::string db_uri{m1_root + "/1M/bigann1M_base"};
static std::string centroids_uri{m1_root + "/1M/centroids.tdb"};
static std::string parts_uri{m1_root + "/1M/parts.tdb"};
static std::string index_uri{m1_root + "/1M/index.tdb"};
static std::string sizes_uri{m1_root + "/1M/index_size.tdb"};
static std::string ids_uri{m1_root + "/1M/ids.tdb"};
static std::string query_uri{m1_root + "/1M/query_public_10k"};
static std::string groundtruth_uri{m1_root + "/1M/bigann_1M_GT_nnids"};
#else
using db_type = float;

using groundtruth_type = int32_t;
using centroids_type = float;
using ids_type = uint64_t;
using indices_type = uint64_t;

static std::string ec2_gp3_root =
    "/home/lums/TileDB-Vector-Search/external/data/gp3/";
static std::string m1_gp3_root =
    "/Users/lums/TileDB/TileDB-Vector-Search/external/data/gp3/";

static std::string ec2_root{
    "/home/lums/TileDB-Vector-Search/external/data/gp3/"};
static std::string m1_root{
    "/Users/lums/TileDB/TileDB-Vector-Search/external/data/gp3/"};
static std::string db_uri{m1_root + "sift/sift_base"};
static std::string centroids_uri{m1_root + "sift/centroids"};
static std::string parts_uri{m1_root + "sift/parts"};
static std::string index_uri{m1_root + "sift/index"};
//  static std::string sizes_uri{m1_root + "/1M/index_size.tdb"};
static std::string ids_uri{m1_root + "sift/ids"};
static std::string query_uri{m1_root + "sift/sift_query"};
static std::string groundtruth_uri{m1_root + "sift/sift_groundtruth"};

static std::string ivf_index_uri{
    m1_root + "sift/flatIVF_index_sift_base_64_64"};
static std::string ivf_index_centroids_uri{ivf_index_uri + "/centroids"};
static std::string ivf_index_indices_uri{ivf_index_uri + "/indices"};
static std::string ivf_index_ids_uri{ivf_index_uri + "/partitioned_ids"};
static std::string ivf_index_vectors_uri{
    ivf_index_uri + "/partitioned_vectors"};

static std::string bigann1M_base_uri{m1_root + "1M/bigann1M_base"};
static std::string bigann1M_query_uri{m1_root + "1M/query_public_10k"};
static std::string bigann1M_groundtruth_uri{m1_root + "1M/bigann_1M_GT_nnids"};
static std::string bigann1M_centroids_uri{m1_root + "1M/centroids.tdb"};
static std::string bigann1M_ids_uri{m1_root + "1M/ids.tdb"};
static std::string bigann1M_index_uri{m1_root + "1M/index.tdb"};
static std::string bigann1M_index_size_uri{m1_root + "1M/index_size.tdb"};
static std::string bigann1M_parts_uri{m1_root + "1M/parts.tdb"};

static std::string fmnist_train_uri{m1_root + "fmnist/fmnist_train.tdb"};
static std::string fmnist_test_uri{m1_root + "fmnist/fmnist_test.tdb"};
static std::string fmnist_groundtruth_uri{
    m1_root + "fmnist/fmnist_neighbors.tdb"};
static std::string sift_base_uri{m1_root + "sift/sift_base"};

static std::string fmnist_distances{
    m1_gp3_root + "fmnist/fmnist_distances.tdb"};
static std::string fmnist_neighbors{
    m1_gp3_root + "fmnist/fmnist_neighbors.tdb"};
static std::string fmnist_test{m1_gp3_root + "fmnist/fmnist_test.tdb"};
static std::string fmnist_train{m1_gp3_root + "fmnist/fmnist_train.tdb"};

static std::string diskann_test_256bin{
    m1_gp3_root + "diskann/siftsmall_learn_256pts.fbin"};

static std::string siftsmall_base_uri{m1_root + "siftsmall/siftsmall_base"};
static std::string siftsmall_groundtruth_uri{
    m1_root + "siftsmall/siftsmall_groundtruth"};
static std::string siftsmall_query_uri{m1_root + "siftsmall/siftsmall_query"};
static std::string siftsmall_flatIVF_index_uri{
    m1_root + "siftsmall/flatIVF_index_siftsmall_base"};
static std::string siftsmall_flatIVF_index_uri_32_64{
    m1_root + "siftsmall/flatIVF_index_siftsmall_base_32_64"};
static std::string siftsmall_flatIVF_index_uri_64_64{
    m1_root + "siftsmall/flatIVF_index_siftsmall_base_64_64"};
/*
 * siftsmall_base
 ArraySchema(
    domain=Domain(*[
      Dim(name='rows', domain=(0, 127), tile=128, dtype='int32'),
      Dim(name='cols', domain=(0, 9999), tile=10000, dtype='int32'),
    ]),
    attrs=[
      Attr(name='a', dtype='float32', var=False, nullable=False),
    ],
    cell_order='col-major',
    tile_order='col-major',
    sparse=False,
 )
 */

// /Users/lums/TileDB/TileDB-Vector-Search/external/DiskANN/rust/diskann/tests/data/

static std::string m1_diskann_root =
    "/Users/lums/TileDB/TileDB-Vector-Search/external/DiskANN/";
static std::string m1_diskann_rust_tests_root =
    m1_diskann_root + "rust/diskann/tests/";
static std::string m1_diskann_rust_test_data_root =
    m1_diskann_rust_tests_root + "data/";

static std::string diskann_test_data_file =
    m1_diskann_rust_test_data_root + "siftsmall_learn_256pts.fbin";
static std::string diskann_disk_index_path_prefix =
    m1_diskann_rust_test_data_root +
    "disk_index_siftsmall_learn_256pts_R4_L50_A1.2";
static std::string diskann_truth_disk_layout =
    m1_diskann_rust_test_data_root +
    "truth_disk_index_siftsmall_learn_256pts_R4_L50_A1.2_disk.index";
static std::string diskann_disk_index =
    diskann_disk_index_path_prefix + "_disk.index";
static std::string diskann_mem_index =
    diskann_disk_index_path_prefix + "_mem.index";
static std::string diskann_truth_index_data =
    m1_diskann_rust_test_data_root +
    "truth_index_siftsmall_learn_256pts_R4_L50_A1.2.data";
// static std::string diskann_truth_mem_layout = m1_diskann_rust_test_data_root
// + "truth_disk_index_siftsmall_learn_256pts_R4_L50_A1.2_mem.index";

auto group_uri_root = std::filesystem::path{
    "/Users/lums/TileDB/TileDB-Vector-Search/external/data/pytest-170/"};
auto group_uri_path =
    std::filesystem::path{"test_ivf_flat_ingestion_f320/array"};
auto group_uri = group_uri_root / group_uri_path;
#endif
=======
>>>>>>> 46c418af

/**
 * A data structure for holding configuration information to provide the same
 * configuration across multiple different tests.
 */
// base is 10k, learn is 25k
struct siftsmall_test_init_defaults {
  using feature_type = float;
  using id_type = uint32_t;
  using px_type = uint64_t;

  size_t k_nn = 10;
  size_t nthreads = 0;
  size_t max_iter = 10;
  float tolerance = 1e-4;
};

template <class IndexType>
struct siftsmall_test_init : public siftsmall_test_init_defaults {
  using Base = siftsmall_test_init_defaults;

  using feature_type = Base::feature_type;
  using id_type = Base::id_type;
  using px_type = Base::px_type;

  tiledb::Context ctx_;
  size_t nlist;
  size_t nprobe;

  siftsmall_test_init(tiledb::Context ctx, size_t nl)
      : ctx_{ctx}
      , nlist(nl)
      , nprobe(std::min<size_t>(10, nlist))
      , training_set(tdbColMajorMatrix<feature_type>(ctx_, siftsmall_base_uri))
      , query_set(tdbColMajorMatrix<feature_type>(ctx_, siftsmall_query_uri))
      , groundtruth_set(
            tdbColMajorMatrix<int32_t>(ctx_, siftsmall_groundtruth_uri))
      , idx(/*128,*/ nlist, max_iter, tolerance) {
    training_set.load();
    query_set.load();
    groundtruth_set.load();
    std::tie(top_k_scores, top_k) = detail::flat::qv_query_heap(
        training_set, query_set, k_nn, 1, sum_of_squares_distance{});

    idx.train(training_set);
    idx.add(training_set);
  }

  auto get_write_read_idx() {
    std::string tmp_ivf_index_uri = "/tmp/tmp_ivf_index";
    idx.write_index(ctx_, tmp_ivf_index_uri, true);
    auto idx0 =
        // ivf_flat_l2_index<feature_type, id_type, px_type>(ctx_,
        // tmp_ivf_index_uri);
        IndexType(ctx_, tmp_ivf_index_uri);
    return idx0;
  }

  tdbColMajorMatrix<float> training_set;
  tdbColMajorMatrix<float> query_set;
  tdbColMajorMatrix<int32_t> groundtruth_set;
  ColMajorMatrix<float> top_k_scores;
  ColMajorMatrix<unsigned long long> top_k;
  // ivf_flat_l2_index<feature_type, id_type, px_type> idx;
  IndexType idx;

  auto verify(auto&& top_k_ivf) {
    // These are helpful for debugging
    // debug_slice(top_k_ivf, "top_k_ivf");
    // debug_slice(top_k_ivf_scores, "top_k_ivf_scores");

    auto intersectionsm1 =
        (long)count_intersections(top_k, groundtruth_set, k_nn);
    double recallm1 = intersectionsm1 / ((double)top_k.num_cols() * k_nn);
    if (nlist == 1) {
      CHECK(intersectionsm1 == num_vectors(top_k) * dimension(top_k));
      CHECK(recallm1 == 1.0);
    }
    CHECK(recallm1 > .99);

    // @todo There is randomness in initialization of kmeans, use a fixed seed
    auto intersections0 = (long)count_intersections(top_k_ivf, top_k, k_nn);
    double recall0 = intersections0 / ((double)top_k.num_cols() * k_nn);
    if (nlist == 1) {
      CHECK(intersections0 == num_vectors(top_k) * dimension(top_k));
      CHECK(recall0 == 1.0);
    }
    CHECK(recall0 > .95);

    auto intersections1 =
        (long)count_intersections(top_k_ivf, groundtruth_set, k_nn);
    double recall1 = intersections1 / ((double)top_k_ivf.num_cols() * k_nn);
    if (nlist == 1) {
      CHECK(intersections1 == num_vectors(top_k) * dimension(top_k));
      CHECK(recall1 == 1.0);
    }
    CHECK(recall1 > 0.95);

    // std::cout << "Recall: " << recall0 << " " << recall1 << std::endl;
  }
};

#endif  // TILEDB_QUERY_COMMON_H<|MERGE_RESOLUTION|>--- conflicted
+++ resolved
@@ -125,148 +125,6 @@
 
 // clang-format on
 
-<<<<<<< HEAD
-#if 0
-using db_type = uint8_t;
-
-using groundtruth_type = int32_t;
-using centroids_type = float;
-using ids_type = uint64_t;
-using indices_type = uint64_t;
-
-static std::string ec2_root{
-    "/home/lums/TileDB-Vector-Search/external/data/gp3"};
-static std::string m1_root{
-    "/Users/lums/TileDB/TileDB-Vector-Search/external/data/gp3"};
-static std::string db_uri{m1_root + "/1M/bigann1M_base"};
-static std::string centroids_uri{m1_root + "/1M/centroids.tdb"};
-static std::string parts_uri{m1_root + "/1M/parts.tdb"};
-static std::string index_uri{m1_root + "/1M/index.tdb"};
-static std::string sizes_uri{m1_root + "/1M/index_size.tdb"};
-static std::string ids_uri{m1_root + "/1M/ids.tdb"};
-static std::string query_uri{m1_root + "/1M/query_public_10k"};
-static std::string groundtruth_uri{m1_root + "/1M/bigann_1M_GT_nnids"};
-#else
-using db_type = float;
-
-using groundtruth_type = int32_t;
-using centroids_type = float;
-using ids_type = uint64_t;
-using indices_type = uint64_t;
-
-static std::string ec2_gp3_root =
-    "/home/lums/TileDB-Vector-Search/external/data/gp3/";
-static std::string m1_gp3_root =
-    "/Users/lums/TileDB/TileDB-Vector-Search/external/data/gp3/";
-
-static std::string ec2_root{
-    "/home/lums/TileDB-Vector-Search/external/data/gp3/"};
-static std::string m1_root{
-    "/Users/lums/TileDB/TileDB-Vector-Search/external/data/gp3/"};
-static std::string db_uri{m1_root + "sift/sift_base"};
-static std::string centroids_uri{m1_root + "sift/centroids"};
-static std::string parts_uri{m1_root + "sift/parts"};
-static std::string index_uri{m1_root + "sift/index"};
-//  static std::string sizes_uri{m1_root + "/1M/index_size.tdb"};
-static std::string ids_uri{m1_root + "sift/ids"};
-static std::string query_uri{m1_root + "sift/sift_query"};
-static std::string groundtruth_uri{m1_root + "sift/sift_groundtruth"};
-
-static std::string ivf_index_uri{
-    m1_root + "sift/flatIVF_index_sift_base_64_64"};
-static std::string ivf_index_centroids_uri{ivf_index_uri + "/centroids"};
-static std::string ivf_index_indices_uri{ivf_index_uri + "/indices"};
-static std::string ivf_index_ids_uri{ivf_index_uri + "/partitioned_ids"};
-static std::string ivf_index_vectors_uri{
-    ivf_index_uri + "/partitioned_vectors"};
-
-static std::string bigann1M_base_uri{m1_root + "1M/bigann1M_base"};
-static std::string bigann1M_query_uri{m1_root + "1M/query_public_10k"};
-static std::string bigann1M_groundtruth_uri{m1_root + "1M/bigann_1M_GT_nnids"};
-static std::string bigann1M_centroids_uri{m1_root + "1M/centroids.tdb"};
-static std::string bigann1M_ids_uri{m1_root + "1M/ids.tdb"};
-static std::string bigann1M_index_uri{m1_root + "1M/index.tdb"};
-static std::string bigann1M_index_size_uri{m1_root + "1M/index_size.tdb"};
-static std::string bigann1M_parts_uri{m1_root + "1M/parts.tdb"};
-
-static std::string fmnist_train_uri{m1_root + "fmnist/fmnist_train.tdb"};
-static std::string fmnist_test_uri{m1_root + "fmnist/fmnist_test.tdb"};
-static std::string fmnist_groundtruth_uri{
-    m1_root + "fmnist/fmnist_neighbors.tdb"};
-static std::string sift_base_uri{m1_root + "sift/sift_base"};
-
-static std::string fmnist_distances{
-    m1_gp3_root + "fmnist/fmnist_distances.tdb"};
-static std::string fmnist_neighbors{
-    m1_gp3_root + "fmnist/fmnist_neighbors.tdb"};
-static std::string fmnist_test{m1_gp3_root + "fmnist/fmnist_test.tdb"};
-static std::string fmnist_train{m1_gp3_root + "fmnist/fmnist_train.tdb"};
-
-static std::string diskann_test_256bin{
-    m1_gp3_root + "diskann/siftsmall_learn_256pts.fbin"};
-
-static std::string siftsmall_base_uri{m1_root + "siftsmall/siftsmall_base"};
-static std::string siftsmall_groundtruth_uri{
-    m1_root + "siftsmall/siftsmall_groundtruth"};
-static std::string siftsmall_query_uri{m1_root + "siftsmall/siftsmall_query"};
-static std::string siftsmall_flatIVF_index_uri{
-    m1_root + "siftsmall/flatIVF_index_siftsmall_base"};
-static std::string siftsmall_flatIVF_index_uri_32_64{
-    m1_root + "siftsmall/flatIVF_index_siftsmall_base_32_64"};
-static std::string siftsmall_flatIVF_index_uri_64_64{
-    m1_root + "siftsmall/flatIVF_index_siftsmall_base_64_64"};
-/*
- * siftsmall_base
- ArraySchema(
-    domain=Domain(*[
-      Dim(name='rows', domain=(0, 127), tile=128, dtype='int32'),
-      Dim(name='cols', domain=(0, 9999), tile=10000, dtype='int32'),
-    ]),
-    attrs=[
-      Attr(name='a', dtype='float32', var=False, nullable=False),
-    ],
-    cell_order='col-major',
-    tile_order='col-major',
-    sparse=False,
- )
- */
-
-// /Users/lums/TileDB/TileDB-Vector-Search/external/DiskANN/rust/diskann/tests/data/
-
-static std::string m1_diskann_root =
-    "/Users/lums/TileDB/TileDB-Vector-Search/external/DiskANN/";
-static std::string m1_diskann_rust_tests_root =
-    m1_diskann_root + "rust/diskann/tests/";
-static std::string m1_diskann_rust_test_data_root =
-    m1_diskann_rust_tests_root + "data/";
-
-static std::string diskann_test_data_file =
-    m1_diskann_rust_test_data_root + "siftsmall_learn_256pts.fbin";
-static std::string diskann_disk_index_path_prefix =
-    m1_diskann_rust_test_data_root +
-    "disk_index_siftsmall_learn_256pts_R4_L50_A1.2";
-static std::string diskann_truth_disk_layout =
-    m1_diskann_rust_test_data_root +
-    "truth_disk_index_siftsmall_learn_256pts_R4_L50_A1.2_disk.index";
-static std::string diskann_disk_index =
-    diskann_disk_index_path_prefix + "_disk.index";
-static std::string diskann_mem_index =
-    diskann_disk_index_path_prefix + "_mem.index";
-static std::string diskann_truth_index_data =
-    m1_diskann_rust_test_data_root +
-    "truth_index_siftsmall_learn_256pts_R4_L50_A1.2.data";
-// static std::string diskann_truth_mem_layout = m1_diskann_rust_test_data_root
-// + "truth_disk_index_siftsmall_learn_256pts_R4_L50_A1.2_mem.index";
-
-auto group_uri_root = std::filesystem::path{
-    "/Users/lums/TileDB/TileDB-Vector-Search/external/data/pytest-170/"};
-auto group_uri_path =
-    std::filesystem::path{"test_ivf_flat_ingestion_f320/array"};
-auto group_uri = group_uri_root / group_uri_path;
-#endif
-=======
->>>>>>> 46c418af
-
 /**
  * A data structure for holding configuration information to provide the same
  * configuration across multiple different tests.
