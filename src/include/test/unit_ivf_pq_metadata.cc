/**
 * @file   unit_ivf_pq_metadata.cc
 *
 * @section LICENSE
 *
 * The MIT License
 *
 * @copyright Copyright (c) 2024 TileDB, Inc.
 *
 * Permission is hereby granted, free of charge, to any person obtaining a copy
 * of this software and associated documentation files (the "Software"), to deal
 * in the Software without restriction, including without limitation the rights
 * to use, copy, modify, merge, publish, distribute, sublicense, and/or sell
 * copies of the Software, and to permit persons to whom the Software is
 * furnished to do so, subject to the following conditions:
 *
 * The above copyright notice and this permission notice shall be included in
 * all copies or substantial portions of the Software.
 *
 * THE SOFTWARE IS PROVIDED "AS IS", WITHOUT WARRANTY OF ANY KIND, EXPRESS OR
 * IMPLIED, INCLUDING BUT NOT LIMITED TO THE WARRANTIES OF MERCHANTABILITY,
 * FITNESS FOR A PARTICULAR PURPOSE AND NONINFRINGEMENT. IN NO EVENT SHALL THE
 * AUTHORS OR COPYRIGHT HOLDERS BE LIABLE FOR ANY CLAIM, DAMAGES OR OTHER
 * LIABILITY, WHETHER IN AN ACTION OF CONTRACT, TORT OR OTHERWISE, ARISING FROM,
 * OUT OF OR IN CONNECTION WITH THE SOFTWARE OR THE USE OR OTHER DEALINGS IN
 * THE SOFTWARE.
 *
 * @section DESCRIPTION
 *
 */

#include <catch2/catch_all.hpp>
#include <tiledb/tiledb>
#include <vector>
#include "api/feature_vector_array.h"
#include "detail/linalg/tdb_matrix.h"
#include "index/ivf_pq_index.h"
#include "index/ivf_pq_metadata.h"
#include "test/utils/array_defs.h"
#include "test/utils/test_utils.h"

<<<<<<< HEAD
// TEST_CASE("ivf_pq_metadata: test test", "[ivf_pq_metadata]") {
//   REQUIRE(true);
// }
//
// TEST_CASE("ivf_pq_metadata: default constructor", "[ivf_pq_metadata]") {
//   auto x = ivf_pq_metadata();
//   ivf_pq_metadata y;
// }
//
// TEST_CASE("ivf_pq_metadata: default constructor compare",
// "[ivf_pq_metadata]") {
//   auto x = ivf_pq_metadata();
//   ivf_pq_metadata y;
//
//   CHECK(x.compare_metadata(y));
//   CHECK(y.compare_metadata(x));
// }

TEST_CASE("ivf_pq_metadata: load metadata from index", "[ivf_pq_metadata]") {
  tiledb::Context ctx;
  tiledb::Config cfg;

  std::string uri =
      (std::filesystem::temp_directory_path() / "tmp_ivf_pq_index").string();
  tiledb::VFS vfs(ctx);
  if (vfs.is_dir(uri)) {
    vfs.remove_dir(uri);
  }
  std::cout << "idx() ~~~~~~~~~~~~~~~~" << std::endl;
  auto idx = ivf_pq_index<siftsmall_feature_type, siftsmall_ids_type>(0, 16);

  std::vector<std::tuple<std::string, size_t>> expected_arithmetic{
      {"temp_size", 0},
      {"dimensions", 128},
      {"feature_datatype", 2},
      {"id_datatype", 10},
      {"px_datatype", 10},
      {"num_subspaces", 16},
      {"sub_dimensions", 8},
      {"bits_per_subspace", 8},
      {"num_clusters", 256},
  };

  {
    // Check the metadata after an initial write_index().
    auto training_vectors =
        ColMajorMatrixWithIds<siftsmall_feature_type, siftsmall_ids_type>(
            128, 0);
    std::cout << "idx.train() ~~~~~~~~~~~~~~~~" << std::endl;
    idx.train(training_vectors, training_vectors.raveled_ids());
    std::cout << "idx.add() ~~~~~~~~~~~~~~~~" << std::endl;
    idx.add(training_vectors, training_vectors.raveled_ids());
    std::cout << "idx.write_index() ~~~~~~~~~~~~~~~~" << std::endl;
    idx.write_index(ctx, uri, TemporalPolicy(TimeTravel, 0));
    auto read_group = tiledb::Group(ctx, uri, TILEDB_READ, cfg);
    std::vector<std::tuple<std::string, std::string>> expected_str{
        {"dataset_type", "vector_search"},
        {"index_type", "IVF_PQ"},
        {"storage_version", current_storage_version},
        {"dtype", "float32"},
        {"feature_type", "float32"},
        {"id_type", "uint64"},
        {"indices_type", "uint64"},
        {"ingestion_timestamps", "[0]"},
        {"base_sizes", "[0]"},
        {"partition_history", "[0]"},
    };
    validate_metadata(read_group, expected_str, expected_arithmetic);

    auto x = ivf_pq_metadata();
    x.load_metadata(read_group);
    CHECK(x.ingestion_timestamps_.size() == 1);
    CHECK(x.ingestion_timestamps_[0] == 0);
    CHECK(x.base_sizes_.size() == 1);
    CHECK(x.base_sizes_[0] == 0);
    CHECK(x.partition_history_.size() == 1);
    CHECK(x.partition_history_[0] == 0);
  }
  std::cout << "------------------------------------------------------------"
            << std::endl;
  {
    // Check that we can overwrite the last ingestion_timestamps, base_sizes,
    // and num_edges_history. We rely on this when creating an index from Python
    // during the initial ingest() so that we end up with the same metadata as
    // when creating with Python.
    auto training_vectors = tdbColMajorPreLoadMatrixWithIds<
        siftsmall_feature_type,
        siftsmall_ids_type>(ctx, siftsmall_inputs_uri, siftsmall_ids_uri, 222);

    std::cout << "idx.train() ~~~~~~~~~~~~~~~~" << std::endl;
    idx.train(training_vectors, training_vectors.raveled_ids());
    std::cout << "idx.add() ~~~~~~~~~~~~~~~~" << std::endl;
    idx.add(training_vectors, training_vectors.raveled_ids());
    idx.write_index(ctx, uri, TemporalPolicy(TimeTravel, 2), "");

    auto read_group = tiledb::Group(ctx, uri, TILEDB_READ, cfg);
    std::vector<std::tuple<std::string, std::string>> expected_str{
        {"dataset_type", "vector_search"},
        {"index_type", "IVF_PQ"},
        {"storage_version", current_storage_version},
        {"dtype", "float32"},
        {"feature_type", "float32"},
        {"id_type", "uint64"},
        {"indices_type", "uint64"},
        {"ingestion_timestamps", "[2]"},
        {"base_sizes", "[222]"},
        {"partition_history", "[14]"},
    };
    validate_metadata(read_group, expected_str, expected_arithmetic);

    auto x = ivf_pq_metadata();
    x.load_metadata(read_group);
    x.dump();
    CHECK(x.ingestion_timestamps_.size() == 1);
    CHECK(x.ingestion_timestamps_[0] == 2);
    CHECK(x.base_sizes_.size() == 1);
    CHECK(x.base_sizes_[0] == 222);
    CHECK(x.partition_history_.size() == 1);
  }
  {
    // Check we appended to metadata after a second normal write_index().
    auto training_vectors = tdbColMajorPreLoadMatrixWithIds<
        siftsmall_feature_type,
        siftsmall_ids_type>(ctx, siftsmall_inputs_uri, siftsmall_ids_uri, 333);

    idx.train(training_vectors, training_vectors.raveled_ids());
    idx.add(training_vectors, training_vectors.raveled_ids());
    idx.write_index(ctx, uri, TemporalPolicy(TimeTravel, 3));

    auto read_group = tiledb::Group(ctx, uri, TILEDB_READ, cfg);
    std::vector<std::tuple<std::string, std::string>> expected_str{
        {"dataset_type", "vector_search"},
        {"index_type", "IVF_PQ"},
        {"storage_version", current_storage_version},
        {"dtype", "float32"},
        {"feature_type", "float32"},
        {"id_type", "uint64"},
        {"indices_type", "uint64"},
        {"ingestion_timestamps", "[2,3]"},
        {"base_sizes", "[222,333]"},
        {"partition_history", "[14,14]"},
    };
    validate_metadata(read_group, expected_str, expected_arithmetic);

    auto x = ivf_pq_metadata();
    x.load_metadata(read_group);
    x.dump();
    CHECK(x.ingestion_timestamps_.size() == 2);
    CHECK(x.ingestion_timestamps_[0] == 2);
    CHECK(x.ingestion_timestamps_[1] == 3);
    CHECK(x.base_sizes_.size() == 2);
    CHECK(x.base_sizes_[0] == 222);
    CHECK(x.base_sizes_[1] == 333);
    CHECK(x.partition_history_.size() == 2);
  }

  {
    // Check we can clear history.
    auto read_group = tiledb::Group(ctx, uri, TILEDB_READ, cfg);
    auto x = ivf_pq_metadata();
    x.load_metadata(read_group);
    // Will clear less than or equal to 2, so we should just have ingestion at
    // timestamp 3.
    x.clear_history(2);
    CHECK(x.ingestion_timestamps_.size() == 1);
    CHECK(x.ingestion_timestamps_[0] == 3);
    CHECK(x.base_sizes_.size() == 1);
    CHECK(x.base_sizes_[0] == 333);
    CHECK(x.partition_history_.size() == 1);

    auto write_group = tiledb::Group(ctx, uri, TILEDB_WRITE, cfg);
    x.store_metadata(write_group);
  }

  {
    // And we can still load correctly after clearing history.
    auto read_group = tiledb::Group(ctx, uri, TILEDB_READ, cfg);
    std::vector<std::tuple<std::string, std::string>> expected_str{
        {"dataset_type", "vector_search"},
        {"index_type", "IVF_PQ"},
        {"storage_version", current_storage_version},
        {"dtype", "float32"},
        {"feature_type", "float32"},
        {"id_type", "uint64"},
        {"ingestion_timestamps", "[3]"},
        {"base_sizes", "[333]"},
        {"partition_history", "[14]"},
    };
    validate_metadata(read_group, expected_str, expected_arithmetic);
  }
=======
TEST_CASE("default constructor", "[ivf_pq_metadata]") {
  auto x = ivf_pq_metadata();
  ivf_pq_metadata y;
>>>>>>> bcf7220d
}<|MERGE_RESOLUTION|>--- conflicted
+++ resolved
@@ -39,26 +39,20 @@
 #include "test/utils/array_defs.h"
 #include "test/utils/test_utils.h"
 
-<<<<<<< HEAD
-// TEST_CASE("ivf_pq_metadata: test test", "[ivf_pq_metadata]") {
-//   REQUIRE(true);
-// }
-//
-// TEST_CASE("ivf_pq_metadata: default constructor", "[ivf_pq_metadata]") {
-//   auto x = ivf_pq_metadata();
-//   ivf_pq_metadata y;
-// }
-//
-// TEST_CASE("ivf_pq_metadata: default constructor compare",
-// "[ivf_pq_metadata]") {
-//   auto x = ivf_pq_metadata();
-//   ivf_pq_metadata y;
-//
-//   CHECK(x.compare_metadata(y));
-//   CHECK(y.compare_metadata(x));
-// }
-
-TEST_CASE("ivf_pq_metadata: load metadata from index", "[ivf_pq_metadata]") {
+TEST_CASE("default constructor", "[ivf_pq_metadata]") {
+  auto x = ivf_pq_metadata();
+  ivf_pq_metadata y;
+}
+
+TEST_CASE("default constructor compare", "[ivf_pq_metadata]") {
+  auto x = ivf_pq_metadata();
+  ivf_pq_metadata y;
+
+  CHECK(x.compare_metadata(y));
+  CHECK(y.compare_metadata(x));
+}
+
+TEST_CASE("load metadata from index", "[ivf_pq_metadata]") {
   tiledb::Context ctx;
   tiledb::Config cfg;
 
@@ -230,9 +224,4 @@
     };
     validate_metadata(read_group, expected_str, expected_arithmetic);
   }
-=======
-TEST_CASE("default constructor", "[ivf_pq_metadata]") {
-  auto x = ivf_pq_metadata();
-  ivf_pq_metadata y;
->>>>>>> bcf7220d
 }