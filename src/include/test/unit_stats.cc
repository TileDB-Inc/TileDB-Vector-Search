/**
 * @file   unit_stats.cc
 *
 * @section LICENSE
 *
 * The MIT License
 *
 * @copyright Copyright (c) 2023 TileDB, Inc.
 *
 * Permission is hereby granted, free of charge, to any person obtaining a copy
 * of this software and associated documentation files (the "Software"), to deal
 * in the Software without restriction, including without limitation the rights
 * to use, copy, modify, merge, publish, distribute, sublicense, and/or sell
 * copies of the Software, and to permit persons to whom the Software is
 * furnished to do so, subject to the following conditions:
 *
 * The above copyright notice and this permission notice shall be included in
 * all copies or substantial portions of the Software.
 *
 * THE SOFTWARE IS PROVIDED "AS IS", WITHOUT WARRANTY OF ANY KIND, EXPRESS OR
 * IMPLIED, INCLUDING BUT NOT LIMITED TO THE WARRANTIES OF MERCHANTABILITY,
 * FITNESS FOR A PARTICULAR PURPOSE AND NONINFRINGEMENT. IN NO EVENT SHALL THE
 * AUTHORS OR COPYRIGHT HOLDERS BE LIABLE FOR ANY CLAIM, DAMAGES OR OTHER
 * LIABILITY, WHETHER IN AN ACTION OF CONTRACT, TORT OR OTHERWISE, ARISING FROM,
 * OUT OF OR IN CONNECTION WITH THE SOFTWARE OR THE USE OR OTHER DEALINGS IN
 * THE SOFTWARE.
 *
 * @section DESCRIPTION
 *
 */

#include <catch2/catch_all.hpp>

#include "stats.h"

<<<<<<< HEAD
TEST_CASE("stats: test test", "[stats]") {
  REQUIRE(true);
}

TEST_CASE("stats: test build_config", "[stats]") {
=======
TEST_CASE("test build_config", "[stats]") {
>>>>>>> bcf7220d
  auto config = build_config();
  CHECK(config.size() > 0);
}<|MERGE_RESOLUTION|>--- conflicted
+++ resolved
@@ -33,15 +33,7 @@
 
 #include "stats.h"
 
-<<<<<<< HEAD
-TEST_CASE("stats: test test", "[stats]") {
-  REQUIRE(true);
-}
-
-TEST_CASE("stats: test build_config", "[stats]") {
-=======
 TEST_CASE("test build_config", "[stats]") {
->>>>>>> bcf7220d
   auto config = build_config();
   CHECK(config.size() > 0);
 }