--- conflicted
+++ resolved
@@ -361,32 +361,12 @@
   ivf_flat_group x = ivf_flat_group(dummy_index{}, ctx, tmp_uri, TILEDB_WRITE);
 
   SECTION("0.3") {
-<<<<<<< HEAD
     x = ivf_flat_group(dummy_index{}, ctx, tmp_uri, TILEDB_WRITE, 0, "0.3");
   }
 
   SECTION("current_storage_version") {
     x = ivf_flat_group(
         dummy_index{}, ctx, tmp_uri, TILEDB_WRITE, 0, current_storage_version);
-=======
-    x = ivf_flat_index_group(
-        dummy_index{},
-        ctx,
-        tmp_uri,
-        TILEDB_WRITE,
-        TemporalPolicy{TimeTravel, 0},
-        "0.3");
-  }
-
-  SECTION("current_storage_version") {
-    x = ivf_flat_index_group(
-        dummy_index{},
-        ctx,
-        tmp_uri,
-        TILEDB_WRITE,
-        TemporalPolicy{TimeTravel, 0},
-        current_storage_version);
->>>>>>> b57398d8
   }
 
   x.set_ingestion_timestamp(expected_ingestion + offset);
@@ -414,18 +394,8 @@
   if (vfs.is_dir(tmp_uri)) {
     vfs.remove_dir(tmp_uri);
   }
-<<<<<<< HEAD
   CHECK_THROWS(
-      ivf_flat_group(dummy_index{}, ctx, tmp_uri, TILEDB_WRITE, 0, "invalid"));
-=======
-  CHECK_THROWS(ivf_flat_index_group(
-      dummy_index{},
-      ctx,
-      tmp_uri,
-      TILEDB_WRITE,
-      TemporalPolicy{TimeTravel, 0},
-      "invalid"));
->>>>>>> b57398d8
+      ivf_flat_group<dummy_index>(ctx, tmp_uri, TILEDB_WRITE, 0, "invalid"));
 }
 
 TEST_CASE("ivf_flat_group: mismatched storage version", "[ivf_flat_group]") {
@@ -438,30 +408,11 @@
     vfs.remove_dir(tmp_uri);
   }
 
-<<<<<<< HEAD
   ivf_flat_group x =
-      ivf_flat_group(dummy_index{}, ctx, tmp_uri, TILEDB_WRITE, 0, "0.3");
+      ivf_flat_group<dummy_index>(ctx, tmp_uri, TILEDB_WRITE, 0, "0.3");
 
   CHECK_THROWS_WITH(
-      ivf_flat_group(
-          dummy_index{}, ctx, tmp_uri, TILEDB_WRITE, 0, "different_version"),
-=======
-  ivf_flat_index_group x = ivf_flat_index_group(
-      dummy_index{},
-      ctx,
-      tmp_uri,
-      TILEDB_WRITE,
-      TemporalPolicy{TimeTravel, 0},
-      "0.3");
-
-  CHECK_THROWS_WITH(
-      ivf_flat_index_group(
-          dummy_index{},
-          ctx,
-          tmp_uri,
-          TILEDB_WRITE,
-          TemporalPolicy{TimeTravel, 0},
-          "different_version"),
->>>>>>> b57398d8
+      ivf_flat_group<dummy_index>(
+          ctx, tmp_uri, TILEDB_WRITE, 0, "different_version"),
       "Version mismatch. Requested different_version but found 0.3");
 }