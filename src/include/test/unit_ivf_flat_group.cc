--- conflicted
+++ resolved
@@ -30,8 +30,8 @@
 
 #include <catch2/catch_all.hpp>
 
+#include <tiledb/tiledb>
 #include <tiledb/group_experimental.h>
-#include <tiledb/tiledb>
 
 #include <string>
 
@@ -107,45 +107,26 @@
   std::reference_wrapper<const dummy_index> bar = foo;
   auto m = bar.get().dimension();
 
-<<<<<<< HEAD
-  auto x = ivf_flat_index_group(dummy_index{}, ctx, group_uri);
-  auto y = ivf_flat_index_group(dummy_index{}, ctx, group_uri);
-=======
-  auto x = ivf_flat_index_group(ctx, sift_group_uri, foo);
-  auto y = ivf_flat_index_group(ctx, sift_group_uri, dummy_index{});
->>>>>>> ceb8dd8f
+  auto x = ivf_flat_index_group(dummy_index{}, ctx, sift_group_uri);
+  auto y = ivf_flat_index_group(dummy_index{}, ctx, sift_group_uri);
 }
 
 TEST_CASE("ivf_flat_group: default constructor", "[ivf_flat_group]") {
   tiledb::Context ctx;
-<<<<<<< HEAD
-  auto x = ivf_flat_index_group(dummy_index{}, ctx, group_uri);
-=======
-  auto x = ivf_flat_index_group(ctx, sift_group_uri, dummy_index{});
->>>>>>> ceb8dd8f
+  auto x = ivf_flat_index_group(dummy_index{}, ctx, sift_group_uri);
   x.dump("Default constructor");
 }
 
 TEST_CASE("ivf_flat_group: read constructor", "[ivf_flat_group]") {
   tiledb::Context ctx;
-<<<<<<< HEAD
-  auto x = ivf_flat_index_group(dummy_index{}, ctx, group_uri, TILEDB_READ);
-=======
+  auto x = ivf_flat_index_group(dummy_index{}, ctx, sift_group_uri, TILEDB_READ);
+  x.dump("Read constructor");
+}
+
+TEST_CASE("ivf_flat_group: read constructor with version", "[ivf_flat_group]") {
+  tiledb::Context ctx;
   auto x =
-      ivf_flat_index_group(ctx, sift_group_uri, dummy_index{}, TILEDB_READ);
->>>>>>> ceb8dd8f
-  x.dump("Read constructor");
-}
-
-TEST_CASE("ivf_flat_group: read constructor with version", "[ivf_flat_group]") {
-  tiledb::Context ctx;
-<<<<<<< HEAD
-  auto x =
-      ivf_flat_index_group(dummy_index{}, ctx, group_uri, TILEDB_READ, 0, "0.3");
-=======
-  auto x = ivf_flat_index_group(
-      ctx, sift_group_uri, dummy_index{}, TILEDB_READ, 0, "0.3");
->>>>>>> ceb8dd8f
+      ivf_flat_index_group(dummy_index{}, ctx, sift_group_uri, TILEDB_READ, 0, "0.3");
   x.dump("Read constructor with version");
 }
 
