--- conflicted
+++ resolved
@@ -323,7 +323,6 @@
 TEST_CASE(
     "fixed_max_heap with a large vector and compare function",
     "[fixed_min_heap]") {
-<<<<<<< HEAD
   using element = std::tuple<float, int>;
 
   fixed_min_pair_heap<float, int, std::greater<float>> a(
@@ -361,8 +360,6 @@
 }
 
 TEST_CASE("fixed_max_heap with a large vector", "[fixed_min_heap]") {
-=======
->>>>>>> 95e4f165
   using element = std::tuple<float, int>;
 
   fixed_min_pair_heap<float, int, std::greater<float>> a(
@@ -688,301 +685,6 @@
   CHECK(a2 == v3);
 }
 
-<<<<<<< HEAD
-TEST_CASE("fixed_max_triplet_heap with a large vector", "[fixed_min_heap]") {
-=======
-////////////////////////////////////////////////////////////////////////////////////////////////////
-// fixed_min_triplet_heap
-////////////////////////////////////////////////////////////////////////////////////////////////////
-
-TEST_CASE("std::heap with triplets", "[fixed_min_heap]") {
-  std::vector<std::tuple<int, int, int>> v{
-      {3, 1, 0}, {1, 2, 0}, {4, 3, 0}, {1, 4, 0}, {5, 5, 0}, {9, 6, 0}};
-
-  std::make_heap(v.begin(), v.end());
-  CHECK(std::is_heap(v.begin(), v.end(), std::less<>()));
-
-  std::pop_heap(v.begin(), v.end());
-  v.pop_back();
-  CHECK(std::is_heap(v.begin(), v.end(), std::less<>()));
-
-  std::make_heap(v.begin(), v.end(), std::greater<>());
-  CHECK(std::is_heap(v.begin(), v.end(), std::greater<>()));
-
-  std::pop_heap(v.begin(), v.end(), std::greater<>());
-  v.pop_back();
-  CHECK(std::is_heap(v.begin(), v.end(), std::greater<>()));
-}
-
-TEST_CASE("std::set with triplets", "[fixed_min_heap]") {
-  using element = std::tuple<int, int, int>;
-  std::set<element> a;
-
-  SECTION("insert in ascending order") {
-    for (int i = 0; i < 10; ++i) {
-      a.insert({i, i + 1, i + 2});
-    }
-    CHECK(std::get<0>(*begin(a)) == 0);
-    CHECK(std::get<0>(*rbegin(a)) == 9);
-  }
-
-  SECTION("insert in descending order") {
-    for (int i = 9; i >= 0; --i) {
-      a.insert({i, i + 1, i + 2});
-    }
-    CHECK(std::get<0>(*begin(a)) == 0);
-    CHECK(std::get<0>(*rbegin(a)) == 9);
-  }
-
-  CHECK(a.size() == 10);
-}
-
-TEST_CASE("std::set with triplets (complex)", "[fixed_min_heap]") {
-  using element = std::tuple<float, int, int>;
-  std::set<element> a;
-
-  SECTION("insert in ascending order") {
-    for (int i = 0; i < 10; ++i) {
-      a.insert({10.0f - i, i, i + 2});
-    }
-    CHECK(std::get<0>(*begin(a)) == 1.0f);
-    CHECK(std::get<1>(*begin(a)) == 9);
-    CHECK(std::get<0>(*rbegin(a)) == 10.0f);
-    CHECK(std::get<1>(*rbegin(a)) == 0);
-  }
-
-  SECTION("insert in descending order") {
-    for (int i = 9; i >= 0; --i) {
-      a.insert({10.0f + i, i, i + 2});
-    }
-    CHECK(std::get<0>(*begin(a)) == 10.0f);
-    CHECK(std::get<1>(*begin(a)) == 0);
-    CHECK(std::get<0>(*rbegin(a)) == 19.0f);
-    CHECK(std::get<1>(*rbegin(a)) == 9);
-  }
-
-  CHECK(a.size() == 10);
-}
-
-TEST_CASE("initializer constructor with triplets", "[fixed_min_heap]") {
-  fixed_min_triplet_heap<float, int, int> a(
-      5,
-      {
-          {10.0f, 0, 0},
-          {9.0f, 1, 0},
-          {8.0f, 2, 0},
-          {7.0f, 3, 0},
-          {6.0f, 4, 0},
-          {5.0f, 5, 0},
-          {4.0f, 6, 0},
-          {3.0f, 7, 0},
-          {2.0f, 8, 0},
-          {1.0f, 9, 0},
-      });
-  CHECK(std::is_heap(begin(a), end(a)));
-  CHECK(std::is_heap(begin(a), end(a), std::less<>()));
-  CHECK(std::is_heap(begin(a), end(a), [](auto&& a, auto&& b) {
-    return std::get<0>(a) < std::get<0>(b);
-  }));
-
-  SECTION("pop") {
-    CHECK(a.size() == 5);
-    CHECK(std::get<0>(a.front()) == 5.0f);
-    a.pop();
-    CHECK(std::get<0>(a.front()) == 4.0f);
-    a.pop();
-    CHECK(std::get<0>(a.front()) == 3.0f);
-    a.pop();
-    CHECK(std::get<0>(a.front()) == 2.0f);
-    a.pop();
-    CHECK(std::get<0>(a.front()) == 1.0f);
-    a.pop();
-    CHECK(a.empty());
-  }
-
-  SECTION("pop and insert") {
-    CHECK(a.size() == 5);
-    CHECK(std::get<0>(a.front()) == 5.0f);
-    a.pop();
-    CHECK(std::get<0>(a.front()) == 4.0f);
-    a.insert(10.0f, 10, 10);
-    CHECK(std::get<0>(a.front()) == 10.0f);
-    a.insert(3.3f, 33, 33);
-    CHECK(std::get<0>(a.front()) == 4.0f);
-    a.pop();
-    CHECK(std::get<0>(a.front()) == 3.3f);
-    CHECK(std::get<1>(a.front()) == 33);
-  }
-
-  SECTION("sort") {
-    std::sort(begin(a), end(a));
-    CHECK(std::get<0>(*(begin(a))) == 1.0f);
-    CHECK(std::get<1>(*(begin(a))) == 9);
-    CHECK(std::get<0>(*(rbegin(a))) == 5.0f);
-    CHECK(std::get<1>(*(rbegin(a))) == 5);
-  }
-
-  SECTION("sort_heap") {
-    std::sort_heap(begin(a), end(a));
-    CHECK(std::get<0>(*(begin(a))) == 1.0f);
-    CHECK(std::get<1>(*(begin(a))) == 9);
-    CHECK(std::get<0>(*(rbegin(a))) == 5.0f);
-    CHECK(std::get<1>(*(rbegin(a))) == 5);
-  }
-
-  SECTION("sort, 0") {
-    std::sort(begin(a), end(a), [](auto&& a, auto&& b) {
-      return std::get<0>(a) < std::get<0>(b);
-    });
-    CHECK(std::get<0>(*(begin(a))) == 1.0f);
-    CHECK(std::get<1>(*(begin(a))) == 9);
-    CHECK(std::get<0>(*(rbegin(a))) == 5.0f);
-    CHECK(std::get<1>(*(rbegin(a))) == 5);
-  }
-
-  SECTION("sort_heap, 0") {
-    std::sort_heap(begin(a), end(a), [](auto&& a, auto&& b) {
-      return std::get<0>(a) < std::get<0>(b);
-    });
-    CHECK(std::get<0>(*(begin(a))) == 1.0f);
-    CHECK(std::get<1>(*(begin(a))) == 9);
-    CHECK(std::get<0>(*(rbegin(a))) == 5.0f);
-    CHECK(std::get<1>(*(rbegin(a))) == 5);
-  }
-}
-
-TEST_CASE("fixed_min_triplet_heap", "[fixed_min_heap]") {
-  fixed_min_triplet_heap<float, int, int> a(5);
-
-  SECTION("insert in ascending order") {
-    for (int i = 0; i < 10; ++i) {
-      a.insert(10.0f - i, i, i + 2);
-    }
-    std::sort(begin(a), end(a));
-    CHECK(std::get<0>(*(begin(a))) == 1.0f);
-    CHECK(std::get<1>(*(begin(a))) == 9);
-    CHECK(std::get<0>(*(rbegin(a))) == 5.0f);
-    CHECK(std::get<1>(*(rbegin(a))) == 5);
-  }
-
-  SECTION("insert in descending order") {
-    for (int i = 9; i >= 0; --i) {
-      a.insert(10.0f + i, i, i + 2);
-    }
-    std::sort(begin(a), end(a));
-    CHECK(std::get<0>(*(begin(a))) == 10.0f);
-    CHECK(std::get<1>(*(begin(a))) == 0);
-    CHECK(std::get<0>(*(rbegin(a))) == 14.0f);
-    CHECK(std::get<1>(*(rbegin(a))) == 4);
-
-    for (size_t i = 0; i < size(a); ++i) {
-      CHECK(std::get<0>(a[i]) == 10.0f + i);
-      CHECK((size_t)std::get<1>(a[i]) == i);
-    }
-  }
-  CHECK(a.size() == 5);
-}
-
-TEST_CASE("fixed_min_triplet_heap with a 5500 vector", "[fixed_min_heap]") {
-  using element = std::tuple<float, int, int>;
-  fixed_min_triplet_heap<float, int, int> a(7);
-  std::vector<element> v(5500);
-  for (auto&& i : v) {
-    i = {std::rand(), std::rand(), std::rand()};
-    CHECK(i != element{});
-  }
-  for (auto&& [e, f, g] : v) {
-    a.insert(e, f, g);
-  }
-  CHECK(a.size() == 7);
-  std::vector<element> a2(begin(a), end(a));
-  std::sort(begin(a2), end(a2));
-  CHECK(a2.size() == 7);
-  std::vector<element> u(v.begin(), v.begin() + 7);
-  CHECK(u.size() == 7);
-  std::nth_element(v.begin(), v.begin() + 7, v.end());
-  std::vector<element> w(v.begin(), v.begin() + 7);
-  CHECK(w.size() == 7);
-  CHECK(u != w);
-
-  std::vector<element> v3(v.begin(), v.begin() + 7);
-  std::sort(begin(v3), end(v3));
-  CHECK(std::equal(begin(v3), end(v3), begin(a2), [](auto&& f, auto&& s) {
-    return std::get<0>(f) == std::get<0>(s);
-  }));
-
-  std::sort_heap(begin(a), end(a), first_less<element>{});
-  CHECK(a == a2);
-}
-
-TEMPLATE_TEST_CASE(
-    "first_less with triplets",
-    "[fixed_min_heap]",
-    float,
-    double,
-    int,
-    unsigned) {
-  first_less<std::tuple<TestType, size_t, size_t>> a;
-  auto v = std::vector<std::tuple<TestType, size_t, size_t>>{
-      {0, 0, 0},
-      {1, 1, 1},
-      {0, 2, 2},
-      {3, 3, 3},
-      {4, 4, 4},
-      {5, 5, 5},
-      {6, 6, 6},
-      {7, 7, 7},
-      {8, 8, 8},
-      {9, 9, 9},
-  };
-  CHECK(a(v[0], v[1]));
-  CHECK(!a(v[1], v[0]));
-  CHECK(a(v[2], v[1]));
-  CHECK(!a(v[1], v[2]));
-}
-
-TEST_CASE(
-    "fixed_max_triplet_heap with a large vector and compare function",
-    "[fixed_min_heap]") {
->>>>>>> 95e4f165
-  using element = std::tuple<float, int, int>;
-
-  fixed_min_triplet_heap<float, int, int, std::greater<float>> a(
-      7, std::greater<float>{});
-
-  std::vector<element> v(5500);
-  for (auto&& i : v) {
-    i = {std::rand(), std::rand(), std::rand()};
-    CHECK(i != element{});
-  }
-  for (auto&& [e, f, g] : v) {
-    a.insert(e, f, g);
-  }
-  CHECK(a.size() == 7);
-
-  std::vector<element> a2(begin(a), end(a));
-  std::sort(begin(a2), end(a2), [](auto&& a, auto&& b) {
-    return std::get<0>(a) > std::get<0>(b);
-  });
-
-  std::vector<element> u(v.begin(), v.begin() + 7);
-
-  std::nth_element(v.begin(), v.begin() + 7, v.end(), [](auto&& a, auto&& b) {
-    return std::get<0>(a) > std::get<0>(b);
-  });
-  std::vector<element> w(v.begin(), v.begin() + 7);
-
-  CHECK(u != w);
-
-  std::vector<element> v3(v.begin(), v.begin() + 7);
-  std::sort(begin(v3), end(v3), [](auto&& a, auto&& b) {
-    return std::get<0>(a) > std::get<0>(b);
-  });
-  CHECK(a2 == v3);
-}
-
-<<<<<<< HEAD
-=======
 TEST_CASE("fixed_max_triplet_heap with a large vector", "[fixed_min_heap]") {
   using triplet = std::tuple<float, int, int>;
 
@@ -1034,7 +736,6 @@
   CHECK(sorted_heap_triplets == sorted_top_seven_random_triplets);
 }
 
->>>>>>> 95e4f165
 TEST_CASE("basic insertion and size check", "[fixed_min_triplet_heap]") {
   fixed_min_triplet_heap<int, int, int> heap(3);
 
@@ -1308,49 +1009,4 @@
   REQUIRE(heap.insert("a", 5, 5.5));
   REQUIRE(heap.size() == 3);
   REQUIRE(heap.dump() == "(c, 2, 2.2) (b, 1, 1.1) (a, 5, 5.5) ");
-<<<<<<< HEAD
-}
-
-TEST_CASE("X", "[fixed_min_triplet_heap]") {
-  {
-    // Create a heap for pairs (int, int)
-    // fixed_min_tuple_heap<std::tuple<int, int>> pair_heap(3);
-    fixed_min_pair_heap<int, int> pair_heap(3);
-
-    // Insert pairs into the heap
-    pair_heap.insert(5, 1);
-    pair_heap.insert(3, 2);
-    pair_heap.insert(7, 3);
-
-    // Evict and insert a new pair
-    auto result = pair_heap.evict_insert(2, 4);
-
-    // Print the result of the eviction-insertion operation
-    std::cout << "Inserted: " << std::get<0>(result)
-              << ", Evicted: " << std::get<1>(result)
-              << ", Evicted score: " << std::get<2>(result)
-              << ", Evicted id: " << std::get<3>(result) << "\n";
-  }
-
-  {
-    // Create a heap for triplets (int, int, double)
-    // fixed_min_tuple_heap<std::tuple<int, int, double>> triplet_heap(3);
-    fixed_min_triplet_heap<int, int, double> triplet_heap(3);
-
-    // Insert triplets into the heap
-    triplet_heap.insert(5, 1, 0.1);
-    triplet_heap.insert(3, 2, 0.2);
-    triplet_heap.insert(7, 3, 0.3);
-
-    // Evict and insert a new triplet
-    auto result = triplet_heap.evict_insert(2, 4, 0.4);
-
-    // Print the result of the eviction-insertion operation
-    std::cout << "Inserted: " << std::get<0>(result)
-              << ", Evicted: " << std::get<1>(result)
-              << ", Evicted score: " << std::get<2>(result)
-              << ", Evicted id: " << std::get<3>(result) << "\n";
-  }
-=======
->>>>>>> 95e4f165
 }