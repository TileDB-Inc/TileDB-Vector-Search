--- conflicted
+++ resolved
@@ -59,9 +59,6 @@
   write_matrix(ctx, X, tmp_matrix_uri);
 
   auto Y = tdbColMajorMatrix<TestType>(ctx, tmp_matrix_uri);
-<<<<<<< HEAD
-  Y.load();
-=======
   CHECK(Y.load() == true);
   for (int i = 0; i < 5; ++i) {
     CHECK(Y.load() == false);
@@ -69,7 +66,6 @@
 
   auto Z = tdbColMajorMatrix<TestType>(std::move(Y));
 
->>>>>>> 8d3e009a
   CHECK(num_vectors(Y) == num_vectors(X));
   CHECK(dimensions(Y) == dimensions(X));
 
