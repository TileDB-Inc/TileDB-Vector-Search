--- conflicted
+++ resolved
@@ -108,11 +108,7 @@
   write_matrix(ctx, X, uri, 0, true, temporal_policy);
 
   // Write the IDs to their URI.
-<<<<<<< HEAD
-  write_vector(ctx, X.raveled_ids(), ids_uri);
-=======
-  write_vector(ctx, X.ids(), ids_uri, 0, true, temporal_policy);
->>>>>>> 75153293
+  write_vector(ctx, X.raveled_ids(), ids_uri, 0, true, temporal_policy);
 }
 
 void validate_metadata(
