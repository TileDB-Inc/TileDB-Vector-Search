--- conflicted
+++ resolved
@@ -31,12 +31,8 @@
 
 #include <catch2/catch_all.hpp>
 #include <cmath>
-<<<<<<< HEAD
 #include "detail/ivf/dist_qv.h"  // dist_qv_finite_ram
-=======
 #include "array_defs.h"
-#include "detail/ivf/dist_qv.h"
->>>>>>> 46c418af
 #include "detail/ivf/qv.h"
 #include "detail/linalg/matrix.h"
 #include "detail/linalg/tdb_io.h"
@@ -62,102 +58,28 @@
   centroids.load();
   auto query = tdbColMajorMatrix<test_feature_type>(ctx, sift_query_uri, num_queries);
   query.load();
-<<<<<<< HEAD
-  auto index = read_vector<indices_type>(ctx, index_uri);
-  auto groundtruth = tdbColMajorMatrix<groundtruth_type>(ctx, groundtruth_uri);
+  auto index = read_vector<test_indices_type>(ctx, sift_index_uri);
+  auto groundtruth = tdbColMajorMatrix<test_groundtruth_type>(ctx, groundtruth_uri);
   groundtruth.load();
-=======
-  auto index = read_vector<test_indices_type>(ctx, sift_index_uri);
->>>>>>> 46c418af
 
   SECTION("all") {
     auto nprobe = GENERATE(1, 5);
     auto k_nn = GENERATE(1, 5);
     auto nthreads = GENERATE(1, 5);
-<<<<<<< HEAD
-=======
     // std::cout << nprobe << " " << k_nn << " " << nthreads << std::endl;
-
-    auto&& [D00, I00] = detail::ivf::query_infinite_ram<test_feature_type, test_ids_type>(
-        ctx,
-        sift_parts_uri,
-        centroids,
-        query,
-        index,
-        sift_ids_uri,
-        nprobe,
-        k_nn,
-        nthreads);
-
-    auto&& [D01, I01] =
-        detail::ivf::qv_query_heap_infinite_ram<test_feature_type, test_ids_type>(
-            ctx,
-            sift_parts_uri,
-            centroids,
-            query,
-            index,
-            sift_ids_uri,
-            nprobe,
-            k_nn,
-            nthreads);
-
-    auto&& [D02, I02] =
-        detail::ivf::nuv_query_heap_infinite_ram<test_feature_type, test_ids_type>(
-            ctx,
-            sift_parts_uri,
-            centroids,
-            query,
-            index,
-            sift_ids_uri,
-            nprobe,
-            k_nn,
-            nthreads);
-
-    auto&& [D03, I03] =
-        detail::ivf::nuv_query_heap_infinite_ram_reg_blocked<test_feature_type, test_ids_type>(
-            ctx,
-            sift_parts_uri,
-            centroids,
-            query,
-            index,
-            sift_ids_uri,
-            nprobe,
-            k_nn,
-            nthreads);
-
-    CHECK(D00.num_rows() == D01.num_rows());
-    CHECK(D00.num_cols() == D01.num_cols());
-    CHECK(I00.num_rows() == I01.num_rows());
-    CHECK(I00.num_cols() == I01.num_cols());
-    CHECK(D00.num_rows() == D02.num_rows());
-    CHECK(D00.num_cols() == D02.num_cols());
-    CHECK(I00.num_rows() == I02.num_rows());
-    CHECK(I00.num_cols() == I02.num_cols());
-    CHECK(D00.num_rows() == D03.num_rows());
-    CHECK(D00.num_cols() == D03.num_cols());
-    CHECK(I00.num_rows() == I03.num_rows());
-    CHECK(I00.num_cols() == I03.num_cols());
-
-    for (size_t i = 0; i < I00.num_cols(); ++i) {
-      std::sort(begin(I00[i]), end(I00[i]));
-      std::sort(begin(I01[i]), end(I01[i]));
-      std::sort(begin(I02[i]), end(I02[i]));
-      std::sort(begin(I03[i]), end(I03[i]));
-    }
->>>>>>> 46c418af
 
     auto top_centroids =
         detail::ivf::ivf_top_centroids(centroids, query, nprobe, nthreads);
 
     auto&& [active_partitions, active_queries] =
-        detail::ivf::partition_ivf_flat_index<ids_type>(
+        detail::ivf::partition_ivf_flat_index<test_ids_type>(
             centroids, query, nprobe, nthreads);
 
-    auto infinite_parts = std::vector<indices_type>(::num_vectors(centroids));
+    auto infinite_parts = std::vector<test_indices_type>(::num_vectors(centroids));
     std::iota(begin(infinite_parts), end(infinite_parts), 0);
     auto inf_mat =
-        tdbColMajorPartitionedMatrix<db_type, ids_type, indices_type>(
-            ctx, parts_uri, index_uri, ids_uri, infinite_parts, 0);
+        tdbColMajorPartitionedMatrix<test_feature_type, test_ids_type, indices_type>(
+            ctx, sift_parts_uri, sift_index_uri, sift_ids_uri, infinite_parts, 0);
     inf_mat.load();
 
     auto&& [D00, I00] = detail::ivf::query_infinite_ram(
@@ -173,11 +95,11 @@
     if (nprobe != 1 && k_nn != 1 && num_queries != 1) {
       CHECK(intersections00 != 0);
     }
+
     CHECK(!std::equal(
         D00.data(),
         D00.data() + D00.size(),
-<<<<<<< HEAD
-        std::vector<db_type>(D00.size(), 0.0).data()));
+        std::vector<test_feature_type>(D00.size(), 0.0).data()));
 
     SECTION("detail::ivf::qv_query_heap_infinite_ram") {
       auto&& [D01, I01] = detail::ivf::qv_query_heap_infinite_ram(
@@ -206,16 +128,6 @@
       CHECK(std::labs(intersections00 - intersections03) < 12);
       CHECK(std::equal(D00.data(), D00.data() + D00.size(), D03.data()));
     }
-=======
-        std::vector<test_feature_type>(D00.size(), 0.0).data()));
-    CHECK(!std::equal(
-        I00.data(),
-        I00.data() + I00.size(),
-        std::vector<test_indices_type>(I00.size(), 0.0).data()));
-    CHECK(std::equal(D00.data(), D00.data() + D00.size(), D01.data()));
-    CHECK(std::equal(D00.data(), D00.data() + D00.size(), D02.data()));
-    CHECK(std::equal(D00.data(), D00.data() + D00.size(), D03.data()));
->>>>>>> 46c418af
   }
 }
 
@@ -254,84 +166,20 @@
     // std::cout << upper_bound << " " << nprobe << " " << num_queries << " "
     //           << k_nn << " " << nthreads << std::endl;
 
-<<<<<<< HEAD
     auto&& [active_partitions, active_queries] =
-        detail::ivf::partition_ivf_flat_index<ids_type>(
+        detail::ivf::partition_ivf_flat_index<test_ids_type>(
             centroids, query, nprobe, nthreads);
 
     // @todo This is kind of a hack
-    auto infinite_parts = std::vector<indices_type>(::num_vectors(centroids));
+    auto infinite_parts = std::vector<test_indices_type>(::num_vectors(centroids));
     std::iota(begin(infinite_parts), end(infinite_parts), 0);
     auto inf_mat =
-        tdbColMajorPartitionedMatrix<db_type, ids_type, indices_type>(
-            ctx, parts_uri, index_uri, ids_uri, infinite_parts, 0);
+        tdbColMajorPartitionedMatrix<test_feature_type, test_ids_type, test_indices_type>(
+            ctx, sift_parts_uri, sift_index_uri, sift_ids_uri, infinite_parts, 0);
     inf_mat.load();
 
     auto&& [D00, I00] = detail::ivf::query_infinite_ram(
         inf_mat, active_partitions, query, active_queries, k_nn, nthreads);
-=======
-    auto&& [D00, I00] = detail::ivf::query_infinite_ram<test_feature_type, test_ids_type>(
-        ctx,
-        sift_parts_uri,
-        centroids,
-        query,
-        index,
-        sift_ids_uri,
-        nprobe,
-        k_nn,
-        nthreads);
-
-    auto&& [D01, I01] =
-        detail::ivf::qv_query_heap_finite_ram<test_feature_type, test_ids_type>(
-            ctx,
-            sift_parts_uri,
-            centroids,
-            query,
-            index,
-            sift_ids_uri,
-            nprobe,
-            k_nn,
-            upper_bound,
-            nthreads);
-
-    auto&& [D02, I02] =
-        detail::ivf::nuv_query_heap_finite_ram<test_feature_type, test_ids_type>(
-            ctx,
-            sift_parts_uri,
-            centroids,
-            query,
-            index,
-            sift_ids_uri,
-            nprobe,
-            k_nn,
-            upper_bound,
-            nthreads);
-
-    auto&& [D03, I03] =
-        detail::ivf::nuv_query_heap_finite_ram_reg_blocked<test_feature_type, test_ids_type>(
-            ctx,
-            sift_parts_uri,
-            centroids,
-            query,
-            index,
-            sift_ids_uri,
-            nprobe,
-            k_nn,
-            upper_bound,
-            nthreads);
-
-    auto&& [D04, I04] = detail::ivf::query_finite_ram<test_feature_type, test_ids_type>(
-        ctx,
-        sift_parts_uri,
-        centroids,
-        query,
-        index,
-        sift_ids_uri,
-        nprobe,
-        k_nn,
-        upper_bound,
-        nthreads);
->>>>>>> 46c418af
 
     auto check_size = [&D00 = D00, &I00 = I00](auto& D, auto& I) {
       CHECK(D00.num_rows() == D.num_rows());
@@ -346,27 +194,26 @@
     CHECK(!std::equal(
         D00.data(),
         D00.data() + D00.size(),
-<<<<<<< HEAD
-        std::vector<db_type>(D00.size(), 0.0).data()));
+        std::vector<test_feature_type>(D00.size(), 0.0).data()));
 
     SECTION("detail::ivf::qv_query_heap_finite_ram") {
       auto fin_mat =
-          tdbColMajorPartitionedMatrix<db_type, ids_type, indices_type>(
-              ctx,
-              parts_uri,
-              index_uri,
-              ids_uri,
+          tdbColMajorPartitionedMatrix<test_feature_type, test_ids_type, test_indices_type>(
+              ctx,
+              sift_parts_uri,
+              sift_index_uri,
+              sift_ids_uri,
               active_partitions,
               upper_bound);
 
       auto&& [D01, I01] =
-          detail::ivf::qv_query_heap_finite_ram<db_type, ids_type>(
-              ctx,
-              parts_uri,
+          detail::ivf::qv_query_heap_finite_ram<test_feature_type, test_ids_type>(
+              ctx,
+              sift_parts_uri,
               centroids,
               query,
               index,
-              ids_uri,
+              sift_ids_uri,
               nprobe,
               k_nn,
               upper_bound,
@@ -378,11 +225,11 @@
     }
     SECTION("detail::ivf::nuv_query_heap_finite_ram") {
       auto fin_mat =
-          tdbColMajorPartitionedMatrix<db_type, ids_type, indices_type>(
-              ctx,
-              parts_uri,
-              index_uri,
-              ids_uri,
+          tdbColMajorPartitionedMatrix<test_feature_type, test_ids_type, indices_type>(
+              ctx,
+              sift_parts_uri,
+              sift_index_uri,
+              sift_ids_uri,
               active_partitions,
               upper_bound);
 
@@ -393,46 +240,15 @@
       auto intersections02 = (long)count_intersections(I02, groundtruth, k_nn);
       CHECK(std::labs(intersections00 - intersections02) < 12);
       CHECK(std::equal(D00.data(), D00.data() + D00.size(), D02.data()));
-=======
-        std::vector<test_feature_type>(D00.size(), 0.0).data()));
-    CHECK(std::equal(D00.data(), D00.data() + D00.size(), D01.data()));
-    CHECK(std::equal(D00.data(), D00.data() + D00.size(), D02.data()));
-    CHECK(std::equal(D00.data(), D00.data() + D00.size(), D03.data()));
-    CHECK(std::equal(D00.data(), D00.data() + D00.size(), D04.data()));
-
-#if 1
-    SECTION("dist_qv_finite_ram") {
-      auto num_nodes = GENERATE(5 /*, 1 */);
-      // std::cout << "num nodes " << num_nodes << std::endl;
-
-      auto&& [D05, I05] = detail::ivf::dist_qv_finite_ram<test_feature_type, test_ids_type>(
-          ctx,
-          sift_parts_uri,
-          centroids,
-          query,
-          index,
-          sift_ids_uri,
-          nprobe,
-          k_nn,
-          upper_bound,
-          nthreads,
-          num_nodes);
-
-      check_size(D05, I05);
-      auto intersections05 = (long)count_intersections(I05, groundtruth, k_nn);
-      CHECK(std::labs(intersections00 - intersections05) < 12);
-      // debug_slices_diff(D00, D05, "D00 vs D05");
-      CHECK(std::equal(D00.data(), D00.data() + D00.size(), D05.data()));
->>>>>>> 46c418af
     }
 
     SECTION("detail::ivf::nuv_query_heap_finite_ram_reg_blocked") {
       auto fin_mat =
-          tdbColMajorPartitionedMatrix<db_type, ids_type, indices_type>(
-              ctx,
-              parts_uri,
-              index_uri,
-              ids_uri,
+          tdbColMajorPartitionedMatrix<test_feature_type, test_ids_type, indices_type>(
+              ctx,
+              sift_parts_uri,
+              sift_index_uri,
+              sift_ids_uri,
               active_partitions,
               upper_bound);
       auto&& [D03, I03] = detail::ivf::nuv_query_heap_finite_ram_reg_blocked(
@@ -446,11 +262,11 @@
 
     SECTION("detail::ivf::nuv_query_finite_ram") {
       auto fin_mat =
-          tdbColMajorPartitionedMatrix<db_type, ids_type, indices_type>(
-              ctx,
-              parts_uri,
-              index_uri,
-              ids_uri,
+          tdbColMajorPartitionedMatrix<test_feature_type, test_ids_type, test_indices_type>(
+              ctx,
+              sift_parts_uri,
+              sift_index_uri,
+              sift_ids_uri,
               active_partitions,
               upper_bound);
 
@@ -475,51 +291,51 @@
   auto nthreads = GENERATE(/*1,*/ std::thread::hardware_concurrency());
   auto upper_bound = GENERATE(1953, 1954, 0);
 
-  auto centroids = tdbColMajorMatrix<db_type>(ctx, centroids_uri);
+  auto centroids = tdbColMajorMatrix<test_feature_type>(ctx, sift_centroids_uri);
   centroids.load();
-  auto query = tdbColMajorMatrix<db_type>(ctx, query_uri, num_queries);
+  auto query = tdbColMajorMatrix<test_feature_type>(ctx, sift_query_uri, num_queries);
   query.load();
-  auto index = read_vector<indices_type>(ctx, index_uri);
-  auto groundtruth = tdbColMajorMatrix<groundtruth_type>(ctx, groundtruth_uri);
+  auto index = read_vector<test_indices_type>(ctx, sift_index_uri);
+  auto groundtruth = tdbColMajorMatrix<test_groundtruth_type>(ctx, sift_groundtruth_uri);
   groundtruth.load();
 
   auto&& [active_partitions, active_queries] =
-      detail::ivf::partition_ivf_flat_index<ids_type>(
+      detail::ivf::partition_ivf_flat_index<test_ids_type>(
           centroids, query, nprobe, nthreads);
 
-  auto infinite_parts = std::vector<indices_type>(::num_vectors(centroids));
+  auto infinite_parts = std::vector<test_indices_type>(::num_vectors(centroids));
   std::iota(begin(infinite_parts), end(infinite_parts), 0);
-  auto inf_mat = tdbColMajorPartitionedMatrix<db_type, ids_type, indices_type>(
-      ctx, parts_uri, index_uri, ids_uri, infinite_parts, 0);
+  auto inf_mat = tdbColMajorPartitionedMatrix<test_feature_type, test_ids_type, test_indices_type>(
+      ctx, sift_parts_uri, sift_index_uri, sift_ids_uri, infinite_parts, 0);
   inf_mat.load();
 
   auto&& [D00, I00] = detail::ivf::query_infinite_ram(
       inf_mat, active_partitions, query, active_queries, k_nn, nthreads);
 
-  auto check_size = [&D00 = D00, &I00 = I00](auto& D, auto& I) {
-    CHECK(D00.num_rows() == D.num_rows());
-    CHECK(D00.num_cols() == D.num_cols());
-    CHECK(I00.num_rows() == I.num_rows());
-    CHECK(I00.num_cols() == I.num_cols());
-  };
-  auto intersections00 = (long)count_intersections(I00, groundtruth, k_nn);
-  if (nprobe != 1 && k_nn != 1 && num_queries != 1) {
+    auto check_size = [&D00 = D00, &I00 = I00](auto& D, auto& I) {
+      CHECK(D00.num_rows() == D.num_rows());
+      CHECK(D00.num_cols() == D.num_cols());
+      CHECK(I00.num_rows() == I.num_rows());
+      CHECK(I00.num_cols() == I.num_cols());
+    };
+
+    auto intersections00 = (long)count_intersections(I00, groundtruth, k_nn);
+    if (nprobe != 1 && k_nn != 1 && num_queries != 1) {
     CHECK(intersections00 != 0);
-  }
-  CHECK(!std::equal(
-      D00.data(),
-      D00.data() + D00.size(),
-      std::vector<db_type>(D00.size(), 0.0).data()));
+    }
+    CHECK(!std::equal(
+        D00.data(),
+        D00.data() + D00.size(),
+        std::vector<db_type>(D00.size(), 0.0).data()));
 
   // std::cout << "num nodes " << num_nodes << std::endl;
-
-  auto&& [D05, I05] = detail::ivf::dist_qv_finite_ram<db_type, ids_type>(
+  auto&& [D05, I05] = detail::ivf::dist_qv_finite_ram<db_type, test_ids_type>(
       ctx,
-      parts_uri,
+      sift_parts_uri,
       centroids,
       query,
       index,
-      ids_uri,
+      sift_ids_uri,
       nprobe,
       k_nn,
       upper_bound,
