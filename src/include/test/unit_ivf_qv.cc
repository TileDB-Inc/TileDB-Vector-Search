--- conflicted
+++ resolved
@@ -343,12 +343,10 @@
   auto&& [D00, I00] = detail::ivf::query_infinite_ram(
       inf_mat, active_partitions, query, active_queries, k_nn, nthreads);
 
-<<<<<<< HEAD
-  auto check_size = [&D00 = D00, &I00 = I00](auto& D, auto& I) {
-=======
-  [[maybe_unused]] auto check_size = [&D00 = D00, &I00 = I00](
-                                         auto& D, auto& I) {
->>>>>>> a1ca991f
+  auto&& [D00, I00] = detail::ivf::query_infinite_ram(
+      inf_mat, active_partitions, query, active_queries, k_nn, nthreads);
+
+  [[maybe_unused]]auto check_size = [&D00 = D00, &I00 = I00](auto& D, auto& I) {
     CHECK(D00.num_rows() == D.num_rows());
     CHECK(D00.num_cols() == D.num_cols());
     CHECK(I00.num_rows() == I.num_rows());
