--- conflicted
+++ resolved
@@ -212,7 +212,6 @@
         D00.data() + D00.size(),
         std::vector<test_feature_type>(D00.size(), 0.0).data()));
 
-<<<<<<< HEAD
     SECTION("detail::ivf::qv_query_heap_finite_ram") {
       auto fin_mat = tdbColMajorPartitionedMatrix<
           test_feature_type,
@@ -282,13 +281,6 @@
       CHECK(std::labs(intersections00 - intersections03) < 12);
       CHECK(std::equal(D00.data(), D00.data() + D00.size(), D03.data()));
     }
-=======
-// Leave this in place!  It fails now, but it is fixed in a later PR.
-#if 0
-    SECTION("dist_qv_finite_ram") {
-      auto num_nodes = GENERATE(5 /*, 1 */);
-      // std::cout << "num nodes " << num_nodes << std::endl;
->>>>>>> 5f4797de
 
     SECTION("detail::ivf::nuv_query_finite_ram") {
       auto fin_mat = tdbColMajorPartitionedMatrix<
@@ -367,11 +359,13 @@
       D00.data() + D00.size(),
       std::vector<test_feature_type>(D00.size(), 0.0).data()));
 
-  // This is broken but gets fixed in future PR
-#if 1
-  // std::cout << "num nodes " << num_nodes << std::endl;
-  auto&& [D05, I05] =
-      detail::ivf::dist_qv_finite_ram<test_feature_type, test_ids_type>(
+// Leave this in place!  It fails now, but it is fixed in a later PR.
+#if 0
+    SECTION("dist_qv_finite_ram") {
+      auto num_nodes = GENERATE(5 /*, 1 */);
+      // std::cout << "num nodes " << num_nodes << std::endl;
+
+      auto&& [D05, I05] = detail::ivf::dist_qv_finite_ram<db_type, ids_type>(
           ctx,
           sift_parts_uri,
           centroids,
