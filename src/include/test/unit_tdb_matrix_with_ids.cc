--- conflicted
+++ resolved
@@ -372,15 +372,8 @@
 TEST_CASE("tdb_matrix_with_ids: time travel", "[tdb_matrix_with_ids]") {
   tiledb::Context ctx;
   std::string tmp_matrix_uri =
-<<<<<<< HEAD
-      // "file:///private/var/folders/jb/5gq49wh97wn0j7hj6zfn9pzh0000gn/T/pytest-of-parismorgan/pytest-315/test_ingestion_timetravel0/array_VAMANA/shuffled_vectors";
-      (std::filesystem::temp_directory_path() / "tmp_tdb_matrix").string();
-  std::string tmp_ids_uri =
-      // "file:///private/var/folders/jb/5gq49wh97wn0j7hj6zfn9pzh0000gn/T/pytest-of-parismorgan/pytest-315/test_ingestion_timetravel0/array_VAMANA/shuffled_vector_ids";
-=======
-      (std::filesystem::temp_directory_path() / "tmp_tdb_matrix").string();
-  std::string tmp_ids_uri =
->>>>>>> 75153293
+      (std::filesystem::temp_directory_path() / "tmp_tdb_matrix").string();
+  std::string tmp_ids_uri =
       (std::filesystem::temp_directory_path() / "tmp_ids_vector").string();
 
   int offset = 13;
@@ -406,11 +399,6 @@
       Ncols,
       offset,
       TemporalPolicy{TimeTravel, 50});
-<<<<<<< HEAD
-  // auto X = tdbColMajorPreLoadMatrixWithIds<float, uint64_t , size_t>(ctx,
-  // tmp_matrix_uri, tmp_ids_uri);
-=======
->>>>>>> 75153293
 
   {
     // We can load the matrix at the creation timestamp.
