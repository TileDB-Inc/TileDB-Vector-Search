--- conflicted
+++ resolved
@@ -296,13 +296,8 @@
 TEST_CASE("ivf_index write and read", "[ivf_pq_index]") {
   size_t dimension = 128;
   size_t nlist = 100;
-<<<<<<< HEAD
   uint64_t num_subspaces = 16;
   uint32_t max_iterationss = 4;
-=======
-  size_t num_subspaces = 16;
-  size_t max_iterations = 4;
->>>>>>> 8a26ee22
   size_t nprobe = 10;
   size_t k_nn = 10;
 
