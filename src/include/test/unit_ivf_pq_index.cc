/**
 * @file   unit_ivf_pq_index.cc
 *
 * @section LICENSE
 *
 * The MIT License
 *
 * @copyright Copyright (c) 2024 TileDB, Inc.
 *
 * Permission is hereby granted, free of charge, to any person obtaining a copy
 * of this software and associated documentation files (the "Software"), to deal
 * in the Software without restriction, including without limitation the rights
 * to use, copy, modify, merge, publish, distribute, sublicense, and/or sell
 * copies of the Software, and to permit persons to whom the Software is
 * furnished to do so, subject to the following conditions:
 *
 * The above copyright notice and this permission notice shall be included in
 * all copies or substantial portions of the Software.
 *
 * THE SOFTWARE IS PROVIDED "AS IS", WITHOUT WARRANTY OF ANY KIND, EXPRESS OR
 * IMPLIED, INCLUDING BUT NOT LIMITED TO THE WARRANTIES OF MERCHANTABILITY,
 * FITNESS FOR A PARTICULAR PURPOSE AND NONINFRINGEMENT. IN NO EVENT SHALL THE
 * AUTHORS OR COPYRIGHT HOLDERS BE LIABLE FOR ANY CLAIM, DAMAGES OR OTHER
 * LIABILITY, WHETHER IN AN ACTION OF CONTRACT, TORT OR OTHERWISE, ARISING FROM,
 * OUT OF OR IN CONNECTION WITH THE SOFTWARE OR THE USE OR OTHER DEALINGS IN
 * THE SOFTWARE.
 *
 * @section DESCRIPTION
 *
 */

#include <catch2/catch_all.hpp>

#include <catch2/catch_all.hpp>
#include "index/ivf_pq_index.h"
#include "test/utils/array_defs.h"
#include "test/utils/gen_graphs.h"
#include "test/utils/query_common.h"
#include "test/utils/test_utils.h"

struct dummy_pq_index {
  using feature_type = float;
  using flat_vector_feature_type = feature_type;
  using id_type = int;
  using indices_type = int;
  using centroid_feature_type = float;
  using pq_code_type = uint8_t;
  using pq_vector_feature_type = pq_code_type;
  using score_type = float;

  uint64_t dimensions() const {
    return 128;
  }
  uint32_t num_subspaces() const {
    return 16;
  }
  auto num_clusters() const {
    return 256;
  }
  auto sub_dimensions() const {
    return 8;
  }
  auto bits_per_subspace() const {
    return 8;
  }
};

TEST_CASE("construct different types", "[ivf_pq_index]") {
  tiledb::Context ctx;
  tiledb::VFS vfs(ctx);
  std::string uri =
      (std::filesystem::temp_directory_path() / "tmp_ivf_pq_index").string();
  if (vfs.is_dir(uri)) {
    vfs.remove_dir(uri);
  }
  size_t dimensions = 128;

  ivf_pq_index<int8_t, uint32_t, uint32_t>::create(ctx, uri, dimensions);
  ivf_pq_index<uint8_t, uint32_t, uint32_t>::create(ctx, uri, dimensions);
  ivf_pq_index<float, uint32_t, uint32_t>::create(ctx, uri, dimensions);
  ivf_pq_index<int8_t, uint32_t, uint64_t>::create(ctx, uri, dimensions);
  ivf_pq_index<uint8_t, uint32_t, uint64_t>::create(ctx, uri, dimensions);
  ivf_pq_index<float, uint32_t, uint64_t>::create(ctx, uri, dimensions);
  ivf_pq_index<int8_t, uint64_t, uint32_t>::create(ctx, uri, dimensions);
  ivf_pq_index<uint8_t, uint64_t, uint32_t>::create(ctx, uri, dimensions);
  ivf_pq_index<float, uint64_t, uint32_t>::create(ctx, uri, dimensions);
  ivf_pq_index<int8_t, uint64_t, uint64_t>::create(ctx, uri, dimensions);
  ivf_pq_index<uint8_t, uint64_t, uint64_t>::create(ctx, uri, dimensions);
  ivf_pq_index<float, uint64_t, uint64_t>::create(ctx, uri, dimensions);
}

TEST_CASE("default construct two", "[ivf_pq_index]") {
  tiledb::Context ctx;
  tiledb::VFS vfs(ctx);
  std::string uri =
      (std::filesystem::temp_directory_path() / "tmp_ivf_pq_index").string();
  if (vfs.is_dir(uri)) {
    vfs.remove_dir(uri);
  }
  ivf_pq_index<int8_t, uint32_t, uint32_t>::create(ctx, uri, 9, 3);
  ivf_pq_index<int8_t, uint32_t, uint32_t>::create(ctx, uri, 9, 3);

  ivf_pq_index<float, uint32_t, uint32_t> x(ctx, uri);
  ivf_pq_index<float, uint32_t, uint32_t> y(ctx, uri);
  CHECK(x.compare_cached_metadata(y));
  CHECK(y.compare_cached_metadata(x));
}

TEST_CASE("test kmeans initializations", "[ivf_pq_index][init]") {
  tiledb::Context ctx;
  tiledb::VFS vfs(ctx);
  std::string uri =
      (std::filesystem::temp_directory_path() / "tmp_ivf_pq_index").string();
  if (vfs.is_dir(uri)) {
    vfs.remove_dir(uri);
  }
  std::vector<float> data = {8, 6, 7, 5, 3, 3, 7, 2, 1, 4, 1, 3, 0, 5, 1, 2,
                             9, 9, 5, 9, 2, 0, 2, 7, 7, 9, 8, 6, 7, 9, 6, 6};
  ColMajorMatrix<float> training_data(4, 8);
  std::copy(begin(data), end(data), training_data.data());
  ivf_pq_index<int8_t, uint32_t, uint32_t>::create(ctx, uri, 4, 2, 10, 1e-4);
  ivf_pq_index<float, uint32_t, uint32_t> index(ctx, uri);
  index.set_flat_ivf_centroids(ColMajorMatrix<float>(4, 3));
  SECTION("random") {
    index.kmeans_random_init(training_data);
  }
  SECTION("kmeans++") {
    index.kmeans_pp(training_data);
  }
  CHECK(index.get_flat_ivf_centroids().num_cols() == 3);
  CHECK(index.get_flat_ivf_centroids().num_rows() == 4);

  for (size_t i = 0; i < index.get_flat_ivf_centroids().num_cols() - 1; ++i) {
    for (size_t j = i + 1; j < index.get_flat_ivf_centroids().num_cols(); ++j) {
      CHECK(!std::equal(
          index.get_flat_ivf_centroids()[i].begin(),
          index.get_flat_ivf_centroids()[i].end(),
          index.get_flat_ivf_centroids()[j].begin()));
    }
  }

  size_t outer_counts = 0;
  for (size_t i = 0; i < index.get_flat_ivf_centroids().num_cols(); ++i) {
    size_t inner_counts = 0;
    for (size_t j = 0; j < training_data.num_cols(); ++j) {
      inner_counts += std::equal(
          index.get_flat_ivf_centroids()[i].begin(),
          index.get_flat_ivf_centroids()[i].end(),
          training_data[j].begin());
    }
    CHECK(inner_counts == 1);
    outer_counts += inner_counts;
  }
  CHECK(outer_counts == index.get_flat_ivf_centroids().num_cols());
}

TEST_CASE("test kmeans", "[ivf_pq_index][kmeans]") {
<<<<<<< HEAD
  tiledb::Context ctx;
  tiledb::VFS vfs(ctx);
  std::string uri =
      (std::filesystem::temp_directory_path() / "tmp_ivf_pq_index").string();
  if (vfs.is_dir(uri)) {
    vfs.remove_dir(uri);
  }

=======
>>>>>>> 555b2e92
  std::vector<float> data = {8, 6, 7, 5, 3, 3, 7, 2, 1, 4, 1, 3, 0, 5, 1, 2,
                             9, 9, 5, 9, 2, 0, 2, 7, 7, 9, 8, 6, 7, 9, 6, 6};

  ColMajorMatrix<float> training_data(4, 8);
  std::copy(begin(data), end(data), training_data.data());

  ivf_pq_index<int8_t, uint32_t, uint32_t>::create(ctx, uri, 4, 2, 10, 1e-4);
  ivf_pq_index<float, uint32_t, uint32_t> index(ctx, uri);

  SECTION("random") {
    index.train_ivf(training_data, kmeans_init::random);
  }

  SECTION("kmeans++") {
    index.train_ivf(training_data, kmeans_init::kmeanspp);
  }
}

TEST_CASE("debug w/ sk", "[ivf_pq_index]") {
  tiledb::Context ctx;
  tiledb::VFS vfs(ctx);
  std::string uri =
      (std::filesystem::temp_directory_path() / "tmp_ivf_pq_index").string();
  if (vfs.is_dir(uri)) {
    vfs.remove_dir(uri);
  }

  ColMajorMatrix<float> training_data{
      {{1.0573647, 5.082087},
       {-6.229642, -1.3590931},
       {0.7446737, 6.3828287},
       {-7.698864, -3.0493321},
       {2.1362762, -4.4448104},
       {1.04019, -4.0389647},
       {0.38996044, 5.7235265},
       {1.7470839, -4.717076}}};
  ColMajorMatrix<float> queries{{{-7.3712273, -1.1178735}}};
  ColMajorMatrix<float> sklearn_centroids{
      {{-6.964253, -2.2042127},
       {1.6411834, -4.400284},
       {0.7306664, 5.7294807}}};

  SECTION("one iteration") {
<<<<<<< HEAD
    ivf_pq_index<float, size_t, size_t>::create(ctx, uri, 2, 2, 1, 1e-4);
    ivf_pq_index<float, size_t, size_t> index(ctx, uri);
=======
    auto index = ivf_pq_index<float, size_t, size_t>(
        /*sklearn_centroids.num_rows(),*/
        sklearn_centroids.num_cols(),
        2,
        1,
        1e-4);
>>>>>>> 555b2e92
    index.set_flat_ivf_centroids(sklearn_centroids);
    index.train_ivf(training_data, kmeans_init::none);
  }

  SECTION("two iterations") {
<<<<<<< HEAD
    ivf_pq_index<float, size_t, size_t>::create(ctx, uri, 2, 2, 2, 1e-4);
    ivf_pq_index<float, size_t, size_t> index(ctx, uri);
=======
    auto index = ivf_pq_index<float, size_t, size_t>(
        sklearn_centroids.num_cols(), 2, 2, 1e-4);
>>>>>>> 555b2e92
    index.set_flat_ivf_centroids(sklearn_centroids);
    index.train_ivf(training_data, kmeans_init::none);
  }

  SECTION("five iterations") {
<<<<<<< HEAD
    ivf_pq_index<float, size_t, size_t>::create(ctx, uri, 2, 2, 5, 1e-4);
    ivf_pq_index<float, size_t, size_t> index(ctx, uri);
=======
    auto index = ivf_pq_index<float, size_t, size_t>(
        sklearn_centroids.num_cols(), 2, 5, 1e-4);
>>>>>>> 555b2e92
    index.set_flat_ivf_centroids(sklearn_centroids);
    index.train_ivf(training_data, kmeans_init::none);
  }

  SECTION("five iterations, perturbed") {
    for (size_t i = 0; i < sklearn_centroids.num_cols(); ++i) {
      for (size_t j = 0; j < sklearn_centroids.num_rows(); ++j) {
        sklearn_centroids(j, i) *= 0.8;
      }
    }

    sklearn_centroids(0, 0) += 0.25;
    ivf_pq_index<float, size_t, size_t>::create(ctx, uri, 2, 2, 5, 1e-4);
    ivf_pq_index<float, size_t, size_t> index(ctx, uri);
    index.set_flat_ivf_centroids(sklearn_centroids);
    index.train_ivf(training_data, kmeans_init::none);
  }

  SECTION("five iterations") {
<<<<<<< HEAD
    ivf_pq_index<float, size_t, size_t>::create(ctx, uri, 2, 2, 5, 1e-4);
    ivf_pq_index<float, size_t, size_t> index(ctx, uri);
=======
    auto index = ivf_pq_index<float, size_t, size_t>(
        /* sklearn_centroids.num_rows(), */
        sklearn_centroids.num_cols(),
        2,
        5,
        1e-4);
>>>>>>> 555b2e92
    index.train_ivf(training_data, kmeans_init::random);
  }
}

TEST_CASE(
    "verify pq_encoding and pq_distances with siftsmall", "[ivf_pq_index]") {
  tiledb::Context ctx;
  tiledb::VFS vfs(ctx);
  std::string uri =
      (std::filesystem::temp_directory_path() / "ivf_pq_index").string();
  if (vfs.is_dir(uri)) {
    vfs.remove_dir(uri);
  }

  auto training_set = tdbColMajorMatrix<siftsmall_feature_type>(
      ctx, siftsmall_inputs_uri, 2500);
  training_set.load();
  std::vector<siftsmall_ids_type> ids(num_vectors(training_set));
  std::iota(begin(ids), end(ids), 0);

  ivf_pq_index<
      siftsmall_feature_type,
      siftsmall_ids_type,
      siftsmall_indices_type>::create(ctx, uri, siftsmall_dimensions, 16, 50);
  ivf_pq_index<
      siftsmall_feature_type,
      siftsmall_ids_type,
      siftsmall_indices_type>
      pq_idx(ctx, uri);

  pq_idx.train(training_set, 20);
  pq_idx.ingest(training_set, ids);

  SECTION("pq_encoding") {
    auto avg_error = pq_idx.verify_pq_encoding(training_set);
    CHECK(avg_error < 0.081);
  }
  SECTION("asymmetric_pq_distances") {
    auto [max_error, avg_error] =
        pq_idx.verify_asymmetric_pq_distances(training_set);
    CHECK(avg_error < 0.081);
  }
  SECTION("symmetric_pq_distances") {
    auto avg_error = pq_idx.verify_symmetric_pq_distances(training_set);
    CHECK(avg_error < 0.15);
  }
}

// Current code requires that the number of vectors in the training set be at
// least as large as the number of clusters.
//
#if 0
TEMPLATE_TEST_CASE(
    "query stacked hypercube",
    "[flativf_index]",
    float,
    uint8_t) {
  size_t k_dist = GENERATE(0, 32);
  size_t k_near = k_dist;
  size_t k_far = k_dist;

  auto hypercube0 = build_hypercube<TestType>(k_near, k_far, 0xdeadbeef);
  auto hypercube1 = build_hypercube<TestType>(k_near, k_far, 0xbeefdead);

  auto hypercube2 = ColMajorMatrix<TestType>(6, num_vectors(hypercube0));
  auto hypercube4 = ColMajorMatrix<TestType>(12, num_vectors(hypercube0));

  std::vector<uint32_t> ids(num_vectors(hypercube0));
  std::iota(begin(ids), end(ids), 0);

  for (size_t j = 0; j < 3; ++j) {
    for (size_t i = 0; i < num_vectors(hypercube4); ++i) {
      hypercube2(j, i) = hypercube0(j, i);
      hypercube2(j + 3, i) = hypercube1(j, i);

      hypercube4(j, i) = hypercube0(j, i);
      hypercube4(j + 3, i) = hypercube1(j, i);
      hypercube4(j + 6, i) = hypercube0(j, i);
      hypercube4(j + 9, i) = hypercube1(j, i);
    }
  }
  SECTION("partitions = 1") {
    size_t k_nn = 6;
    size_t partitions = 1;

    auto ivf_idx2 = ivf_pq_index<TestType, uint32_t, uint32_t>(
        /*128,*/ partitions, 2, 4, 1.e-4);
    ivf_idx2.train_ivf(hypercube2);
    ivf_idx2.add(hypercube2, ids);
    auto ivf_idx4 = ivf_pq_index<TestType, uint32_t, uint32_t>(
        /*128,*/ partitions, 2, 4, 1.e-4);
    ivf_idx4.train_ivf(hypercube4);
    ivf_idx4.add(hypercube4, ids);

    auto top_k_ivf_scores = ColMajorMatrix<float>();
    auto top_k_ivf = ColMajorMatrix<unsigned>();
    auto top_k_scores = ColMajorMatrix<float>();
    auto top_k = ColMajorMatrix<uint64_t>();
    auto query2 = ColMajorMatrix<TestType>();
    auto query4 = ColMajorMatrix<TestType>();

    SECTION("query2/4 = 0...") {
      query2 = ColMajorMatrix<TestType>{{0, 0, 0, 0, 0, 0}};
      query4 = ColMajorMatrix<TestType>{{0, 0, 0, 0, 0, 0, 0, 0, 0, 0, 0, 0}};
    }
    SECTION("query2/4 = 127...") {
      query2 = ColMajorMatrix<TestType>{{127, 127, 127, 127, 127, 127}};
      query4 = ColMajorMatrix<TestType>{
          {127, 127, 127, 127, 127, 127, 127, 127, 127, 127, 127, 127}};
    }
    SECTION("query2/4 = 0...") {
      query2 = ColMajorMatrix<TestType>{{0, 0, 0, 127, 127, 127}};
      query4 = ColMajorMatrix<TestType>{
          {0, 0, 0, 0, 0, 0, 127, 127, 127, 127, 127, 127}};
    }
    SECTION("query2/4 = 127...") {
      query2 = ColMajorMatrix<TestType>{{127, 127, 127, 0, 0, 0}};
      query4 = ColMajorMatrix<TestType>{
          {127, 127, 127, 127, 127, 127, 0, 0, 0, 0, 0, 0}};
    }
    SECTION("query2/4 = 127...") {
      query2 = ColMajorMatrix<TestType>{
          {127, 0, 127, 0, 127, 0}, {0, 127, 0, 127, 0, 127}};
      query4 = ColMajorMatrix<TestType>{
          {127, 0, 127, 0, 127, 0, 127, 0, 127, 0, 127, 0},
          {0, 127, 0, 127, 0, 127, 0, 127, 0, 127, 0, 127}};
    }

    std::tie(top_k_scores, top_k) = detail::flat::qv_query_heap(
        hypercube2, query2, k_nn, 1, sum_of_squares_distance{});
    std::tie(top_k_ivf_scores, top_k_ivf) =
        ivf_idx2.query_infinite_ram(query2, k_nn, 1);  // k, nprobe
    size_t intersections0 = count_intersections(top_k_ivf, top_k, k_nn);
    double recall0 = intersections0 / ((double)top_k.num_cols() * k_nn);
    CHECK(intersections0 == k_nn * num_vectors(query2));
    CHECK(recall0 == 1.0);

    std::tie(top_k_scores, top_k) = detail::flat::qv_query_heap(
        hypercube4, query4, k_nn, 1, sum_of_squares_distance{});
    std::tie(top_k_ivf_scores, top_k_ivf) =
        ivf_idx4.query_infinite_ram(query4, k_nn, 1);  // k, nprobe

    size_t intersections1 = (long)count_intersections(top_k_ivf, top_k, k_nn);
    double recall1 = intersections1 / ((double)top_k.num_cols() * k_nn);
    CHECK(intersections1 == k_nn * num_vectors(query4));
    CHECK(recall1 == 1.0);
  }
}
#endif

<<<<<<< HEAD
=======
TEST_CASE("build index and infinite query in place", "[ivf_pq_index]") {
  tiledb::Context ctx;
  // size_t partitions = GENERATE(1, 100);
  size_t partitions = 20;
  using s = siftsmall_test_init_defaults;
  using index = ivf_pq_index<s::feature_type, s::id_type, s::px_type>;

  auto init = siftsmall_test_init<index>(ctx, partitions, 16);

  auto&& [nprobe, k_nn, nthreads, max_iterations, convergence_tolerance] =
      std::tie(
          init.nprobe,
          init.k_nn,
          init.nthreads,
          init.max_iterations,
          init.convergence_tolerance);
  auto&& [_, training_set, query_set, groundtruth_set] = std::tie(
      init.idx, init.training_set, init.query_set, init.groundtruth_set);
  auto idx = init.get_write_read_idx();

  auto top_k_ivf_scores = ColMajorMatrix<float>();
  auto top_k_ivf = ColMajorMatrix<siftsmall_ids_type>();

  std::tie(top_k_ivf_scores, top_k_ivf) = idx.query(query_set, k_nn, nprobe);

  init.verify(top_k_ivf);
}

>>>>>>> 555b2e92
TEST_CASE("ivf_pq_index write and read", "[ivf_pq_index]") {
  tiledb::Context ctx;
  std::string index_uri =
      (std::filesystem::temp_directory_path() / "tmp_ivf_pq_index").string();
  tiledb::VFS vfs(ctx);
  if (vfs.is_dir(index_uri)) {
    vfs.remove_dir(index_uri);
  }

  size_t partitions = 10;

  auto training_set = tdbColMajorMatrix<float>(ctx, siftsmall_inputs_uri, 0);
  load(training_set);
  std::vector<siftsmall_ids_type> ids(num_vectors(training_set));
  std::iota(begin(ids), end(ids), 0);

  ivf_pq_index<siftsmall_feature_type, siftsmall_ids_type>::create(
      ctx, index_uri, siftsmall_dimensions, siftsmall_dimensions / 2);

  uint64_t write_timestamp = 1000;
<<<<<<< HEAD
  {
    ivf_pq_index<siftsmall_feature_type, siftsmall_ids_type> idx(
        ctx, index_uri);
    idx.train(
        training_set, partitions, TemporalPolicy(TimeTravel, write_timestamp));
    idx.ingest(training_set, ids);
  }
=======
  idx.write_index(ctx, index_uri, TemporalPolicy(TimeTravel, write_timestamp));
  CHECK(idx.num_vectors() == ::num_vectors(training_set));
>>>>>>> 555b2e92

  {
    // Load the index and check metadata.
    auto idx2 = ivf_pq_index<siftsmall_feature_type, siftsmall_ids_type>(
        ctx, index_uri);
<<<<<<< HEAD
=======
    CHECK(idx2.num_vectors() == ::num_vectors(training_set));
>>>>>>> 555b2e92
    CHECK(idx2.group().get_dimensions() == sift_dimensions);
    CHECK(idx2.group().get_temp_size() == 0);

    CHECK(idx2.group().get_all_num_partitions().size() == 1);
    CHECK(idx2.group().get_all_base_sizes().size() == 1);
    CHECK(idx2.group().get_all_ingestion_timestamps().size() == 1);

    CHECK(idx2.group().get_all_num_partitions()[0] > 0);
    CHECK(idx2.group().get_all_base_sizes()[0] == num_sift_vectors);
    CHECK(idx2.group().get_all_ingestion_timestamps()[0] == write_timestamp);

    // Can't compare groups because a write_index does not create a group
    // @todo Should it?
    // CHECK(idx.compare_group(idx2));

    auto idx3 = ivf_pq_index<siftsmall_feature_type, siftsmall_ids_type>(
        ctx, index_uri);
    CHECK(idx2 == idx3);
  }

  {
    // Clear history.
    ivf_pq_index<siftsmall_feature_type, siftsmall_ids_type>::clear_history(
        ctx, index_uri, write_timestamp + 10);
    auto idx2 = ivf_pq_index<siftsmall_feature_type, siftsmall_ids_type>(
        ctx, index_uri);

    CHECK(idx2.group().get_dimensions() == sift_dimensions);
    CHECK(idx2.group().get_temp_size() == 0);

    CHECK(idx2.group().get_all_num_partitions().size() == 1);
    CHECK(idx2.group().get_all_base_sizes().size() == 1);
    CHECK(idx2.group().get_all_ingestion_timestamps().size() == 1);

    CHECK(idx2.group().get_all_num_partitions()[0] == 0);
    CHECK(idx2.group().get_all_base_sizes()[0] == 0);
    CHECK(idx2.group().get_all_ingestion_timestamps()[0] == 0);
  }
}

TEST_CASE("query empty index", "[ivf_pq_index]") {
  tiledb::Context ctx;
  tiledb::VFS vfs(ctx);
  std::string index_uri =
      (std::filesystem::temp_directory_path() / "tmp_ivf_pq_index").string();
  if (vfs.is_dir(index_uri)) {
    vfs.remove_dir(index_uri);
  }

  size_t num_vectors = 0;
  uint64_t dimensions = 10;
  size_t partitions = 1;
  ivf_pq_index<siftsmall_feature_type, siftsmall_ids_type>::create(
      ctx, index_uri, dimensions, partitions, dimensions / 2);
  ivf_pq_index<siftsmall_feature_type, siftsmall_ids_type> index(
      ctx, index_uri);
  auto queries =
      ColMajorMatrix<siftsmall_feature_type>{{{1, 1, 1, 1, 1, 1, 1, 1, 1, 1}}};

  // We can train and add to an empty index.
  {
    auto data =
        ColMajorMatrixWithIds<siftsmall_feature_type>(dimensions, num_vectors);
    index.train(data);
    index.ingest(data, data.raveled_ids());
  }
  // We can query an empty index.
  {
    size_t k_nn = 1;
    auto&& [scores, ids] = index.query(queries, k_nn, partitions);
    CHECK(_cpo::num_vectors(scores) == _cpo::num_vectors(queries));
    CHECK(_cpo::num_vectors(ids) == _cpo::num_vectors(queries));
    CHECK(_cpo::dimensions(scores) == k_nn);
    CHECK(_cpo::dimensions(ids) == k_nn);
    CHECK(scores(0, 0) == std::numeric_limits<float>::max());
    CHECK(ids(0, 0) == std::numeric_limits<uint64_t>::max());
  }

  // We can load and query an empty index.
  {
    auto index_infinite =
        ivf_pq_index<siftsmall_feature_type, siftsmall_ids_type>(
            ctx, index_uri);
    size_t k_nn = 1;
    auto&& [scores, ids] = index_infinite.query(queries, k_nn, partitions);
    CHECK(_cpo::num_vectors(scores) == _cpo::num_vectors(queries));
    CHECK(_cpo::num_vectors(ids) == _cpo::num_vectors(queries));
    CHECK(_cpo::dimensions(scores) == k_nn);
    CHECK(_cpo::dimensions(ids) == k_nn);
    CHECK(scores(0, 0) == std::numeric_limits<float>::max());
    CHECK(ids(0, 0) == std::numeric_limits<uint64_t>::max());
  }
  {
    size_t upper_bound = 11;
    auto index_finite =
        ivf_pq_index<siftsmall_feature_type, siftsmall_ids_type>(
            ctx, index_uri, IndexLoadStrategy::PQ_OOC, upper_bound);
    size_t k_nn = 1;
    auto&& [scores, ids] = index_finite.query(queries, k_nn, partitions, 9);
    CHECK(_cpo::num_vectors(scores) == _cpo::num_vectors(queries));
    CHECK(_cpo::num_vectors(ids) == _cpo::num_vectors(queries));
    CHECK(_cpo::dimensions(scores) == k_nn);
    CHECK(_cpo::dimensions(ids) == k_nn);
    CHECK(scores(0, 0) == std::numeric_limits<float>::max());
    CHECK(ids(0, 0) == std::numeric_limits<uint64_t>::max());
  }
}

TEST_CASE("query simple", "[ivf_pq_index]") {
  tiledb::Context ctx;
  tiledb::VFS vfs(ctx);
  auto index_uri =
      (std::filesystem::temp_directory_path() / "ivf_index").string();
  if (vfs.is_dir(index_uri)) {
    vfs.remove_dir(index_uri);
  }

  size_t num_vectors = 4;
  uint64_t dimensions = 4;
  size_t partitions = 1;
  uint32_t num_subspaces = 2;
  uint32_t max_iterations = 1;
  float convergence_tolerance = 0.000025f;
  float reassign_ratio = 0.09f;
  std::optional<TemporalPolicy> temporal_policy = std::nullopt;
  using feature_type = float;
  using id_type = uint32_t;

  ivf_pq_index<feature_type, id_type>::create(
      ctx,
      index_uri,
      dimensions,
      num_subspaces,
      max_iterations,
      convergence_tolerance,
      reassign_ratio,
      temporal_policy,
      DistanceMetric::SUM_OF_SQUARES);
  ivf_pq_index<feature_type, id_type> index(ctx, index_uri);

  // We can train, add, query, and then write the index.
  {
    auto training = ColMajorMatrixWithIds<feature_type, id_type>{
        {{1, 1, 1, 1}, {2, 2, 2, 2}, {3, 3, 3, 3}, {4, 4, 4, 4}},
        {11, 22, 33, 44}};
    index.train(training, partitions);
    CHECK(index.num_partitions() == partitions);
    index.ingest(training, training.raveled_ids());

    size_t k_nn = 1;
    size_t nprobe = partitions;
    for (int i = 1; i <= 1; ++i) {
      auto value = static_cast<feature_type>(i);
      auto queries =
          ColMajorMatrix<feature_type>{{{value, value, value, value}}};
      auto&& [scores, ids] = index.query(queries, k_nn, nprobe);
      CHECK(scores(0, 0) == 0);
      CHECK(ids(0, 0) == i * 11);
    }
  }
  // We can load and query the index.
  {
    std::unique_ptr<ivf_pq_index<feature_type, id_type>> index2;
    SECTION("infinite") {
      index2 =
          std::make_unique<ivf_pq_index<feature_type, id_type>>(ctx, index_uri);
      CHECK(index2->upper_bound() == 0);
    }
    SECTION("finite") {
      size_t upper_bound = 9788;
      index2 = std::make_unique<ivf_pq_index<feature_type, id_type>>(
          ctx, index_uri, IndexLoadStrategy::PQ_OOC, upper_bound);
      CHECK(index2->upper_bound() == upper_bound);
    }

    size_t k_nn = 1;
    size_t nprobe = partitions;
    for (int i = 1; i <= 4; ++i) {
      auto value = static_cast<feature_type>(i);
      auto queries =
          ColMajorMatrix<feature_type>{{{value, value, value, value}}};
      auto&& [scores_from_finite, ids_from_finite] =
          index2->query(queries, k_nn, nprobe, 5);
      CHECK(scores_from_finite(0, 0) == 0);
      CHECK(ids_from_finite(0, 0) == i * 11);
      auto&& [scores, ids] = index2->query(queries, k_nn, nprobe);
      CHECK(scores(0, 0) == 0);
      CHECK(ids(0, 0) == i * 11);
    }
  }
}

TEST_CASE("k_factor", "[ivf_pq_index]") {
  tiledb::Context ctx;
  tiledb::VFS vfs(ctx);
  std::string index_uri =
      (std::filesystem::temp_directory_path() / "tmp_ivf_pq_index").string();
  if (vfs.is_dir(index_uri)) {
    vfs.remove_dir(index_uri);
  }

  size_t num_vectors = 500;
  uint64_t dimensions = 4;
  size_t partitions = 4;
  uint32_t num_subspaces = 1;
  uint32_t max_iterations = 1;
  float convergence_tolerance = 0.000025f;
  float reassign_ratio = 0.09f;

  size_t nprobe = partitions;
  size_t k_nn = 40;
  float k_factor = 2.f;
  size_t upper_bound = 350;

  std::optional<TemporalPolicy> temporal_policy = std::nullopt;
  using feature_type = float;
  using id_type = uint32_t;

  ivf_pq_index<feature_type, id_type>::create(
      ctx,
      index_uri,
      dimensions,
      num_subspaces,
      max_iterations,
      convergence_tolerance,
      reassign_ratio,
      temporal_policy,
      DistanceMetric::L2);
  ivf_pq_index<feature_type, id_type> index(ctx, index_uri);
  CHECK(index.num_partitions() == 0);

  // We can train, add, query, and then write the index.
  std::vector<id_type> ids(num_vectors);
  size_t num_equal_no_reranking = 0;
  {
    std::vector<std::vector<feature_type>> vectors;
    for (int i = 1; i <= num_vectors; ++i) {
      std::vector<feature_type> vector(dimensions, i);
      vectors.push_back(vector);
    }
    for (int i = 1; i <= num_vectors; ++i) {
      ids[i - 1] = i;
    }

    auto training = ColMajorMatrixWithIds<feature_type, id_type>{vectors, ids};
    index.train(training, partitions);
    CHECK(index.num_partitions() == partitions);
    index.ingest(training, training.raveled_ids());
    CHECK(index.num_partitions() == partitions);
    auto queries = ColMajorMatrix<feature_type>{{{1, 1, 1, 1}}};
    {
      auto&& [scores_reranking, ids_reranking] =
          index.query(queries, k_nn, nprobe, k_factor);
      CHECK(
          k_nn == check_single_vector_num_equal<uint32_t>(ids_reranking, ids));
      CHECK(scores_reranking(0, 0) == 0);
      auto&& [scores_no_reranking, ids_no_reranking] =
          index.query(queries, k_nn, nprobe, 1.f);
      num_equal_no_reranking =
          check_single_vector_num_equal(ids_no_reranking, ids);
      CHECK(num_equal_no_reranking != k_nn);
      CHECK(num_equal_no_reranking >= 5);
    }
  }

  // We can open the index by URI and query.
  {
    auto queries = ColMajorMatrix<feature_type>{{{1, 1, 1, 1}}};

    // infinite.
    {
      auto index_infinite = ivf_pq_index<feature_type, id_type>(ctx, index_uri);
      CHECK(index_infinite.num_partitions() == partitions);
      CHECK(index_infinite.upper_bound() == 0);
      auto&& [scores_reranking, ids_reranking] =
          index_infinite.query(queries, k_nn, nprobe, k_factor);
      CHECK(
          k_nn == check_single_vector_num_equal<uint32_t>(ids_reranking, ids));
      CHECK(scores_reranking(0, 0) == 0);

      auto&& [scores_no_reranking, ids_no_reranking] =
          index_infinite.query(queries, k_nn, nprobe, 1.f);
      CHECK(
          num_equal_no_reranking ==
          check_single_vector_num_equal(ids_no_reranking, ids));
    }

    // finite.
    {
      size_t upper_bound = 300;
      auto index_finite = ivf_pq_index<feature_type, id_type>(
          ctx, index_uri, IndexLoadStrategy::PQ_OOC, upper_bound);
      CHECK(index_finite.upper_bound() == upper_bound);

      auto&& [scores_reranking, ids_reranking] =
          index_finite.query(queries, k_nn, nprobe, k_factor);
      CHECK(
          k_nn == check_single_vector_num_equal<uint32_t>(ids_reranking, ids));
      CHECK(scores_reranking(0, 0) == 0);
      auto&& [scores_no_reranking, ids_no_reranking] =
          index_finite.query(queries, k_nn, nprobe, 1.f);
      CHECK(
          num_equal_no_reranking ==
          check_single_vector_num_equal(ids_no_reranking, ids));
    }
  }
}

TEST_CASE("ivf_pq_index query index written twice", "[ivf_pq_index]") {
  tiledb::Context ctx;
  tiledb::VFS vfs(ctx);
  std::string index_uri =
      (std::filesystem::temp_directory_path() / "tmp_ivf_pq_index").string();
  if (vfs.is_dir(index_uri)) {
    vfs.remove_dir(index_uri);
  }

  using feature_type_type = uint8_t;
  using id_type_type = uint32_t;
  using partitioning_index_type_type = uint32_t;
  auto feature_type = "uint8";
  auto id_type = "uint32";
  auto partitioning_index_type = "uint32";
  uint64_t dimensions = 3;
  size_t partitions = 1;
  uint32_t num_subspaces = 1;
  uint32_t max_iterations = 3;

  ivf_pq_index<feature_type_type, id_type_type, partitioning_index_type_type>::
      create(
          ctx,
          index_uri,
          dimensions,
          partitions,
          num_subspaces,
          max_iterations);

  // Train the index at timestamp 99.
  {
    ivf_pq_index<feature_type_type, id_type_type, partitioning_index_type_type>
        index(ctx, index_uri);
    auto data = ColMajorMatrixWithIds<feature_type_type, id_type_type>{
        {{1, 1, 1}, {2, 2, 2}, {3, 3, 3}, {4, 4, 4}}, {1, 2, 3, 4}};
    index.train(data, partitions, TemporalPolicy(TimeTravel, 99));
    index.ingest(data, data.raveled_ids(), {});
  }

  // Load the index and query.
  {
    std::unique_ptr<ivf_pq_index<
        feature_type_type,
        id_type_type,
        partitioning_index_type_type>>
        index;
    SECTION("infinite") {
      index = std::make_unique<ivf_pq_index<
          feature_type_type,
          id_type_type,
          partitioning_index_type_type>>(ctx, index_uri);
      CHECK(index->upper_bound() == 0);
    }
    SECTION("finite") {
      size_t upper_bound = 5;
      index = std::make_unique<ivf_pq_index<
          feature_type_type,
          id_type_type,
          partitioning_index_type_type>>(
          ctx, index_uri, IndexLoadStrategy::PQ_OOC, upper_bound);
      CHECK(index->upper_bound() == upper_bound);
    }
    auto queries = ColMajorMatrix<feature_type_type>{
        {{1, 1, 1}, {2, 2, 2}, {3, 3, 3}, {4, 4, 4}}};

    auto&& [scores, ids] = index->query(queries, 1, partitions, 5);
    CHECK(std::equal(
        scores.data(),
        scores.data() + 4,
        std::vector<float>{0, 0, 0, 0}.begin()));
    CHECK(std::equal(
        ids.data(), ids.data() + 4, std::vector<uint32_t>{1, 2, 3, 4}.begin()));
  }
}

TEST_CASE("pq encoding has no error with <= 256 vectors", "[ivf_pq_index]") {
  tiledb::Context ctx;
  tiledb::VFS vfs(ctx);
  std::string index_uri =
      (std::filesystem::temp_directory_path() / "tmp_ivf_pq_index").string();

  using feature_type = float;
  using id_type = uint32_t;
  using partitioning_index_type = uint32_t;

  size_t partitions = 16;
  size_t dimensions = 300;
  uint32_t num_subspaces = dimensions;
  for (auto num_vectors : std::vector<size_t>{255, 256, 257}) {
    if (vfs.is_dir(index_uri)) {
      vfs.remove_dir(index_uri);
    }
    ivf_pq_index<feature_type, id_type, partitioning_index_type>::create(
        ctx, index_uri, dimensions, num_subspaces);

    ivf_pq_index<feature_type, id_type, partitioning_index_type> index(
        ctx, index_uri);

    std::vector<std::vector<feature_type>> vectors(num_vectors);
    std::vector<id_type> vector_ids(num_vectors);
    for (int i = 0; i < num_vectors; ++i) {
      for (int j = 0; j < dimensions; ++j) {
        feature_type value = (feature_type)rand() / RAND_MAX;
        vectors[i].push_back(value);
      }
    }
    auto data =
        ColMajorMatrixWithIds<feature_type, id_type>{vectors, vector_ids};
    index.train(data, partitions);
    index.ingest(data, data.raveled_ids(), {});

    // With less than 256 vectors, the PQ encoding should be perfect. This is
    // because for each subspace, we compute 256 centroids, so we have one for
    // each vector. After that, we just make sure the error is low.
    auto error = index.verify_pq_encoding(data);
    if (num_vectors <= 256) {
      CHECK(error == 0.f);
    } else {
      CHECK(error >= 0.0f);
      CHECK(error <= 1e-4f);
    }
  }
}<|MERGE_RESOLUTION|>--- conflicted
+++ resolved
@@ -155,7 +155,6 @@
 }
 
 TEST_CASE("test kmeans", "[ivf_pq_index][kmeans]") {
-<<<<<<< HEAD
   tiledb::Context ctx;
   tiledb::VFS vfs(ctx);
   std::string uri =
@@ -164,8 +163,6 @@
     vfs.remove_dir(uri);
   }
 
-=======
->>>>>>> 555b2e92
   std::vector<float> data = {8, 6, 7, 5, 3, 3, 7, 2, 1, 4, 1, 3, 0, 5, 1, 2,
                              9, 9, 5, 9, 2, 0, 2, 7, 7, 9, 8, 6, 7, 9, 6, 6};
 
@@ -209,41 +206,22 @@
        {0.7306664, 5.7294807}}};
 
   SECTION("one iteration") {
-<<<<<<< HEAD
     ivf_pq_index<float, size_t, size_t>::create(ctx, uri, 2, 2, 1, 1e-4);
     ivf_pq_index<float, size_t, size_t> index(ctx, uri);
-=======
-    auto index = ivf_pq_index<float, size_t, size_t>(
-        /*sklearn_centroids.num_rows(),*/
-        sklearn_centroids.num_cols(),
-        2,
-        1,
-        1e-4);
->>>>>>> 555b2e92
     index.set_flat_ivf_centroids(sklearn_centroids);
     index.train_ivf(training_data, kmeans_init::none);
   }
 
   SECTION("two iterations") {
-<<<<<<< HEAD
     ivf_pq_index<float, size_t, size_t>::create(ctx, uri, 2, 2, 2, 1e-4);
     ivf_pq_index<float, size_t, size_t> index(ctx, uri);
-=======
-    auto index = ivf_pq_index<float, size_t, size_t>(
-        sklearn_centroids.num_cols(), 2, 2, 1e-4);
->>>>>>> 555b2e92
     index.set_flat_ivf_centroids(sklearn_centroids);
     index.train_ivf(training_data, kmeans_init::none);
   }
 
   SECTION("five iterations") {
-<<<<<<< HEAD
     ivf_pq_index<float, size_t, size_t>::create(ctx, uri, 2, 2, 5, 1e-4);
     ivf_pq_index<float, size_t, size_t> index(ctx, uri);
-=======
-    auto index = ivf_pq_index<float, size_t, size_t>(
-        sklearn_centroids.num_cols(), 2, 5, 1e-4);
->>>>>>> 555b2e92
     index.set_flat_ivf_centroids(sklearn_centroids);
     index.train_ivf(training_data, kmeans_init::none);
   }
@@ -263,17 +241,8 @@
   }
 
   SECTION("five iterations") {
-<<<<<<< HEAD
     ivf_pq_index<float, size_t, size_t>::create(ctx, uri, 2, 2, 5, 1e-4);
     ivf_pq_index<float, size_t, size_t> index(ctx, uri);
-=======
-    auto index = ivf_pq_index<float, size_t, size_t>(
-        /* sklearn_centroids.num_rows(), */
-        sklearn_centroids.num_cols(),
-        2,
-        5,
-        1e-4);
->>>>>>> 555b2e92
     index.train_ivf(training_data, kmeans_init::random);
   }
 }
@@ -424,37 +393,6 @@
 }
 #endif
 
-<<<<<<< HEAD
-=======
-TEST_CASE("build index and infinite query in place", "[ivf_pq_index]") {
-  tiledb::Context ctx;
-  // size_t partitions = GENERATE(1, 100);
-  size_t partitions = 20;
-  using s = siftsmall_test_init_defaults;
-  using index = ivf_pq_index<s::feature_type, s::id_type, s::px_type>;
-
-  auto init = siftsmall_test_init<index>(ctx, partitions, 16);
-
-  auto&& [nprobe, k_nn, nthreads, max_iterations, convergence_tolerance] =
-      std::tie(
-          init.nprobe,
-          init.k_nn,
-          init.nthreads,
-          init.max_iterations,
-          init.convergence_tolerance);
-  auto&& [_, training_set, query_set, groundtruth_set] = std::tie(
-      init.idx, init.training_set, init.query_set, init.groundtruth_set);
-  auto idx = init.get_write_read_idx();
-
-  auto top_k_ivf_scores = ColMajorMatrix<float>();
-  auto top_k_ivf = ColMajorMatrix<siftsmall_ids_type>();
-
-  std::tie(top_k_ivf_scores, top_k_ivf) = idx.query(query_set, k_nn, nprobe);
-
-  init.verify(top_k_ivf);
-}
-
->>>>>>> 555b2e92
 TEST_CASE("ivf_pq_index write and read", "[ivf_pq_index]") {
   tiledb::Context ctx;
   std::string index_uri =
@@ -475,7 +413,6 @@
       ctx, index_uri, siftsmall_dimensions, siftsmall_dimensions / 2);
 
   uint64_t write_timestamp = 1000;
-<<<<<<< HEAD
   {
     ivf_pq_index<siftsmall_feature_type, siftsmall_ids_type> idx(
         ctx, index_uri);
@@ -483,19 +420,11 @@
         training_set, partitions, TemporalPolicy(TimeTravel, write_timestamp));
     idx.ingest(training_set, ids);
   }
-=======
-  idx.write_index(ctx, index_uri, TemporalPolicy(TimeTravel, write_timestamp));
-  CHECK(idx.num_vectors() == ::num_vectors(training_set));
->>>>>>> 555b2e92
 
   {
     // Load the index and check metadata.
     auto idx2 = ivf_pq_index<siftsmall_feature_type, siftsmall_ids_type>(
         ctx, index_uri);
-<<<<<<< HEAD
-=======
-    CHECK(idx2.num_vectors() == ::num_vectors(training_set));
->>>>>>> 555b2e92
     CHECK(idx2.group().get_dimensions() == sift_dimensions);
     CHECK(idx2.group().get_temp_size() == 0);
 
