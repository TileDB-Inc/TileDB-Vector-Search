--- conflicted
+++ resolved
@@ -75,43 +75,48 @@
   std::cout << std::endl;
 }
 
-<<<<<<< HEAD
-TEST_CASE("ivf_pq_index: construct different types", "[ivf_pq_index]") {
-  ivf_pq_index<int8_t,  uint32_t, uint32_t>index1{};
-  ivf_pq_index<uint8_t, uint32_t, uint32_t>index2{};
-  ivf_pq_index<float,   uint32_t, uint32_t>index3{};
-  ivf_pq_index<int8_t,  uint32_t, uint64_t>index4{};
-  ivf_pq_index<uint8_t, uint32_t, uint64_t>index5{};
-  ivf_pq_index<float,   uint32_t, uint64_t>index6{};
-  ivf_pq_index<int8_t,  uint64_t, uint32_t>index7{};
-  ivf_pq_index<uint8_t, uint64_t, uint32_t>index8{};
-  ivf_pq_index<float,   uint64_t, uint32_t>index9{};
-  ivf_pq_index<int8_t,  uint64_t, uint64_t>index10{};
-  ivf_pq_index<uint8_t, uint64_t, uint64_t>index11{};
-  ivf_pq_index<float,   uint64_t, uint64_t>index12{};
+TEST_CASE("construct different types", "[ivf_pq_index]") {
+  ivf_pq_index<int8_t, uint32_t, uint32_t> index1{};
+  ivf_pq_index<uint8_t, uint32_t, uint32_t> index2{};
+  ivf_pq_index<float, uint32_t, uint32_t> index3{};
+  ivf_pq_index<int8_t, uint32_t, uint64_t> index4{};
+  ivf_pq_index<uint8_t, uint32_t, uint64_t> index5{};
+  ivf_pq_index<float, uint32_t, uint64_t> index6{};
+  ivf_pq_index<int8_t, uint64_t, uint32_t> index7{};
+  ivf_pq_index<uint8_t, uint64_t, uint32_t> index8{};
+  ivf_pq_index<float, uint64_t, uint32_t> index9{};
+  ivf_pq_index<int8_t, uint64_t, uint64_t> index10{};
+  ivf_pq_index<uint8_t, uint64_t, uint64_t> index11{};
+  ivf_pq_index<float, uint64_t, uint64_t> index12{};
 }
 
 TEST_CASE("ivf_pq_index: default construct two", "[ivf_pq_index]") {
-=======
-TEST_CASE("default construct two", "[ivf_pq_index]") {
->>>>>>> bcf7220d
   ivf_pq_index<float, uint32_t, uint32_t> x;
   ivf_pq_index<float, uint32_t, uint32_t> y;
   CHECK(x.compare_cached_metadata(y));
   CHECK(y.compare_cached_metadata(x));
 }
 
-<<<<<<< HEAD
-TEST_CASE("ivf_pq_index: test kmeans initializations", "[ivf_pq_index][init]") {
-=======
-TEST_CASE("test kmeans initializations", "[ivf_index][init]") {
->>>>>>> bcf7220d
-  const bool debug = false;
-
-  std::vector<float> data = {8, 6, 7, 5, 3, 3, 7, 2, 1, 4, 1, 3, 0, 5, 1, 2,
-                             9, 9, 5, 9, 2, 0, 2, 7, 7, 9, 8, 6, 7, 9, 6, 6};
-
-  ColMajorMatrix<float> training_data(4, 8);
+TEST_CASE("test kmeans initializations", "[ivf_pq_index][init]") {
+  std::vector<float> data = {
+    8,
+    6,
+    7,
+    5,
+    3,
+    3,
+    7,
+    2,
+    1,
+    4,
+    1,
+    3,
+    0,
+    5,
+    1,
+    2,
+
+    ColMajorMatrix<float> training_data(4, 8);
   std::copy(begin(data), end(data), training_data.data());
 
   auto index = ivf_pq_index<float, uint32_t, uint32_t>(
@@ -162,11 +167,7 @@
   CHECK(outer_counts == index.get_flat_ivf_centroids().num_cols());
 }
 
-<<<<<<< HEAD
-TEST_CASE("ivf_pq_index: test kmeans", "[ivf_pq_index][kmeans]") {
-=======
-TEST_CASE("test kmeans", "[ivf_index][kmeans]") {
->>>>>>> bcf7220d
+TEST_CASE("test kmeans", "[ivf_pq_index][kmeans]") {
   const bool debug = false;
 
   std::vector<float> data = {8, 6, 7, 5, 3, 3, 7, 2, 1, 4, 1, 3, 0, 5, 1, 2,
@@ -193,11 +194,7 @@
   }
 }
 
-<<<<<<< HEAD
-TEST_CASE("ivf_pq_index: debug w/ sk", "[ivf_pq_index]") {
-=======
-TEST_CASE("debug w/ sk", "[ivf_index]") {
->>>>>>> bcf7220d
+TEST_CASE("debug w/ sk", "[ivf_pq_index]") {
   const bool debug = true;
 
   ColMajorMatrix<float> training_data{
@@ -309,11 +306,7 @@
   }
 }
 
-<<<<<<< HEAD
-TEST_CASE("ivf_pq_index: ivf_pq_index write and read simple", "[ivf_pq_index]") {
-=======
-TEST_CASE("ivf_index write and read", "[ivf_index]") {
->>>>>>> bcf7220d
+TEST_CASE("ivf_index write and read", "[ivf_pq_index]") {
   size_t dimension = 128;
   size_t nlist = 100;
   size_t num_subspaces = 16;
@@ -612,23 +605,32 @@
   size_t num_vectors = 0;
   size_t dimensions = 10;
   size_t nlist = 1;
-  auto index = ivf_pq_index<siftsmall_feature_type, siftsmall_ids_type>(nlist, dimensions / 2);
-    auto queries = ColMajorMatrix<siftsmall_feature_type>{{1, 1, 1, 1, 1, 1, 1, 1, 1, 1}};
+  auto index = ivf_pq_index<siftsmall_feature_type, siftsmall_ids_type>(
+      nlist, dimensions / 2);
+  auto queries =
+      ColMajorMatrix<siftsmall_feature_type>{{1, 1, 1, 1, 1, 1, 1, 1, 1, 1}};
 
   // We can train and add to an empty index.
   {
-    auto data = ColMajorMatrixWithIds<siftsmall_feature_type>(dimensions, num_vectors);
+    auto data =
+        ColMajorMatrixWithIds<siftsmall_feature_type>(dimensions, num_vectors);
     debug_matrix_with_ids(data, "data");
-    std::cout << "index.train() ========================================================" << std::endl;
+    std::cout << "index.train() "
+                 "========================================================"
+              << std::endl;
     index.train(data, data.raveled_ids());
-    std::cout << "index.add() ========================================================" << std::endl;
+    std::cout << "index.add() "
+                 "========================================================"
+              << std::endl;
     index.add(data, data.raveled_ids());
   }
-  
+
   // We can query an empty index.
   {
     size_t k_nn = 1;
-    std::cout << "index.query_infinite_ram() ========================================================" << std::endl;
+    std::cout << "index.query_infinite_ram() "
+                 "========================================================"
+              << std::endl;
     auto&& [scores, ids] = index.query_infinite_ram(queries, k_nn, nlist);
     CHECK(_cpo::num_vectors(scores) == _cpo::num_vectors(queries));
     CHECK(_cpo::num_vectors(ids) == _cpo::num_vectors(queries));
@@ -639,22 +641,30 @@
   }
 
   // We can write an empty index.
-  auto ivf_index_uri = (std::filesystem::temp_directory_path() / "ivf_index") .string();
+  auto ivf_index_uri =
+      (std::filesystem::temp_directory_path() / "ivf_index").string();
   {
     if (vfs.is_dir(ivf_index_uri)) {
       vfs.remove_dir(ivf_index_uri);
     }
-    std::cout << "index.write_index() ========================================================" << std::endl;
+    std::cout << "index.write_index() "
+                 "========================================================"
+              << std::endl;
     index.write_index(ctx, ivf_index_uri);
   }
 
   // We can load and query an empty index.
   {
-    std::cout << "ivf_pq_index() ========================================================" << std::endl;
-    auto index2 = ivf_pq_index<siftsmall_feature_type, siftsmall_ids_type>(ctx, ivf_index_uri);
+    std::cout << "ivf_pq_index() "
+                 "========================================================"
+              << std::endl;
+    auto index2 = ivf_pq_index<siftsmall_feature_type, siftsmall_ids_type>(
+        ctx, ivf_index_uri);
     // index2.read_index_infinite();
     size_t k_nn = 1;
-    std::cout << "index2.query_infinite_ram() ========================================================" << std::endl;
+    std::cout << "index2.query_infinite_ram() "
+                 "========================================================"
+              << std::endl;
     auto&& [scores, ids] = index2.query_infinite_ram(queries, k_nn, nlist);
     CHECK(_cpo::num_vectors(scores) == _cpo::num_vectors(queries));
     CHECK(_cpo::num_vectors(ids) == _cpo::num_vectors(queries));
@@ -679,29 +689,44 @@
   size_t num_clusters = 4;
   using feature_type = float;
   using id_type = uint32_t;
-    std::cout << "ivf_pq_index() ========================================================" << std::endl;
-  auto index = ivf_pq_index<feature_type, id_type>(nlist, num_subspaces, max_iter, tol, temporal_policy, num_clusters);
-    auto ivf_index_uri = (std::filesystem::temp_directory_path() / "ivf_index") .string();
+  std::cout << "ivf_pq_index() "
+               "========================================================"
+            << std::endl;
+  auto index = ivf_pq_index<feature_type, id_type>(
+      nlist, num_subspaces, max_iter, tol, temporal_policy, num_clusters);
+  auto ivf_index_uri =
+      (std::filesystem::temp_directory_path() / "ivf_index").string();
 
   // We can train, add, query, and then write the index.
   {
-    auto training = ColMajorMatrixWithIds<feature_type>{{{1, 1, 1, 1}, {2, 2, 2, 2}, {3, 3, 3, 3}, {4, 4, 4, 4}}, {11, 22, 33, 44}};
-      std::cout << "index.train() ========================================================" << std::endl;
+    auto training = ColMajorMatrixWithIds<feature_type>{
+        {{1, 1, 1, 1}, {2, 2, 2, 2}, {3, 3, 3, 3}, {4, 4, 4, 4}},
+        {11, 22, 33, 44}};
+    std::cout << "index.train() "
+                 "========================================================"
+              << std::endl;
     index.train(training, training.raveled_ids());
-      std::cout << "index.add() ========================================================" << std::endl;
+    std::cout << "index.add() "
+                 "========================================================"
+              << std::endl;
     index.add(training, training.raveled_ids());
 
     std::cout << "index.num_clusters(): " << index.num_clusters() << std::endl;
-    std::cout << "index.num_subspaces(): " << index.num_subspaces() << std::endl;
-    std::cout << "index.sub_dimensions(): " << index.sub_dimensions() << std::endl;
-    std::cout << "index.num_partitions(): " << index.num_partitions() << std::endl;
+    std::cout << "index.num_subspaces(): " << index.num_subspaces()
+              << std::endl;
+    std::cout << "index.sub_dimensions(): " << index.sub_dimensions()
+              << std::endl;
+    std::cout << "index.num_partitions(): " << index.num_partitions()
+              << std::endl;
 
     size_t k_nn = 1;
     size_t nprobe = nlist;
     for (int i = 1; i <= 4; ++i) {
       auto value = static_cast<feature_type>(i);
       auto queries = ColMajorMatrix<feature_type>{{value, value, value, value}};
-      std::cout << "index.query_infinite_ram() ========================================================" << std::endl;
+      std::cout << "index.query_infinite_ram() "
+                   "========================================================"
+                << std::endl;
       auto&& [scores, ids] = index.query_infinite_ram(queries, k_nn, nprobe);
       debug_matrix(scores, "scores");
       debug_matrix(ids, "ids");
@@ -712,20 +737,26 @@
     if (vfs.is_dir(ivf_index_uri)) {
       vfs.remove_dir(ivf_index_uri);
     }
-    std::cout << "index.write_index() ========================================================" << std::endl;
+    std::cout << "index.write_index() "
+                 "========================================================"
+              << std::endl;
     index.write_index(ctx, ivf_index_uri);
   }
 
   // We can load and query the index.
   {
-    std::cout << "ivf_pq_index() ========================================================" << std::endl;
+    std::cout << "ivf_pq_index() "
+                 "========================================================"
+              << std::endl;
     auto index2 = ivf_pq_index<feature_type, id_type>(ctx, ivf_index_uri);
     size_t k_nn = 1;
     size_t nprobe = nlist;
     for (int i = 1; i <= 4; ++i) {
       auto value = static_cast<feature_type>(i);
       auto queries = ColMajorMatrix<feature_type>{{value, value, value, value}};
-      std::cout << "index.query_infinite_ram() ========================================================" << std::endl;
+      std::cout << "index.query_infinite_ram() "
+                   "========================================================"
+                << std::endl;
       auto&& [scores, ids] = index.query_infinite_ram(queries, k_nn, nprobe);
       debug_matrix(scores, "scores");
       debug_matrix(ids, "ids");
@@ -733,7 +764,8 @@
       CHECK(ids(0, 0) == i * 11);
     }
     // size_t k_nn = 1;
-    // std::cout << "index2.query_infinite_ram() ========================================================" << std::endl;
+    // std::cout << "index2.query_infinite_ram()
+    // ========================================================" << std::endl;
     // auto&& [scores, ids] = index2.query_infinite_ram(queries, k_nn, nlist);
     // CHECK(_cpo::num_vectors(scores) == _cpo::num_vectors(queries));
     // CHECK(_cpo::num_vectors(ids) == _cpo::num_vectors(queries));
@@ -744,7 +776,8 @@
   }
 
   // auto queries = ColMajorMatrix<feature_type>{{2, 2, 2, 2}};
-  // std::cout << "index.query_infinite_ram() ========================================================" << std::endl;
+  // std::cout << "index.query_infinite_ram()
+  // ========================================================" << std::endl;
   // size_t k_nn = 1;
   // size_t nprobe = nlist;
   // auto&& [scores, ids] = index.query_infinite_ram(queries, k_nn, nprobe);
