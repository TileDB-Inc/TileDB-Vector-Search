/**
 * @file   unit_ivf_pq_index.cc
 *
 * @section LICENSE
 *
 * The MIT License
 *
 * @copyright Copyright (c) 2024 TileDB, Inc.
 *
 * Permission is hereby granted, free of charge, to any person obtaining a copy
 * of this software and associated documentation files (the "Software"), to deal
 * in the Software without restriction, including without limitation the rights
 * to use, copy, modify, merge, publish, distribute, sublicense, and/or sell
 * copies of the Software, and to permit persons to whom the Software is
 * furnished to do so, subject to the following conditions:
 *
 * The above copyright notice and this permission notice shall be included in
 * all copies or substantial portions of the Software.
 *
 * THE SOFTWARE IS PROVIDED "AS IS", WITHOUT WARRANTY OF ANY KIND, EXPRESS OR
 * IMPLIED, INCLUDING BUT NOT LIMITED TO THE WARRANTIES OF MERCHANTABILITY,
 * FITNESS FOR A PARTICULAR PURPOSE AND NONINFRINGEMENT. IN NO EVENT SHALL THE
 * AUTHORS OR COPYRIGHT HOLDERS BE LIABLE FOR ANY CLAIM, DAMAGES OR OTHER
 * LIABILITY, WHETHER IN AN ACTION OF CONTRACT, TORT OR OTHERWISE, ARISING FROM,
 * OUT OF OR IN CONNECTION WITH THE SOFTWARE OR THE USE OR OTHER DEALINGS IN
 * THE SOFTWARE.
 *
 * @section DESCRIPTION
 *
 */

#include <catch2/catch_all.hpp>

#include <catch2/catch_all.hpp>
#include "index/ivf_pq_index.h"
#include "test/utils/array_defs.h"
#include "test/utils/gen_graphs.h"
#include "test/utils/query_common.h"

struct dummy_pq_index {
  using feature_type = float;
  using flat_vector_feature_type = feature_type;
  using id_type = int;
  using indices_type = int;
  using centroid_feature_type = float;
  using pq_code_type = uint8_t;
  using pq_vector_feature_type = pq_code_type;
  using score_type = float;

  auto dimensions() const {
    return 128;
  }
  auto num_subspaces() const {
    return 16;
  }
  auto num_clusters() const {
    return 256;
  }
  auto sub_dimensions() const {
    return 8;
  }
  auto bits_per_subspace() const {
    return 8;
  }
};

void debug_flat_ivf_centroids(auto& index) {
  std::cout << "\nDebug Centroids:\n" << std::endl;
  for (size_t j = 0; j < index.get_flat_ivf_centroids().num_rows(); ++j) {
    for (size_t i = 0; i < index.get_flat_ivf_centroids().num_cols(); ++i) {
      std::cout << index.get_flat_ivf_centroids()(j, i) << " ";
    }
    std::cout << std::endl;
  }
  std::cout << std::endl;
}

TEST_CASE("construct different types", "[ivf_pq_index]") {
  ivf_pq_index<int8_t, uint32_t, uint32_t> index1{};
  ivf_pq_index<uint8_t, uint32_t, uint32_t> index2{};
  ivf_pq_index<float, uint32_t, uint32_t> index3{};
  ivf_pq_index<int8_t, uint32_t, uint64_t> index4{};
  ivf_pq_index<uint8_t, uint32_t, uint64_t> index5{};
  ivf_pq_index<float, uint32_t, uint64_t> index6{};
  ivf_pq_index<int8_t, uint64_t, uint32_t> index7{};
  ivf_pq_index<uint8_t, uint64_t, uint32_t> index8{};
  ivf_pq_index<float, uint64_t, uint32_t> index9{};
  ivf_pq_index<int8_t, uint64_t, uint64_t> index10{};
  ivf_pq_index<uint8_t, uint64_t, uint64_t> index11{};
  ivf_pq_index<float, uint64_t, uint64_t> index12{};
}

TEST_CASE("default construct two", "[ivf_pq_index]") {
  ivf_pq_index<float, uint32_t, uint32_t> x;
  ivf_pq_index<float, uint32_t, uint32_t> y;
  CHECK(x.compare_cached_metadata(y));
  CHECK(y.compare_cached_metadata(x));
}

TEST_CASE("test kmeans initializations", "[ivf_pq_index][init]") {
  const bool debug = false;

  std::vector<float> data = {8, 6, 7, 5, 3, 3, 7, 2, 1, 4, 1, 3, 0, 5, 1, 2,
                             9, 9, 5, 9, 2, 0, 2, 7, 7, 9, 8, 6, 7, 9, 6, 6};

  ColMajorMatrix<float> training_data(4, 8);
  std::copy(begin(data), end(data), training_data.data());

  auto index = ivf_pq_index<float, uint32_t, uint32_t>(
      /*4,*/ 3, 2, 10, 1e-4);

  index.set_flat_ivf_centroids(ColMajorMatrix<float>(4, 3));

  SECTION("random") {
    if (debug) {
      std::cout << "random" << std::endl;
    }
    index.kmeans_random_init(training_data);
  }

  SECTION("kmeans++") {
    if (debug) {
      std::cout << "kmeans++" << std::endl;
    }
    index.kmeans_pp(training_data);
  }

  CHECK(index.get_flat_ivf_centroids().num_cols() == 3);
  CHECK(index.get_flat_ivf_centroids().num_rows() == 4);

  // debug_centroids(index);

  for (size_t i = 0; i < index.get_flat_ivf_centroids().num_cols() - 1; ++i) {
    for (size_t j = i + 1; j < index.get_flat_ivf_centroids().num_cols(); ++j) {
      CHECK(!std::equal(
          index.get_flat_ivf_centroids()[i].begin(),
          index.get_flat_ivf_centroids()[i].end(),
          index.get_flat_ivf_centroids()[j].begin()));
    }
  }

  size_t outer_counts = 0;
  for (size_t i = 0; i < index.get_flat_ivf_centroids().num_cols(); ++i) {
    size_t inner_counts = 0;
    for (size_t j = 0; j < training_data.num_cols(); ++j) {
      inner_counts += std::equal(
          index.get_flat_ivf_centroids()[i].begin(),
          index.get_flat_ivf_centroids()[i].end(),
          training_data[j].begin());
    }
    CHECK(inner_counts == 1);
    outer_counts += inner_counts;
  }
  CHECK(outer_counts == index.get_flat_ivf_centroids().num_cols());
}

TEST_CASE("test kmeans", "[ivf_pq_index][kmeans]") {
  const bool debug = false;

  std::vector<float> data = {8, 6, 7, 5, 3, 3, 7, 2, 1, 4, 1, 3, 0, 5, 1, 2,
                             9, 9, 5, 9, 2, 0, 2, 7, 7, 9, 8, 6, 7, 9, 6, 6};

  ColMajorMatrix<float> training_data(4, 8);
  std::copy(begin(data), end(data), training_data.data());

  auto index = ivf_pq_index<float, size_t, size_t>(
      /*4,*/ 3, 2, 10, 1e-4);

  SECTION("random") {
    if (debug) {
      std::cout << "random" << std::endl;
    }
    index.train_ivf(training_data, kmeans_init::random);
  }

  SECTION("kmeans++") {
    if (debug) {
      std::cout << "kmeans++" << std::endl;
    }
    index.train_ivf(training_data, kmeans_init::kmeanspp);
  }
}

TEST_CASE("debug w/ sk", "[ivf_pq_index]") {
  const bool debug = true;

  ColMajorMatrix<float> training_data{
      {1.0573647, 5.082087},
      {-6.229642, -1.3590931},
      {0.7446737, 6.3828287},
      {-7.698864, -3.0493321},
      {2.1362762, -4.4448104},
      {1.04019, -4.0389647},
      {0.38996044, 5.7235265},
      {1.7470839, -4.717076}};
  ColMajorMatrix<float> queries{{-7.3712273, -1.1178735}};
  ColMajorMatrix<float> sklearn_centroids{
      {-6.964253, -2.2042127}, {1.6411834, -4.400284}, {0.7306664, 5.7294807}};

  SECTION("one iteration") {
    if (debug) {
      std::cout << "one iteration" << std::endl;
    }
    auto index = ivf_pq_index<float, size_t, size_t>(
        /*sklearn_centroids.num_rows(),*/
        sklearn_centroids.num_cols(),
        2,
        1,
        1e-4);
    index.set_flat_ivf_centroids(sklearn_centroids);
    index.train_ivf(training_data, kmeans_init::none);
    if (debug) {
      debug_flat_ivf_centroids(index);
    }
  }

  SECTION("two iterations") {
    if (debug) {
      std::cout << "two iterations" << std::endl;
    }
    auto index = ivf_pq_index<float, size_t, size_t>(
        /*sklearn_centroids.num_rows(),*/
        sklearn_centroids.num_cols(),
        2,
        2,
        1e-4);
    index.set_flat_ivf_centroids(sklearn_centroids);
    index.train_ivf(training_data, kmeans_init::none);
    if (debug) {
      debug_flat_ivf_centroids(index);
    }
    // debug_centroids(index);
  }

  SECTION("five iterations") {
    if (debug) {
      std::cout << "five iterations" << std::endl;
    }
    auto index = ivf_pq_index<float, size_t, size_t>(
        /* sklearn_centroids.num_rows(), */
        sklearn_centroids.num_cols(),
        2,
        5,
        1e-4);
    index.set_flat_ivf_centroids(sklearn_centroids);
    index.train_ivf(training_data, kmeans_init::none);
    if (debug) {
      debug_flat_ivf_centroids(index);
    }
    // debug_centroids(index);
  }

  SECTION("five iterations, perturbed") {
    if (debug) {
      std::cout << "five iterations, perturbed" << std::endl;
    }
    for (size_t i = 0; i < sklearn_centroids.num_cols(); ++i) {
      for (size_t j = 0; j < sklearn_centroids.num_rows(); ++j) {
        sklearn_centroids(j, i) *= 0.8;
      }
    }

    sklearn_centroids(0, 0) += 0.25;
    auto index = ivf_pq_index<float, size_t, size_t>(
        /* sklearn_centroids.num_rows(), */
        sklearn_centroids.num_cols(),
        2,
        5,
        1e-4);
    index.set_flat_ivf_centroids(sklearn_centroids);
    index.train_ivf(training_data, kmeans_init::none);
    if (debug) {
      debug_flat_ivf_centroids(index);
    }
    // debug_centroids(index);
  }

  SECTION("five iterations") {
    if (debug) {
      std::cout << "five iterations" << std::endl;
    }
    auto index = ivf_pq_index<float, size_t, size_t>(
        /* sklearn_centroids.num_rows(), */
        sklearn_centroids.num_cols(),
        2,
        5,
        1e-4);
    index.train_ivf(training_data, kmeans_init::random);
    if (debug) {
      debug_flat_ivf_centroids(index);
    }
    // debug_centroids(index);
  }
}

TEST_CASE("ivf_index write and read", "[ivf_pq_index]") {
  size_t dimension = 128;
  size_t nlist = 100;
  size_t num_subspaces = 16;
  size_t max_iters = 4;
  size_t nprobe = 10;
  size_t k_nn = 10;
  size_t nthreads = 1;

  tiledb::Context ctx;
  tiledb::VFS vfs(ctx);
  std::string ivf_index_uri =
      (std::filesystem::temp_directory_path() / "tmp_ivf_index").string();
  if (vfs.is_dir(ivf_index_uri)) {
    vfs.remove_dir(ivf_index_uri);
  }
<<<<<<< HEAD

=======
>>>>>>> f564a8d4
  auto training_set = tdbColMajorMatrix<float>(ctx, siftsmall_inputs_uri, 0);
  load(training_set);
  std::vector<siftsmall_ids_type> ids(num_vectors(training_set));
  std::iota(begin(ids), end(ids), 0);

  auto idx = ivf_pq_index<float, uint32_t, uint32_t>(
      /*dimension,*/ nlist, num_subspaces, max_iters, nthreads);

  idx.train_ivf(training_set, kmeans_init::kmeanspp);
  idx.add(training_set, ids);

  ivf_index_uri =
      (std::filesystem::temp_directory_path() / "second_tmp_ivf_index")
          .string();
  if (vfs.is_dir(ivf_index_uri)) {
    vfs.remove_dir(ivf_index_uri);
  }
<<<<<<< HEAD

=======
>>>>>>> f564a8d4
  idx.write_index(ctx, ivf_index_uri);
  auto idx2 = ivf_pq_index<float, uint32_t, uint32_t>(ctx, ivf_index_uri);
  idx2.read_index_infinite();

  CHECK(idx.compare_cached_metadata(idx2));
  CHECK(idx.compare_cluster_centroids(idx2));
  CHECK(idx.compare_flat_ivf_centroids(idx2));
  CHECK(idx.compare_pq_ivf_vectors(idx2));
  CHECK(idx.compare_ivf_index(idx2));
  CHECK(idx.compare_ivf_ids(idx2));
  CHECK(idx.compare_pq_ivf_vectors(idx2));
  CHECK(idx.compare_distance_tables(idx2));
}

TEST_CASE(
    "verify pq_encoding and pq_distances with siftsmall", "[ivf_pq_index]") {
  tiledb::Context ctx;
  auto training_set = tdbColMajorMatrix<siftsmall_feature_type>(
      ctx, siftsmall_inputs_uri, 2500);
  training_set.load();
  std::vector<siftsmall_ids_type> ids(num_vectors(training_set));
  std::iota(begin(ids), end(ids), 0);

  auto pq_idx = ivf_pq_index<
      siftsmall_feature_type,
      siftsmall_ids_type,
      siftsmall_indices_type>(20, 16, 50);
  pq_idx.train_ivf(training_set);
  pq_idx.add(training_set, ids);

  SECTION("pq_encoding") {
    auto avg_error = pq_idx.verify_pq_encoding(training_set);
    CHECK(avg_error < 0.08);
  }
  SECTION("pq_distances") {
    auto avg_error = pq_idx.verify_pq_distances(training_set);
    CHECK(avg_error < 0.15);
  }
  SECTION("asymmetric_pq_distances") {
    auto [max_error, avg_error] =
        pq_idx.verify_asymmetric_pq_distances(training_set);
    CHECK(avg_error < 0.08);
  }
  SECTION("symmetric_pq_distances") {
    auto [max_error, avg_error] =
        pq_idx.verify_symmetric_pq_distances(training_set);
    CHECK(avg_error < 0.15);
  }
}

// Current code requires that the number of vectors in the training set be at
// least as large as the number of clusters.
//
#if 0
TEMPLATE_TEST_CASE(
    "query stacked hypercube",
    "[flativf_index]",
    float,
    uint8_t) {
  size_t k_dist = GENERATE(0, 32);
  size_t k_near = k_dist;
  size_t k_far = k_dist;

  auto hypercube0 = build_hypercube<TestType>(k_near, k_far, 0xdeadbeef);
  auto hypercube1 = build_hypercube<TestType>(k_near, k_far, 0xbeefdead);

  auto hypercube2 = ColMajorMatrix<TestType>(6, num_vectors(hypercube0));
  auto hypercube4 = ColMajorMatrix<TestType>(12, num_vectors(hypercube0));

  std::vector<uint32_t> ids(num_vectors(hypercube0));
  std::iota(begin(ids), end(ids), 0);

  for (size_t j = 0; j < 3; ++j) {
    for (size_t i = 0; i < num_vectors(hypercube4); ++i) {
      hypercube2(j, i) = hypercube0(j, i);
      hypercube2(j + 3, i) = hypercube1(j, i);

      hypercube4(j, i) = hypercube0(j, i);
      hypercube4(j + 3, i) = hypercube1(j, i);
      hypercube4(j + 6, i) = hypercube0(j, i);
      hypercube4(j + 9, i) = hypercube1(j, i);
    }
  }
  SECTION("nlist = 1") {
    size_t k_nn = 6;
    size_t nlist = 1;

    auto ivf_idx2 = ivf_pq_index<TestType, uint32_t, uint32_t>(
        /*128,*/ nlist, 2, 4, 1.e-4);  // dim nlist maxiter eps nthreads
    ivf_idx2.train_ivf(hypercube2);
    ivf_idx2.add(hypercube2, ids);
    auto ivf_idx4 = ivf_pq_index<TestType, uint32_t, uint32_t>(
        /*128,*/ nlist, 2, 4, 1.e-4);
    ivf_idx4.train_ivf(hypercube4);
    ivf_idx4.add(hypercube4, ids);

    auto top_k_ivf_scores = ColMajorMatrix<float>();
    auto top_k_ivf = ColMajorMatrix<unsigned>();
    auto top_k_scores = ColMajorMatrix<float>();
    auto top_k = ColMajorMatrix<uint64_t>();
    auto query2 = ColMajorMatrix<TestType>();
    auto query4 = ColMajorMatrix<TestType>();

    SECTION("query2/4 = 0...") {
      query2 = ColMajorMatrix<TestType>{{0, 0, 0, 0, 0, 0}};
      query4 = ColMajorMatrix<TestType>{{0, 0, 0, 0, 0, 0, 0, 0, 0, 0, 0, 0}};
    }
    SECTION("query2/4 = 127...") {
      query2 = ColMajorMatrix<TestType>{{127, 127, 127, 127, 127, 127}};
      query4 = ColMajorMatrix<TestType>{
          {127, 127, 127, 127, 127, 127, 127, 127, 127, 127, 127, 127}};
    }
    SECTION("query2/4 = 0...") {
      query2 = ColMajorMatrix<TestType>{{0, 0, 0, 127, 127, 127}};
      query4 = ColMajorMatrix<TestType>{
          {0, 0, 0, 0, 0, 0, 127, 127, 127, 127, 127, 127}};
    }
    SECTION("query2/4 = 127...") {
      query2 = ColMajorMatrix<TestType>{{127, 127, 127, 0, 0, 0}};
      query4 = ColMajorMatrix<TestType>{
          {127, 127, 127, 127, 127, 127, 0, 0, 0, 0, 0, 0}};
    }
    SECTION("query2/4 = 127...") {
      query2 = ColMajorMatrix<TestType>{
          {127, 0, 127, 0, 127, 0}, {0, 127, 0, 127, 0, 127}};
      query4 = ColMajorMatrix<TestType>{
          {127, 0, 127, 0, 127, 0, 127, 0, 127, 0, 127, 0},
          {0, 127, 0, 127, 0, 127, 0, 127, 0, 127, 0, 127}};
    }

    std::tie(top_k_scores, top_k) = detail::flat::qv_query_heap(
        hypercube2, query2, k_nn, 1, sum_of_squares_distance{});
    std::tie(top_k_ivf_scores, top_k_ivf) =
        ivf_idx2.query_infinite_ram(query2, k_nn, 1);  // k, nprobe
    size_t intersections0 = count_intersections(top_k_ivf, top_k, k_nn);
    double recall0 = intersections0 / ((double)top_k.num_cols() * k_nn);
    CHECK(intersections0 == k_nn * num_vectors(query2));
    CHECK(recall0 == 1.0);

    std::tie(top_k_scores, top_k) = detail::flat::qv_query_heap(
        hypercube4, query4, k_nn, 1, sum_of_squares_distance{});
    std::tie(top_k_ivf_scores, top_k_ivf) =
        ivf_idx4.query_infinite_ram(query4, k_nn, 1);  // k, nprobe

    size_t intersections1 = (long)count_intersections(top_k_ivf, top_k, k_nn);
    double recall1 = intersections1 / ((double)top_k.num_cols() * k_nn);
    CHECK(intersections1 == k_nn * num_vectors(query4));
    CHECK(recall1 == 1.0);
  }
}
#endif

TEST_CASE("Build index and query in place, infinite", "[ivf_pq_index]") {
  tiledb::Context ctx;
  // size_t nlist = GENERATE(1, 100);
  size_t nlist = 20;
  using s = siftsmall_test_init_defaults;
  using index = ivf_pq_index<s::feature_type, s::id_type, s::px_type>;

  auto init = siftsmall_test_init<index>(ctx, nlist, 16);

  auto&& [nprobe, k_nn, nthreads, max_iter, tolerance] = std::tie(
      init.nprobe, init.k_nn, init.nthreads, init.max_iter, init.tolerance);
  auto&& [_, training_set, query_set, groundtruth_set] = std::tie(
      init.idx, init.training_set, init.query_set, init.groundtruth_set);
  auto idx = init.get_write_read_idx();

  auto top_k_ivf_scores = ColMajorMatrix<float>();
  auto top_k_ivf = ColMajorMatrix<siftsmall_ids_type>();

  SECTION("infinite") {
    INFO("infinite");
    std::tie(top_k_ivf_scores, top_k_ivf) =
        idx.query_infinite_ram(query_set, k_nn, nprobe);
  }

  SECTION("finite") {
    INFO("finite");
    std::tie(top_k_ivf_scores, top_k_ivf) =
        idx.query_finite_ram(query_set, k_nn, nprobe);
  }

  // NOTE: Can be used to debug the results.debug_slice(top_k_ivf, "top_k_ivf");
  // debug_slice(top_k_ivf_scores, "top_k_ivf_scores");
  // debug_slice(groundtruth_set, "groundtruth_set");

  init.verify(top_k_ivf);
}

TEST_CASE("ivf_pq_index write and read", "[ivf_pq_index]") {
  tiledb::Context ctx;
  std::string ivf_pq_index_uri =
      (std::filesystem::temp_directory_path() / "tmp_ivf_pq_index").string();
  tiledb::VFS vfs(ctx);
  if (vfs.is_dir(ivf_pq_index_uri)) {
    vfs.remove_dir(ivf_pq_index_uri);
  }
  auto training_set = tdbColMajorMatrix<float>(ctx, siftsmall_inputs_uri, 0);
  load(training_set);
  std::vector<siftsmall_ids_type> ids(num_vectors(training_set));
  std::iota(begin(ids), end(ids), 0);

  auto idx = ivf_pq_index<siftsmall_feature_type, siftsmall_ids_type>(
      10, siftsmall_dimensions / 2);
  idx.train(training_set, ids);
  idx.add(training_set, ids);
  uint64_t write_timestamp = 1000;
  idx.write_index(
      ctx, ivf_pq_index_uri, TemporalPolicy(TimeTravel, write_timestamp));

  {
    // Load the index and check metadata.
    auto idx2 = ivf_pq_index<siftsmall_feature_type, siftsmall_ids_type>(
        ctx, ivf_pq_index_uri);
    CHECK(idx2.group().get_dimensions() == sift_dimensions);
    CHECK(idx2.group().get_temp_size() == 0);

    CHECK(idx2.group().get_all_num_partitions().size() == 1);
    CHECK(idx2.group().get_all_base_sizes().size() == 1);
    CHECK(idx2.group().get_all_ingestion_timestamps().size() == 1);

    CHECK(idx2.group().get_all_num_partitions()[0] > 0);
    CHECK(idx2.group().get_all_base_sizes()[0] == num_sift_vectors);
    CHECK(idx2.group().get_all_ingestion_timestamps()[0] == write_timestamp);

    // Can't compare groups because a write_index does not create a group
    // @todo Should it?
    // CHECK(idx.compare_group(idx2));

    auto idx3 = ivf_pq_index<siftsmall_feature_type, siftsmall_ids_type>(
        ctx, ivf_pq_index_uri);
    CHECK(idx2 == idx3);
  }

  {
    // Clear history.
    ivf_pq_index<siftsmall_feature_type, siftsmall_ids_type>::clear_history(
        ctx, ivf_pq_index_uri, write_timestamp + 10);
    auto idx2 = ivf_pq_index<siftsmall_feature_type, siftsmall_ids_type>(
        ctx, ivf_pq_index_uri);

    CHECK(idx2.group().get_dimensions() == sift_dimensions);
    CHECK(idx2.group().get_temp_size() == 0);

    CHECK(idx2.group().get_all_num_partitions().size() == 1);
    CHECK(idx2.group().get_all_base_sizes().size() == 1);
    CHECK(idx2.group().get_all_ingestion_timestamps().size() == 1);

    CHECK(idx2.group().get_all_num_partitions()[0] == 0);
    CHECK(idx2.group().get_all_base_sizes()[0] == 0);
    CHECK(idx2.group().get_all_ingestion_timestamps()[0] == 0);
  }
}

TEST_CASE("query empty index", "[ivf_pq_index]") {
  tiledb::Context ctx;
  tiledb::VFS vfs(ctx);
  size_t num_vectors = 0;
  size_t dimensions = 10;
  size_t nlist = 1;
  auto index = ivf_pq_index<siftsmall_feature_type, siftsmall_ids_type>(
      nlist, dimensions / 2);
  auto queries =
      ColMajorMatrix<siftsmall_feature_type>{{1, 1, 1, 1, 1, 1, 1, 1, 1, 1}};

  // We can train and add to an empty index.
  {
    auto data =
        ColMajorMatrixWithIds<siftsmall_feature_type>(dimensions, num_vectors);
    debug_matrix_with_ids(data, "data");
    index.train(data, data.raveled_ids());
    index.add(data, data.raveled_ids());
  }

  // We can query an empty index.
  {
    size_t k_nn = 1;
    auto&& [scores, ids] = index.query_infinite_ram(queries, k_nn, nlist);
    CHECK(_cpo::num_vectors(scores) == _cpo::num_vectors(queries));
    CHECK(_cpo::num_vectors(ids) == _cpo::num_vectors(queries));
    CHECK(_cpo::dimensions(scores) == k_nn);
    CHECK(_cpo::dimensions(ids) == k_nn);
    CHECK(scores(0, 0) == std::numeric_limits<float>::max());
    CHECK(ids(0, 0) == std::numeric_limits<uint64_t>::max());
  }

  // We can write an empty index.
  auto ivf_index_uri =
      (std::filesystem::temp_directory_path() / "ivf_index").string();
  {
    if (vfs.is_dir(ivf_index_uri)) {
      vfs.remove_dir(ivf_index_uri);
    }
    index.write_index(ctx, ivf_index_uri);
  }

  // We can load and query an empty index.
  {
    auto index2 = ivf_pq_index<siftsmall_feature_type, siftsmall_ids_type>(
        ctx, ivf_index_uri);
    size_t k_nn = 1;
    auto&& [scores, ids] = index2.query_infinite_ram(queries, k_nn, nlist);
    CHECK(_cpo::num_vectors(scores) == _cpo::num_vectors(queries));
    CHECK(_cpo::num_vectors(ids) == _cpo::num_vectors(queries));
    CHECK(_cpo::dimensions(scores) == k_nn);
    CHECK(_cpo::dimensions(ids) == k_nn);
    CHECK(scores(0, 0) == std::numeric_limits<float>::max());
    CHECK(ids(0, 0) == std::numeric_limits<uint64_t>::max());
  }
}

TEST_CASE("query simple", "[ivf_pq_index]") {
  tiledb::Context ctx;
  tiledb::VFS vfs(ctx);

  size_t num_vectors = 4;
  size_t dimensions = 4;
  size_t nlist = 1;
  size_t num_subspaces = 2;
  size_t max_iter = 1;
  float tol = 0.000025;
  std::optional<TemporalPolicy> temporal_policy = std::nullopt;
  size_t num_clusters = 4;
  using feature_type = float;
  using id_type = uint32_t;
  auto index = ivf_pq_index<feature_type, id_type>(
      nlist, num_subspaces, max_iter, tol, temporal_policy, num_clusters);
  auto ivf_index_uri =
      (std::filesystem::temp_directory_path() / "ivf_index").string();

  // We can train, add, query, and then write the index.
  {
    auto training = ColMajorMatrixWithIds<feature_type>{
        {{1, 1, 1, 1}, {2, 2, 2, 2}, {3, 3, 3, 3}, {4, 4, 4, 4}},
        {11, 22, 33, 44}};
    index.train(training, training.raveled_ids());
    index.add(training, training.raveled_ids());

    size_t k_nn = 1;
    size_t nprobe = nlist;
    for (int i = 1; i <= 4; ++i) {
      auto value = static_cast<feature_type>(i);
      auto queries = ColMajorMatrix<feature_type>{{value, value, value, value}};
      auto&& [scores, ids] = index.query_infinite_ram(queries, k_nn, nprobe);
      debug_matrix(scores, "scores");
      debug_matrix(ids, "ids");
      CHECK(scores(0, 0) == 0);
      CHECK(ids(0, 0) == i * 11);
    }

    if (vfs.is_dir(ivf_index_uri)) {
      vfs.remove_dir(ivf_index_uri);
    }
    index.write_index(ctx, ivf_index_uri);
  }

  // We can load and query the index.
  {
    auto index2 = ivf_pq_index<feature_type, id_type>(ctx, ivf_index_uri);
    size_t k_nn = 1;
    size_t nprobe = nlist;
    for (int i = 1; i <= 4; ++i) {
      auto value = static_cast<feature_type>(i);
      auto queries = ColMajorMatrix<feature_type>{{value, value, value, value}};
      auto&& [scores, ids] = index.query_infinite_ram(queries, k_nn, nprobe);
      debug_matrix(scores, "scores");
      debug_matrix(ids, "ids");
      CHECK(scores(0, 0) == 0);
      CHECK(ids(0, 0) == i * 11);
    }
  }
}<|MERGE_RESOLUTION|>--- conflicted
+++ resolved
@@ -309,10 +309,6 @@
   if (vfs.is_dir(ivf_index_uri)) {
     vfs.remove_dir(ivf_index_uri);
   }
-<<<<<<< HEAD
-
-=======
->>>>>>> f564a8d4
   auto training_set = tdbColMajorMatrix<float>(ctx, siftsmall_inputs_uri, 0);
   load(training_set);
   std::vector<siftsmall_ids_type> ids(num_vectors(training_set));
@@ -330,14 +326,7 @@
   if (vfs.is_dir(ivf_index_uri)) {
     vfs.remove_dir(ivf_index_uri);
   }
-<<<<<<< HEAD
-
-=======
->>>>>>> f564a8d4
-  idx.write_index(ctx, ivf_index_uri);
   auto idx2 = ivf_pq_index<float, uint32_t, uint32_t>(ctx, ivf_index_uri);
-  idx2.read_index_infinite();
-
   CHECK(idx.compare_cached_metadata(idx2));
   CHECK(idx.compare_cluster_centroids(idx2));
   CHECK(idx.compare_flat_ivf_centroids(idx2));
