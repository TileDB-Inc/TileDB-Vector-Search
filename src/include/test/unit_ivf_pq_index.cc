--- conflicted
+++ resolved
@@ -709,20 +709,13 @@
     size_t nprobe = nlist;
     for (int i = 1; i <= 4; ++i) {
       auto value = static_cast<feature_type>(i);
-<<<<<<< HEAD
-      auto queries = ColMajorMatrix<feature_type>{{value, value, value, value}};
+      auto queries =
+          ColMajorMatrix<feature_type>{{{value, value, value, value}}};
       auto&& [scores_from_finite, ids_from_finite] =
           index2.query_finite_ram(queries, k_nn, nprobe, 5);
       CHECK(scores_from_finite(0, 0) == 0);
       CHECK(ids_from_finite(0, 0) == i * 11);
       auto&& [scores, ids] = index2.query_infinite_ram(queries, k_nn, nprobe);
-=======
-      auto queries =
-          ColMajorMatrix<feature_type>{{{value, value, value, value}}};
-      auto&& [scores, ids] = index.query_infinite_ram(queries, k_nn, nprobe);
-      debug_matrix(scores, "scores");
-      debug_matrix(ids, "ids");
->>>>>>> b6722114
       CHECK(scores(0, 0) == 0);
       CHECK(ids(0, 0) == i * 11);
     }
@@ -784,8 +777,7 @@
         id_type_type,
         partitioning_index_type_type>(ctx, index_uri);
     auto queries = ColMajorMatrix<feature_type_type>{
-<<<<<<< HEAD
-        {1, 1, 1}, {2, 2, 2}, {3, 3, 3}, {4, 4, 4}};
+        {{1, 1, 1}, {2, 2, 2}, {3, 3, 3}, {4, 4, 4}}};
 
     auto&& [scores_from_finite, ids_from_finite] =
         index.query_finite_ram(queries, 1, n_list, 5);
@@ -798,15 +790,10 @@
         ids_from_finite.data() + 4,
         std::vector<uint32_t>{1, 2, 3, 4}.begin()));
 
-=======
-        {{1, 1, 1}, {2, 2, 2}, {3, 3, 3}, {4, 4, 4}}};
->>>>>>> b6722114
     auto&& [scores, ids] = index.query_infinite_ram(queries, 1, n_list);
     CHECK(std::equal(
         scores.data(),
         scores.data() + 4,
         std::vector<float>{0, 0, 0, 0}.begin()));
-    CHECK(std::equal(
-        ids.data(), ids.data() + 4, std::vector<uint32_t>{1, 2, 3, 4}.begin()));
   }
 }