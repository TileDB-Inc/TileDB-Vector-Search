--- conflicted
+++ resolved
@@ -250,11 +250,7 @@
       (std::filesystem::temp_directory_path() / "ids").string();
 
   std::vector<int> num_vectors_options = {9, 199, 2143};
-<<<<<<< HEAD
-  std::vector<uint32_t> dimensions_options = {3, 77};
-=======
   std::vector<uint64_t> dimensions_options = {3, 77};
->>>>>>> e1b05265
   std::vector<int> num_parts_options = {1, 3, 99, 989, 2143};
   for (auto num_vectors : num_vectors_options) {
     for (uint64_t dimensions : dimensions_options) {
