/**
 * @file   diskann.h
 *
 * @section LICENSE
 *
 * The MIT License
 *
 * @copyright Copyright (c) 2023 TileDB, Inc.
 *
 * Permission is hereby granted, free of charge, to any person obtaining a copy
 * of this software and associated documentation files (the "Software"), to deal
 * in the Software without restriction, including without limitation the rights
 * to use, copy, modify, merge, publish, distribute, sublicense, and/or sell
 * copies of the Software, and to permit persons to whom the Software is
 * furnished to do so, subject to the following conditions:
 *
 * The above copyright notice and this permission notice shall be included in
 * all copies or substantial portions of the Software.
 *
 * THE SOFTWARE IS PROVIDED "AS IS", WITHOUT WARRANTY OF ANY KIND, EXPRESS OR
 * IMPLIED, INCLUDING BUT NOT LIMITED TO THE WARRANTIES OF MERCHANTABILITY,
 * FITNESS FOR A PARTICULAR PURPOSE AND NONINFRINGEMENT. IN NO EVENT SHALL THE
 * AUTHORS OR COPYRIGHT HOLDERS BE LIABLE FOR ANY CLAIM, DAMAGES OR OTHER
 * LIABILITY, WHETHER IN AN ACTION OF CONTRACT, TORT OR OTHERWISE, ARISING FROM,
 * OUT OF OR IN CONNECTION WITH THE SOFTWARE OR THE USE OR OTHER DEALINGS IN
 * THE SOFTWARE.
 *
 * @section DESCRIPTION
 *
 *
 */

#ifndef TDB_DISKANN_H
#define TDB_DISKANN_H

#include <filesystem>
#include <fstream>
#include <string>

#include "detail/graph/adj_list.h"
#include "scoring.h"

auto read_diskann_data(const std::string& path) {
  uint32_t npoints{0};
  uint32_t ndim{0};

  std::ifstream binary_file(path, std::ios::binary);
  binary_file.exceptions(std::ifstream::failbit);
  if (!binary_file.is_open()) {
    throw std::runtime_error("Could not open file " + path);
  }

  binary_file.read((char*)&npoints, 4);
  binary_file.read((char*)&ndim, 4);

  auto x = ColMajorMatrix<float>(ndim, npoints);

  binary_file.read((char*)x.data(), npoints * ndim * sizeof(float));
  if ((size_t)binary_file.gcount() != (size_t)npoints * ndim * sizeof(float)) {
    throw std::runtime_error("Could not read all data from " + path);
  }

  binary_file.close();

  return x;
}

/**
 * @brief Read a diskann index from disk
 *
 * @note: Currently this will read the test index that has a constant
 * number of neighbors for each vertex.
 * @todo: Implement loop to compare total bytes read to file size,
 * cf DiskANN/src/in_mem_graph_store.cpp:135
 */
auto read_diskann_mem_index(const std::string& index) {
  std::ifstream binary_file(index, std::ios::binary);
  if (!binary_file.is_open()) {
    throw std::runtime_error("Could not open file " + index);
  }

  uint64_t index_file_size;
  uint32_t max_degree;
  uint32_t medioid;
  uint64_t vamana_frozen_num;

  binary_file.read((char*)&index_file_size, 8);
  binary_file.read((char*)&max_degree, 4);
  binary_file.read((char*)&medioid, 4);
  binary_file.read((char*)&vamana_frozen_num, 8);

  size_t num_nodes = (index_file_size - 24) / (max_degree * 4 + 4);
  auto g = detail::graph::index_adj_list<uint32_t>(num_nodes);

  for (size_t node = 0; node < num_nodes; ++node) {
    uint32_t num_neighbors;
    binary_file.read((char*)&num_neighbors, 4);
    for (size_t i = 0; i < num_neighbors; ++i) {
      uint32_t id;
      binary_file.read((char*)&id, 4);
      g.add_edge(node, id);
    }
    binary_file.seekg(max_degree - num_neighbors, std::ios_base::cur);
  }
  binary_file.close();

  return g;
}

// @todo Also a read_diskann_disk_index?
// Note that that is much more complicated
auto read_diskann_mem_index_with_scores(
    const std::string& index, const std::string& data, size_t num_nodes = 0) {
  auto x = read_diskann_data(data);

  // @todo get rid of copy pasta
  std::ifstream binary_file(index, std::ios::binary);
  if (!binary_file.is_open()) {
    throw std::runtime_error("Could not open file " + index);
  }

  uint64_t index_file_size;
  uint32_t max_degree;
  uint32_t medioid;
  uint64_t vamana_frozen_num;

  binary_file.read((char*)&index_file_size, 8);
  binary_file.read((char*)&max_degree, 4);
  binary_file.read((char*)&medioid, 4);
  binary_file.read((char*)&vamana_frozen_num, 8);

  if (num_nodes == 0) {
    num_nodes = (index_file_size - 24) / (max_degree * 4 + 4);
  }
  auto g = detail::graph::adj_list<float, uint32_t>(num_nodes);

  size_t node = 0;
  while (!binary_file.eof()) {
    size_t where = binary_file.tellg();
    if (where == index_file_size) {
      break;
    }
    uint32_t num_neighbors;
    binary_file.read((char*)&num_neighbors, 4);
    for (size_t i = 0; i < num_neighbors; ++i) {
      uint32_t id;
      binary_file.read((char*)&id, 4);
<<<<<<< HEAD
      g.add_edge(node, id, l2_distance(x[node], x[id]));
=======
      assert(id < num_nodes);
      g.add_edge(node, id, sum_of_squares(x[node], x[id]));
>>>>>>> 1a5d96b7
    }
    // @todo ??? Is this right ???
    // binary_file.seekg(max_degree - num_neighbors, std::ios_base::cur);
    ++node;
  }
  binary_file.close();
  assert(node == num_nodes);

  return g;
}

#endif  // TDB_DISKANN_H<|MERGE_RESOLUTION|>--- conflicted
+++ resolved
@@ -145,12 +145,7 @@
     for (size_t i = 0; i < num_neighbors; ++i) {
       uint32_t id;
       binary_file.read((char*)&id, 4);
-<<<<<<< HEAD
       g.add_edge(node, id, l2_distance(x[node], x[id]));
-=======
-      assert(id < num_nodes);
-      g.add_edge(node, id, sum_of_squares(x[node], x[id]));
->>>>>>> 1a5d96b7
     }
     // @todo ??? Is this right ???
     // binary_file.seekg(max_degree - num_neighbors, std::ios_base::cur);
