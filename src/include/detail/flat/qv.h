--- conflicted
+++ resolved
@@ -212,17 +212,7 @@
     unsigned nthreads,
     Distance distance = Distance{}) {
   return qv_query_heap(
-<<<<<<< HEAD
       without_ids{}, db, q, std::vector<uint64_t>{}, k_nn, nthreads, distance);
-=======
-      without_ids{},
-      db,
-      q,
-      std::vector<uint64_t>{},
-      k_nn,
-      nthreads,
-      distance);  /// ????
->>>>>>> 681f35c5
 }
 
 template <
@@ -405,11 +395,7 @@
 template <feature_vector_array DB, feature_vector_array Q>
 auto qv_query_heap_tiled(DB& db, const Q& q, int k_nn, unsigned nthreads) {
   return qv_query_heap_tiled(
-<<<<<<< HEAD
       without_ids{}, db, q, std::vector<uint64_t>{}, k_nn, nthreads);
-=======
-      without_ids{}, db, q, std::vector<uint64_t>{}, k_nn, nthreads);  // ????
->>>>>>> 681f35c5
 }
 
 template <feature_vector_array DB, feature_vector_array Q, class Index>
