/**
 * @file   flat/qv.h
 *
 * @section LICENSE
 *
 * The MIT License
 *
 * @copyright Copyright (c) 2023 TileDB, Inc.
 *
 * Permission is hereby granted, free of charge, to any person obtaining a copy
 * of this software and associated documentation files (the "Software"), to deal
 * in the Software without restriction, including without limitation the rights
 * to use, copy, modify, merge, publish, distribute, sublicense, and/or sell
 * copies of the Software, and to permit persons to whom the Software is
 * furnished to do so, subject to the following conditions:
 *
 * The above copyright notice and this permission notice shall be included in
 * all copies or substantial portions of the Software.
 *
 * THE SOFTWARE IS PROVIDED "AS IS", WITHOUT WARRANTY OF ANY KIND, EXPRESS OR
 * IMPLIED, INCLUDING BUT NOT LIMITED TO THE WARRANTIES OF MERCHANTABILITY,
 * FITNESS FOR A PARTICULAR PURPOSE AND NONINFRINGEMENT. IN NO EVENT SHALL THE
 * AUTHORS OR COPYRIGHT HOLDERS BE LIABLE FOR ANY CLAIM, DAMAGES OR OTHER
 * LIABILITY, WHETHER IN AN ACTION OF CONTRACT, TORT OR OTHERWISE, ARISING FROM,
 * OUT OF OR IN CONNECTION WITH THE SOFTWARE OR THE USE OR OTHER DEALINGS IN
 * THE SOFTWARE.
 *
 * @section DESCRIPTION
 *
 * Flat L2 query implementations using the qv ordering (loop over all query
 * vectors on outer loop and over all database vectors on inner loop).
 *
 * We currently assume that the database is loaded into memory.  This is a
 * reasonable assumption for small databases (and/or large machines), but for
 * large databases we may want to implement a blocked / out-of-core
 *
 * @todo Implement a blocked / out-of-core version?
 * @todo Are there other optimizations to apply?
 */

#ifndef TILEDB_FLAT_QV_H
#define TILEDB_FLAT_QV_H

#include <future>
#include <numeric>
#include <vector>

#include "concepts.h"

#include "algorithm.h"
#include "linalg.h"
#include "old_concepts.h"
#include "scoring.h"
#include "utils/fixed_min_heap.h"
#include "utils/timer.h"

#include "utils/print_types.h"

namespace detail::flat {

/**
 * This algorithm computes the scores by looping over all query vector and
 * all database vectors, but rather than forming the entire score matrix,
 * it only computes the scores for the query given in the outer loop.  It
 * then computes the top k for that query and stores the results in the
 * top_k matrix.  The top k values are computed either using the nth_element
 * algorithm or a heap based algorithm, depending on the value of nth.
 *
 * @tparam DB The type of the database.
 * @tparam Q The type of the query.
 * @param db The database.
 * @param q The query.
 * @param k The number of top k results to return.
 * @param nthreads The number of threads to use in parallel execution.
 * @return A matrix of size k x #queries containing the top k results for each
 * query.
 */
template <feature_vector_array DB, query_vector_array Q>
[[deprecated]] auto qv_query_heap_0(
    const DB& db, const Q& q, int k_nn, unsigned int nthreads) {
  scoped_timer _{tdb_func__};

<<<<<<< HEAD
  ColMajorMatrix<size_t> top_k(k_nn, num_vectors(q));
=======
  using id_type = size_t;
  using score_type = float;

  ColMajorMatrix<id_type> top_k(k_nn, size(q));
>>>>>>> e14d040a

  auto par = stdx::execution::indexed_parallel_policy{nthreads};
  stdx::range_for_each(
      std::move(par), q, [&](auto&& q_vec, auto&& n = 0, auto&& j = 0) {
        size_t size_q = num_vectors(q);
        size_t size_db = num_vectors(db);

        // @todo can we do this more efficiently?
        Vector<score_type> scores(size_db);

        for (size_t i = 0; i < size_db; ++i) {
          scores[i] = L2(q_vec, db[i]);
        }
        get_top_k_from_scores(scores, top_k[j], k_nn);
      });

  return top_k;
}

/**
 * This algorithm computes the scores by looping over all query vector and
 * all database vectors, but rather than forming the score matrix, or even a
 * score vector as in the qv_query_nth algorithm, it computes the top k values
 * on the fly, using a fixed_min_heap.
 *
 * It has two overloads for the case with and without ids.
 *
 * @tparam DB The type of the database.
 * @tparam Q The type of the query.
 * @param db The database.
 * @param q The query.
 * @param k The number of top k results to return.
 * @param nthreads The number of threads to use in parallel execution.
 * @return A matrix of size k x #queries containing the top k results for each
 * query.
 */
<<<<<<< HEAD

// @todo Add to out of core
template <class T, feature_vector_array DB, feature_vector_array Q, class Index>
=======
template <class T, class DB, class Q, class ID>
auto qv_query_heap(
    T,
    const DB& db,
    const Q& q,
    const ID& ids,
    int k_nn,
    unsigned nthreads);

template <class DB, class Q>
auto qv_query_heap(const DB& db, const Q& q, int k_nn, unsigned nthreads) {
  return qv_query_heap(
      without_ids{}, db, q, std::vector<size_t>{}, k_nn, nthreads);
}

template <class DB, class Q, class ID>
auto qv_query_heap(
    const DB& db, const Q& q, const ID& ids, int k_nn, unsigned nthreads) {
  return qv_query_heap(with_ids{}, db, q, ids, k_nn, nthreads);
}

// @todo Add to out of core
template <class T, class DB, class Q, class ID>
>>>>>>> e14d040a
auto qv_query_heap(
    T,
    const DB& db,
    const Q& query,
<<<<<<< HEAD
    const std::vector<Index>& ids,
=======
    const ID& ids,
>>>>>>> e14d040a
    int k_nn,
    unsigned nthreads) {
  scoped_timer _{tdb_func__};
  load(db);

<<<<<<< HEAD
  using id_type = Index;
  auto top_k = ColMajorMatrix<id_type>(k_nn, query.num_cols());
  auto top_k_scores = ColMajorMatrix<float>(k_nn, query.num_cols());
=======
  // using feature_type = typename std::remove_reference_t<decltype(db)>::value_type;
  using id_type = typename std::remove_reference_t<decltype(ids)>::value_type;
  using score_type = float;

  auto top_k = ColMajorMatrix<id_type>(k_nn, query.num_cols());
  auto top_k_scores = ColMajorMatrix<score_type>(k_nn, query.num_cols());
>>>>>>> e14d040a

  // Have to do explicit asynchronous threading here, as the current parallel
  // algorithms have iterator-based interaces, and the `Matrix` class does not
  // yet have iterators.
  // @todo Implement iterator interface to `Matrix` class

  auto size_db = db.num_cols();
  auto par = stdx::execution::indexed_parallel_policy{nthreads};
  stdx::range_for_each(
      std::move(par),
      query,
      [&, size_db](auto&& q_vec, auto&& n = 0, auto&& j = 0) {
<<<<<<< HEAD
        fixed_min_pair_heap<float, id_type> min_scores(k_nn);
=======
        fixed_min_pair_heap<score_type, id_type> min_scores(k_nn);
>>>>>>> e14d040a

        for (size_t i = 0; i < size_db; ++i) {
          auto score = L2(q_vec, db[i]);
          if constexpr (std::is_same_v<T, with_ids>) {
            min_scores.insert(score, ids[i]);
          } else if constexpr (std::is_same_v<T, without_ids>) {
            min_scores.insert(score, i);
          } else {
            static_assert(always_false<T>, "T must be with_ids or without_ids");
          }
        }

        get_top_k_with_scores_from_heap(min_scores, top_k[j], top_k_scores[j]);
      });

  return std::make_tuple(std::move(top_k_scores), std::move(top_k));
}

template <feature_vector_array DB, feature_vector_array Q>
auto qv_query_heap(DB& db, const Q& q, int k_nn, unsigned nthreads) {
  return qv_query_heap(
      without_ids{}, db, q, std::vector<uint64_t>{}, k_nn, nthreads);  /// ????
}

template <feature_vector_array DB, feature_vector_array Q, class Index>
auto qv_query_heap(
    DB& db,
    const Q& q,
    const std::vector<Index>& ids,
    int k_nn,
    unsigned nthreads) {
  return qv_query_heap(with_ids{}, db, q, ids, k_nn, nthreads);
}

/**
 * This algorithm is similar to `qv_query_heap`, but it tiles the query loop
 * and the database loop (2X2). This is done to improve cache locality.
 * @tparam DB The type of the database.
 * @tparam Q The type of the query.
 * @param db The database.
 * @param query The query.
 * @param k The number of top k results to return.
 * @param nthreads The number of threads to use in parallel execution.
 * @return A matrix of size k x #queries containing the top k results for each
 * query.
 */
<<<<<<< HEAD
template <class T, feature_vector_array DB, feature_vector_array Q, class Index>
=======
template <class T, class DB, class Q, class ID>
auto qv_query_heap_tiled(
    T,
    DB& db,
    const Q& q,
    const ID& ids,
    int k_nn,
    unsigned nthreads);

template <class DB, class Q>
auto qv_query_heap_tiled(DB& db, const Q& q, int k_nn, unsigned nthreads) {
  return qv_query_heap_tiled(
      without_ids{}, db, q, std::vector<size_t>{}, k_nn, nthreads);
}

template <class DB, class Q, class ID>
auto qv_query_heap_tiled(
    DB& db, Q& q, const ID& ids, int k_nn, unsigned nthreads) {
  return qv_query_heap_tiled(with_ids{}, db, q, ids, k_nn, nthreads);
}

template <class T, class DB, class Q, class ID>
>>>>>>> e14d040a
auto qv_query_heap_tiled(
    T,
    DB& db,
    const Q& query,
<<<<<<< HEAD
    [[maybe_unused]] const std::vector<Index>& ids,
    int k_nn,
    unsigned nthreads) {
  load(db);

  debug_slice(db);
  debug_slice(query);
=======
    [[maybe_unused]] const ID& ids,
    int k_nn,
    unsigned nthreads) {
  
  // using feature_type = typename std::remove_reference_t<decltype(db)>::value_type;
  using id_type = typename std::remove_reference_t<decltype(ids)>::value_type;
  using score_type = float;
  
  if constexpr (is_loadable_v<decltype(db)>) {
    db.load();
  }
>>>>>>> e14d040a

  scoped_timer _{tdb_func__};

  // Have to do explicit asynchronous threading here, as the current parallel
  // algorithms have iterator-based interaces, and the `Matrix` class does not
  // yet have iterators.
  // @todo Implement iterator interface to `Matrix` class
  size_t size_db = db.num_cols();
  size_t container_size = num_vectors(query);
  size_t block_size = (container_size + nthreads - 1) / nthreads;

  std::vector<std::future<void>> futs;
  futs.reserve(nthreads);

<<<<<<< HEAD
  using id_type = Index;
  auto min_scores = std::vector<fixed_min_pair_heap<float, id_type>>(
      num_vectors(query), fixed_min_pair_heap<float, id_type>(k_nn));
=======
  auto min_scores = std::vector<fixed_min_pair_heap<score_type, id_type>>(
      size(query), fixed_min_pair_heap<score_type, id_type>(k_nn));
>>>>>>> e14d040a

  // @todo: Use range::for_each
  for (size_t n = 0; n < nthreads; ++n) {
    auto start = std::min<size_t>(n * block_size, container_size);
    auto stop = std::min<size_t>((n + 1) * block_size, container_size);

    if (start != stop) {
      futs.emplace_back(std::async(
          std::launch::async, [start, stop, &query, &db, &min_scores, &ids]() {
            (void)ids;  // Suppress warnings
            auto len = 2 * ((stop - start) / 2);
            auto end = start + len;

            // auto min_scores0 = fixed_min_pair_heap<score_type, id_type> (k);
            // auto min_scores1 = fixed_min_pair_heap<score_type, id_type> (k);

            for (auto j = start; j != end; j += 2) {
              auto j0 = j + 0;
              auto j1 = j + 1;
              auto q_vec_0 = query[j0];
              auto q_vec_1 = query[j1];

              auto kstop =
                  std::min<size_t>(num_vectors(db), 2 * (num_vectors(db) / 2));

              for (size_t kp = 0; kp < kstop; kp += 2) {
                auto score_00 = L2(q_vec_0, db[kp + 0]);
                auto score_01 = L2(q_vec_0, db[kp + 1]);
                auto score_10 = L2(q_vec_1, db[kp + 0]);
                auto score_11 = L2(q_vec_1, db[kp + 1]);

                if constexpr (std::is_same_v<T, with_ids>) {
                  min_scores[j0].insert(score_00, ids[kp + 0]);
                  min_scores[j0].insert(score_01, ids[kp + 1]);
                  min_scores[j1].insert(score_10, ids[kp + 0]);
                  min_scores[j1].insert(score_11, ids[kp + 1]);
                } else if constexpr (std::is_same_v<T, without_ids>) {
                  min_scores[j0].insert(score_00, kp + 0);
                  min_scores[j0].insert(score_01, kp + 1);
                  min_scores[j1].insert(score_10, kp + 0);
                  min_scores[j1].insert(score_11, kp + 1);
                } else {
                  static_assert(
                      always_false<T>, "T must be with_ids or without_ids");
                }
              }
              /*
               * Cleanup the last iteration(s) of k
               */
              for (size_t kp = kstop; kp < num_vectors(db); ++kp) {
                auto score_00 = L2(q_vec_0, db[kp + 0]);
                auto score_10 = L2(q_vec_1, db[kp + 0]);

                if constexpr (std::is_same_v<T, with_ids>) {
                  min_scores[j0].insert(score_00, ids[kp + 0]);
                  min_scores[j1].insert(score_10, ids[kp + 0]);
                } else if constexpr (std::is_same_v<T, without_ids>) {
                  min_scores[j0].insert(score_00, kp + 0);
                  min_scores[j1].insert(score_10, kp + 0);
                } else {
                  static_assert(
                      always_false<T>, "T must be with_ids or without_ids");
                }
              }
            }

            /*
             * Cleanup the last iteration(s) of j
             */
            for (auto j = end; j < stop; ++j) {
              auto j0 = j + 0;
              auto q_vec_0 = query[j0];

              auto kstop =
                  std::min<size_t>(num_vectors(db), 2 * (num_vectors(db) / 2));
              for (size_t kp = 0; kp < kstop; kp += 2) {
                auto score_00 = L2(q_vec_0, db[kp + 0]);
                auto score_01 = L2(q_vec_0, db[kp + 1]);

                if constexpr (std::is_same_v<T, with_ids>) {
                  min_scores[j0].insert(score_00, ids[kp + 0]);
                  min_scores[j0].insert(score_01, ids[kp + 1]);
                } else if constexpr (std::is_same_v<T, without_ids>) {
                  min_scores[j0].insert(score_00, kp + 0);
                  min_scores[j0].insert(score_01, kp + 1);
                } else {
                  static_assert(
                      always_false<T>, "T must be with_ids or without_ids");
                }
              }
              for (size_t kp = kstop; kp < num_vectors(db); ++kp) {
                auto score_00 = L2(q_vec_0, db[kp + 0]);
                if constexpr (std::is_same_v<T, with_ids>) {
                  min_scores[j0].insert(score_00, ids[kp + 0]);
                } else if constexpr (std::is_same_v<T, without_ids>) {
                  min_scores[j0].insert(score_00, kp + 0);
                } else {
                  static_assert(
                      always_false<T>, "T must be with_ids or without_ids");
                }
              }
            }
          }));
    }
  }

  for (size_t n = 0; n < size(futs); ++n) {
    futs[n].get();
  }

  auto top_k = get_top_k_with_scores(min_scores, k_nn);

  return top_k;
}

template <feature_vector_array DB, feature_vector_array Q>
auto qv_query_heap_tiled(DB& db, const Q& q, int k_nn, unsigned nthreads) {
  return qv_query_heap_tiled(
      without_ids{}, db, q, std::vector<uint64_t>{}, k_nn, nthreads);  // ????
}

template <feature_vector_array DB, feature_vector_array Q, class Index>
auto qv_query_heap_tiled(
    DB& db,
    const Q& q,
    const std::vector<Index>& ids,
    int k_nn,
    unsigned nthreads) {
  return qv_query_heap_tiled(with_ids{}, db, q, ids, k_nn, nthreads);
}

/**
 * @brief Find the single nearest neighbor of each query vector in the database.
 * This is essentially qv_query_heap, specialized for k = 1.
 * @tparam DB
 * @tparam Q
 * @param db
 * @param q
 * @param nthreads
 * @return
 */
template <feature_vector_array DB, feature_vector_array Q>
auto qv_partition(const DB& db, const Q& q, unsigned nthreads) {
  scoped_timer _{tdb_func__};

<<<<<<< HEAD
  auto size_db = num_vectors(db);
=======
  // Just need a single vector -- creating an index, not ids, so hardcoded size_t is okay to use here
  using id_type = size_t;
  using score_type = float;
  auto size_db = size(db);
>>>>>>> e14d040a

  std::vector<id_type> top_k(q.num_cols());

  auto par = stdx::execution::indexed_parallel_policy{(size_t)nthreads};
  stdx::range_for_each(
      std::move(par), q, [&, size_db](auto&& qvec, auto&& n = 0, auto&& j = 0) {
        score_type min_score = std::numeric_limits<score_type>::max();
        size_t idx = 0;

        for (size_t i = 0; i < size_db; ++i) {
          auto score = L2(qvec, db[i]);
          if (score < min_score) {
            min_score = score;
            idx = i;
          }
        }
        top_k[j] = idx;
      });

  return top_k;
}

}  // namespace detail::flat

#endif  // TILEDB_FLAT_QV_H<|MERGE_RESOLUTION|>--- conflicted
+++ resolved
@@ -45,16 +45,12 @@
 #include <numeric>
 #include <vector>
 
+#include "algorithm.h"
 #include "concepts.h"
-
-#include "algorithm.h"
 #include "linalg.h"
-#include "old_concepts.h"
 #include "scoring.h"
 #include "utils/fixed_min_heap.h"
 #include "utils/timer.h"
-
-#include "utils/print_types.h"
 
 namespace detail::flat {
 
@@ -80,14 +76,10 @@
     const DB& db, const Q& q, int k_nn, unsigned int nthreads) {
   scoped_timer _{tdb_func__};
 
-<<<<<<< HEAD
-  ColMajorMatrix<size_t> top_k(k_nn, num_vectors(q));
-=======
   using id_type = size_t;
   using score_type = float;
 
   ColMajorMatrix<id_type> top_k(k_nn, size(q));
->>>>>>> e14d040a
 
   auto par = stdx::execution::indexed_parallel_policy{nthreads};
   stdx::range_for_each(
@@ -124,11 +116,6 @@
  * @return A matrix of size k x #queries containing the top k results for each
  * query.
  */
-<<<<<<< HEAD
-
-// @todo Add to out of core
-template <class T, feature_vector_array DB, feature_vector_array Q, class Index>
-=======
 template <class T, class DB, class Q, class ID>
 auto qv_query_heap(
     T,
@@ -151,34 +138,23 @@
 }
 
 // @todo Add to out of core
-template <class T, class DB, class Q, class ID>
->>>>>>> e14d040a
+template <class T, feature_vector_array DB, feature_vector_array Q, class ID>
 auto qv_query_heap(
     T,
     const DB& db,
     const Q& query,
-<<<<<<< HEAD
-    const std::vector<Index>& ids,
-=======
     const ID& ids,
->>>>>>> e14d040a
     int k_nn,
     unsigned nthreads) {
   scoped_timer _{tdb_func__};
-  load(db);
-
-<<<<<<< HEAD
-  using id_type = Index;
-  auto top_k = ColMajorMatrix<id_type>(k_nn, query.num_cols());
-  auto top_k_scores = ColMajorMatrix<float>(k_nn, query.num_cols());
-=======
+  // load(db);
+
   // using feature_type = typename std::remove_reference_t<decltype(db)>::value_type;
   using id_type = typename std::remove_reference_t<decltype(ids)>::value_type;
   using score_type = float;
 
   auto top_k = ColMajorMatrix<id_type>(k_nn, query.num_cols());
   auto top_k_scores = ColMajorMatrix<score_type>(k_nn, query.num_cols());
->>>>>>> e14d040a
 
   // Have to do explicit asynchronous threading here, as the current parallel
   // algorithms have iterator-based interaces, and the `Matrix` class does not
@@ -191,11 +167,7 @@
       std::move(par),
       query,
       [&, size_db](auto&& q_vec, auto&& n = 0, auto&& j = 0) {
-<<<<<<< HEAD
-        fixed_min_pair_heap<float, id_type> min_scores(k_nn);
-=======
         fixed_min_pair_heap<score_type, id_type> min_scores(k_nn);
->>>>>>> e14d040a
 
         for (size_t i = 0; i < size_db; ++i) {
           auto score = L2(q_vec, db[i]);
@@ -242,10 +214,7 @@
  * @return A matrix of size k x #queries containing the top k results for each
  * query.
  */
-<<<<<<< HEAD
-template <class T, feature_vector_array DB, feature_vector_array Q, class Index>
-=======
-template <class T, class DB, class Q, class ID>
+template <class T, feature_vector_array DB, feature_vector_array Q, class ID>
 auto qv_query_heap_tiled(
     T,
     DB& db,
@@ -254,45 +223,30 @@
     int k_nn,
     unsigned nthreads);
 
-template <class DB, class Q>
+template <feature_vector_array DB, feature_vector_array Q>
 auto qv_query_heap_tiled(DB& db, const Q& q, int k_nn, unsigned nthreads) {
   return qv_query_heap_tiled(
       without_ids{}, db, q, std::vector<size_t>{}, k_nn, nthreads);
 }
 
-template <class DB, class Q, class ID>
+template <class feature_vector_array, feature_vector_array Q, class ID>
 auto qv_query_heap_tiled(
     DB& db, Q& q, const ID& ids, int k_nn, unsigned nthreads) {
   return qv_query_heap_tiled(with_ids{}, db, q, ids, k_nn, nthreads);
 }
 
 template <class T, class DB, class Q, class ID>
->>>>>>> e14d040a
 auto qv_query_heap_tiled(
     T,
     DB& db,
     const Q& query,
-<<<<<<< HEAD
-    [[maybe_unused]] const std::vector<Index>& ids,
+    [[maybe_unused]] const ID& ids,
     int k_nn,
     unsigned nthreads) {
   load(db);
 
-  debug_slice(db);
-  debug_slice(query);
-=======
-    [[maybe_unused]] const ID& ids,
-    int k_nn,
-    unsigned nthreads) {
-  
-  // using feature_type = typename std::remove_reference_t<decltype(db)>::value_type;
-  using id_type = typename std::remove_reference_t<decltype(ids)>::value_type;
-  using score_type = float;
-  
-  if constexpr (is_loadable_v<decltype(db)>) {
-    db.load();
-  }
->>>>>>> e14d040a
+  // debug_slice(db);
+  // debug_slice(query);
 
   scoped_timer _{tdb_func__};
 
@@ -307,14 +261,8 @@
   std::vector<std::future<void>> futs;
   futs.reserve(nthreads);
 
-<<<<<<< HEAD
-  using id_type = Index;
-  auto min_scores = std::vector<fixed_min_pair_heap<float, id_type>>(
-      num_vectors(query), fixed_min_pair_heap<float, id_type>(k_nn));
-=======
   auto min_scores = std::vector<fixed_min_pair_heap<score_type, id_type>>(
       size(query), fixed_min_pair_heap<score_type, id_type>(k_nn));
->>>>>>> e14d040a
 
   // @todo: Use range::for_each
   for (size_t n = 0; n < nthreads; ++n) {
@@ -460,14 +408,10 @@
 auto qv_partition(const DB& db, const Q& q, unsigned nthreads) {
   scoped_timer _{tdb_func__};
 
-<<<<<<< HEAD
-  auto size_db = num_vectors(db);
-=======
   // Just need a single vector -- creating an index, not ids, so hardcoded size_t is okay to use here
   using id_type = size_t;
   using score_type = float;
-  auto size_db = size(db);
->>>>>>> e14d040a
+  auto size_db = num_vectors(db);
 
   std::vector<id_type> top_k(q.num_cols());
 
