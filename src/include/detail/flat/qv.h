/**
 * @file   flat/qv.h
 *
 * @section LICENSE
 *
 * The MIT License
 *
 * @copyright Copyright (c) 2023 TileDB, Inc.
 *
 * Permission is hereby granted, free of charge, to any person obtaining a copy
 * of this software and associated documentation files (the "Software"), to deal
 * in the Software without restriction, including without limitation the rights
 * to use, copy, modify, merge, publish, distribute, sublicense, and/or sell
 * copies of the Software, and to permit persons to whom the Software is
 * furnished to do so, subject to the following conditions:
 *
 * The above copyright notice and this permission notice shall be included in
 * all copies or substantial portions of the Software.
 *
 * THE SOFTWARE IS PROVIDED "AS IS", WITHOUT WARRANTY OF ANY KIND, EXPRESS OR
 * IMPLIED, INCLUDING BUT NOT LIMITED TO THE WARRANTIES OF MERCHANTABILITY,
 * FITNESS FOR A PARTICULAR PURPOSE AND NONINFRINGEMENT. IN NO EVENT SHALL THE
 * AUTHORS OR COPYRIGHT HOLDERS BE LIABLE FOR ANY CLAIM, DAMAGES OR OTHER
 * LIABILITY, WHETHER IN AN ACTION OF CONTRACT, TORT OR OTHERWISE, ARISING FROM,
 * OUT OF OR IN CONNECTION WITH THE SOFTWARE OR THE USE OR OTHER DEALINGS IN
 * THE SOFTWARE.
 *
 * @section DESCRIPTION
 *
 * Flat L2 query implementations using the qv ordering (loop over all query
 * vectors on outer loop and over all database vectors on inner loop).
 *
 * We currently assume that the database is loaded into memory.  This is a
 * reasonable assumption for small databases (and/or large machines), but for
 * large databases we may want to implement a blocked / out-of-core
 *
 * @todo Implement a blocked / out-of-core version?
 * @todo Are there other optimizations to apply?
 */

#ifndef TILEDB_FLAT_QV_H
#define TILEDB_FLAT_QV_H

#include <future>
#include <numeric>
#include <vector>

#include "algorithm.h"
#include "concepts.h"
#include "linalg.h"
#include "scoring.h"
#include "utils/fixed_min_heap.h"
#include "utils/timer.h"

namespace detail::flat {

/**
 * This algorithm computes the scores by looping over all query vector and
 * all database vectors, but rather than forming the entire score matrix,
 * it only computes the scores for the query given in the outer loop.  It
 * then computes the top k for that query and stores the results in the
 * top_k matrix.  The top k values are computed either using the nth_element
 * algorithm or a heap based algorithm, depending on the value of nth.
 *
 * @tparam DB The type of the database.
 * @tparam Q The type of the query.
 * @param db The database.
 * @param q The query.
 * @param k The number of top k results to return.
 * @param nthreads The number of threads to use in parallel execution.
 * @return A matrix of size k x #queries containing the top k results for each
 * query.
 */
template <feature_vector_array DB, query_vector_array Q>
[[deprecated]] auto qv_query_heap_0(
    const DB& db, const Q& q, int k_nn, unsigned int nthreads) {
  scoped_timer _{tdb_func__};

  using id_type = size_t;
  using score_type = float;

  ColMajorMatrix<id_type> top_k(k_nn, num_vectors(q));

  auto par = stdx::execution::indexed_parallel_policy{nthreads};
  stdx::range_for_each(
      std::move(par), q, [&](auto&& q_vec, auto&& n = 0, auto&& j = 0) {
        size_t size_q = num_vectors(q);
        size_t size_db = num_vectors(db);

        // @todo can we do this more efficiently?
        Vector<score_type> scores(size_db);

        for (size_t i = 0; i < size_db; ++i) {
          scores[i] = L2(q_vec, db[i]);
        }
        get_top_k_from_scores(scores, top_k[j], k_nn);
      });

  return top_k;
}

/**
 * This algorithm computes the scores by looping over all query vector and
 * all database vectors, but rather than forming the score matrix, or even a
 * score vector as in the qv_query_nth algorithm, it computes the top k values
 * on the fly, using a fixed_min_heap.
 *
 * It has two overloads for the case with and without ids.
 *
 * @tparam DB The type of the database.
 * @tparam Q The type of the query.
 * @param db The database.
 * @param q The query.
 * @param k The number of top k results to return.
 * @param nthreads The number of threads to use in parallel execution.
 * @return A matrix of size k x #queries containing the top k results for each
 * query.
 */
template <class T, class DB, class Q, class ID>
auto qv_query_heap(
    T,
    const DB& db,
    const Q& q,
    const ID& ids,
    int k_nn,
    unsigned nthreads);

template <class DB, class Q>
auto qv_query_heap(const DB& db, const Q& q, int k_nn, unsigned nthreads) {
  return qv_query_heap(
      without_ids{}, db, q, std::vector<uint64_t>{}, k_nn, nthreads);
}

template <class DB, class Q, class ID>
auto qv_query_heap(
    const DB& db, const Q& q, const ID& ids, int k_nn, unsigned nthreads) {
  return qv_query_heap(with_ids{}, db, q, ids, k_nn, nthreads);
}

// @todo Add to out of core
template <class T, feature_vector_array DB, feature_vector_array Q, class ID>
auto qv_query_heap(
    T,
    const DB& db,
    const Q& query,
    const ID& ids,
    int k_nn,
    unsigned nthreads) {
  scoped_timer _{tdb_func__};
  // load(db);

  // using feature_type = typename std::remove_reference_t<decltype(db)>::value_type;
  using id_type = typename std::remove_reference_t<decltype(ids)>::value_type;
  using score_type = float;

  auto top_k = ColMajorMatrix<id_type>(k_nn, query.num_cols());
  auto top_k_scores = ColMajorMatrix<score_type>(k_nn, query.num_cols());

  // Have to do explicit asynchronous threading here, as the current parallel
  // algorithms have iterator-based interaces, and the `Matrix` class does not
  // yet have iterators.
  // @todo Implement iterator interface to `Matrix` class

  auto size_db = num_vectors(db);
  auto par = stdx::execution::indexed_parallel_policy{nthreads};
  stdx::range_for_each(
      std::move(par),
      query,
      [&, size_db](auto&& q_vec, auto&& n = 0, auto&& j = 0) {
        fixed_min_pair_heap<score_type, id_type> min_scores(k_nn);

        for (size_t i = 0; i < size_db; ++i) {
          auto score = L2(q_vec, db[i]);
          if constexpr (std::is_same_v<T, with_ids>) {
            min_scores.insert(score, ids[i]);
          } else if constexpr (std::is_same_v<T, without_ids>) {
            min_scores.insert(score, i);
          } else {
            static_assert(always_false<T>, "T must be with_ids or without_ids");
          }
        }

        get_top_k_with_scores_from_heap(min_scores, top_k[j], top_k_scores[j]);
      });

  return std::make_tuple(std::move(top_k_scores), std::move(top_k));
}

template <feature_vector_array DB, feature_vector_array Q>
auto qv_query_heap(DB& db, const Q& q, int k_nn, unsigned nthreads) {
  return qv_query_heap(
      without_ids{}, db, q, std::vector<uint64_t>{}, k_nn, nthreads);  /// ????
}

template <feature_vector_array DB, feature_vector_array Q, class Index>
auto qv_query_heap(
    DB& db,
    const Q& q,
    const std::vector<Index>& ids,
    int k_nn,
    unsigned nthreads) {
  return qv_query_heap(with_ids{}, db, q, ids, k_nn, nthreads);
}

/**
 * This algorithm is similar to `qv_query_heap`, but it tiles the query loop
 * and the database loop (2X2). This is done to improve cache locality.
 * @tparam DB The type of the database.
 * @tparam Q The type of the query.
 * @param db The database.
 * @param query The query.
 * @param k The number of top k results to return.
 * @param nthreads The number of threads to use in parallel execution.
 * @return A matrix of size k x #queries containing the top k results for each
 * query.
 */
template <class T, class DB, class Q, class ID>
auto qv_query_heap_tiled(
    T,
    DB& db,
<<<<<<< HEAD
=======
    const Q& q,
    const ID& ids,
    int k_nn,
    unsigned nthreads);

template <class DB, class Q>
auto qv_query_heap_tiled(DB& db, const Q& q, int k_nn, unsigned nthreads) {
  return qv_query_heap_tiled(
      without_ids{}, db, q, std::vector<uint64_t>{}, k_nn, nthreads);
}

template <class DB, class Q, class ID>
auto qv_query_heap_tiled(
    DB& db, Q& q, const ID& ids, int k_nn, unsigned nthreads) {
  return qv_query_heap_tiled(with_ids{}, db, q, ids, k_nn, nthreads);
}

template <class T, class DB, class Q, class ID>
auto qv_query_heap_tiled(
    T,
    DB& db,
>>>>>>> 37c9c9b4
    const Q& query,
    [[maybe_unused]] const ID& ids,
    int k_nn,
    unsigned nthreads) {
<<<<<<< HEAD
  load(db);

  // debug_slice(db);
  // debug_slice(query);
=======

  // using feature_type = typename std::remove_reference_t<decltype(db)>::value_type;
  using id_type = typename std::remove_reference_t<decltype(ids)>::value_type;
  using score_type = float;

  if constexpr (is_loadable_v<decltype(db)>) {
    db.load();
  }
>>>>>>> 37c9c9b4

  scoped_timer _{tdb_func__};

  // using feature_type = typename
  // std::remove_reference_t<decltype(db)>::value_type;
  using id_type = typename std::remove_reference_t<decltype(ids)>::value_type;
  using score_type = float;

  // Have to do explicit asynchronous threading here, as the current parallel
  // algorithms have iterator-based interaces, and the `Matrix` class does not
  // yet have iterators.
  // @todo Implement iterator interface to `Matrix` class
  size_t size_db = db.num_cols();
  size_t container_size = num_vectors(query);
  size_t block_size = (container_size + nthreads - 1) / nthreads;

  std::vector<std::future<void>> futs;
  futs.reserve(nthreads);

  auto min_scores = std::vector<fixed_min_pair_heap<score_type, id_type>>(
      num_vectors(query), fixed_min_pair_heap<score_type, id_type>(k_nn));

  // @todo: Use range::for_each
  for (size_t n = 0; n < nthreads; ++n) {
    auto start = std::min<size_t>(n * block_size, container_size);
    auto stop = std::min<size_t>((n + 1) * block_size, container_size);

    if (start != stop) {
      futs.emplace_back(std::async(
          std::launch::async, [start, stop, &query, &db, &min_scores, &ids]() {
            (void)ids;  // Suppress warnings
            auto len = 2 * ((stop - start) / 2);
            auto end = start + len;

            // auto min_scores0 = fixed_min_pair_heap<score_type, id_type> (k);
            // auto min_scores1 = fixed_min_pair_heap<score_type, id_type> (k);

            for (auto j = start; j != end; j += 2) {
              auto j0 = j + 0;
              auto j1 = j + 1;
              auto q_vec_0 = query[j0];
              auto q_vec_1 = query[j1];

              auto kstop =
                  std::min<size_t>(num_vectors(db), 2 * (num_vectors(db) / 2));

              for (size_t kp = 0; kp < kstop; kp += 2) {
                auto score_00 = L2(q_vec_0, db[kp + 0]);
                auto score_01 = L2(q_vec_0, db[kp + 1]);
                auto score_10 = L2(q_vec_1, db[kp + 0]);
                auto score_11 = L2(q_vec_1, db[kp + 1]);

                if constexpr (std::is_same_v<T, with_ids>) {
                  min_scores[j0].insert(score_00, ids[kp + 0]);
                  min_scores[j0].insert(score_01, ids[kp + 1]);
                  min_scores[j1].insert(score_10, ids[kp + 0]);
                  min_scores[j1].insert(score_11, ids[kp + 1]);
                } else if constexpr (std::is_same_v<T, without_ids>) {
                  min_scores[j0].insert(score_00, kp + 0);
                  min_scores[j0].insert(score_01, kp + 1);
                  min_scores[j1].insert(score_10, kp + 0);
                  min_scores[j1].insert(score_11, kp + 1);
                } else {
                  static_assert(
                      always_false<T>, "T must be with_ids or without_ids");
                }
              }
              /*
               * Cleanup the last iteration(s) of k
               */
              for (size_t kp = kstop; kp < num_vectors(db); ++kp) {
                auto score_00 = L2(q_vec_0, db[kp + 0]);
                auto score_10 = L2(q_vec_1, db[kp + 0]);

                if constexpr (std::is_same_v<T, with_ids>) {
                  min_scores[j0].insert(score_00, ids[kp + 0]);
                  min_scores[j1].insert(score_10, ids[kp + 0]);
                } else if constexpr (std::is_same_v<T, without_ids>) {
                  min_scores[j0].insert(score_00, kp + 0);
                  min_scores[j1].insert(score_10, kp + 0);
                } else {
                  static_assert(
                      always_false<T>, "T must be with_ids or without_ids");
                }
              }
            }

            /*
             * Cleanup the last iteration(s) of j
             */
            for (auto j = end; j < stop; ++j) {
              auto j0 = j + 0;
              auto q_vec_0 = query[j0];

              auto kstop =
                  std::min<size_t>(num_vectors(db), 2 * (num_vectors(db) / 2));
              for (size_t kp = 0; kp < kstop; kp += 2) {
                auto score_00 = L2(q_vec_0, db[kp + 0]);
                auto score_01 = L2(q_vec_0, db[kp + 1]);

                if constexpr (std::is_same_v<T, with_ids>) {
                  min_scores[j0].insert(score_00, ids[kp + 0]);
                  min_scores[j0].insert(score_01, ids[kp + 1]);
                } else if constexpr (std::is_same_v<T, without_ids>) {
                  min_scores[j0].insert(score_00, kp + 0);
                  min_scores[j0].insert(score_01, kp + 1);
                } else {
                  static_assert(
                      always_false<T>, "T must be with_ids or without_ids");
                }
              }
              for (size_t kp = kstop; kp < num_vectors(db); ++kp) {
                auto score_00 = L2(q_vec_0, db[kp + 0]);
                if constexpr (std::is_same_v<T, with_ids>) {
                  min_scores[j0].insert(score_00, ids[kp + 0]);
                } else if constexpr (std::is_same_v<T, without_ids>) {
                  min_scores[j0].insert(score_00, kp + 0);
                } else {
                  static_assert(
                      always_false<T>, "T must be with_ids or without_ids");
                }
              }
            }
          }));
    }
  }

  for (size_t n = 0; n < size(futs); ++n) {
    futs[n].get();
  }

  auto top_k = get_top_k_with_scores(min_scores, k_nn);

  return top_k;
}

template <feature_vector_array DB, feature_vector_array Q>
auto qv_query_heap_tiled(DB& db, const Q& q, int k_nn, unsigned nthreads) {
  return qv_query_heap_tiled(
      without_ids{}, db, q, std::vector<uint64_t>{}, k_nn, nthreads);  // ????
}

template <feature_vector_array DB, feature_vector_array Q, class Index>
auto qv_query_heap_tiled(
    DB& db,
    const Q& q,
    const std::vector<Index>& ids,
    int k_nn,
    unsigned nthreads) {
  return qv_query_heap_tiled(with_ids{}, db, q, ids, k_nn, nthreads);
}

/**
 * @brief Find the single nearest neighbor of each query vector in the database.
 * This is essentially qv_query_heap, specialized for k = 1.
 * @tparam DB
 * @tparam Q
 * @param db
 * @param q
 * @param nthreads
 * @return
 */
template <feature_vector_array DB, feature_vector_array Q>
auto qv_partition(const DB& db, const Q& q, unsigned nthreads) {
  scoped_timer _{tdb_func__};

  // Just need a single vector -- creating an index, not ids, so hardcoded size_t is okay to use here
  using id_type = size_t;
  using score_type = float;
  auto size_db = num_vectors(db);

  std::vector<id_type> top_k(q.num_cols());

  auto par = stdx::execution::indexed_parallel_policy{(size_t)nthreads};
  stdx::range_for_each(
      std::move(par), q, [&, size_db](auto&& qvec, auto&& n = 0, auto&& j = 0) {
        score_type min_score = std::numeric_limits<score_type>::max();
        size_t idx = 0;

        for (size_t i = 0; i < size_db; ++i) {
          auto score = L2(qvec, db[i]);
          if (score < min_score) {
            min_score = score;
            idx = i;
          }
        }
        top_k[j] = idx;
      });

  return top_k;
}

}  // namespace detail::flat

#endif  // TILEDB_FLAT_QV_H<|MERGE_RESOLUTION|>--- conflicted
+++ resolved
@@ -218,49 +218,14 @@
 auto qv_query_heap_tiled(
     T,
     DB& db,
-<<<<<<< HEAD
-=======
-    const Q& q,
-    const ID& ids,
-    int k_nn,
-    unsigned nthreads);
-
-template <class DB, class Q>
-auto qv_query_heap_tiled(DB& db, const Q& q, int k_nn, unsigned nthreads) {
-  return qv_query_heap_tiled(
-      without_ids{}, db, q, std::vector<uint64_t>{}, k_nn, nthreads);
-}
-
-template <class DB, class Q, class ID>
-auto qv_query_heap_tiled(
-    DB& db, Q& q, const ID& ids, int k_nn, unsigned nthreads) {
-  return qv_query_heap_tiled(with_ids{}, db, q, ids, k_nn, nthreads);
-}
-
-template <class T, class DB, class Q, class ID>
-auto qv_query_heap_tiled(
-    T,
-    DB& db,
->>>>>>> 37c9c9b4
     const Q& query,
     [[maybe_unused]] const ID& ids,
     int k_nn,
     unsigned nthreads) {
-<<<<<<< HEAD
   load(db);
 
   // debug_slice(db);
   // debug_slice(query);
-=======
-
-  // using feature_type = typename std::remove_reference_t<decltype(db)>::value_type;
-  using id_type = typename std::remove_reference_t<decltype(ids)>::value_type;
-  using score_type = float;
-
-  if constexpr (is_loadable_v<decltype(db)>) {
-    db.load();
-  }
->>>>>>> 37c9c9b4
 
   scoped_timer _{tdb_func__};
 
