--- conflicted
+++ resolved
@@ -99,12 +99,7 @@
  * @todo Unify out of core and not out of core versions.
  */
 template <class DB, class Q>
-<<<<<<< HEAD
-auto vq_query_heap(DB& db, Q& q, int k, unsigned nthreads) {
-=======
 auto vq_query_heap(DB& db, Q& q, const std::vector<uint64_t>& ids, int k, unsigned nthreads) {
-  using element = std::pair<float, int>;
->>>>>>> 8e4f847e
 
   // @todo Need to get the total number of queries, not just the first block
   // @todo Use Matrix here rather than vector of vectors
@@ -127,11 +122,7 @@
         [&, size_q](auto&& db_vec, auto&& n = 0, auto&& i = 0) {
           for (size_t j = 0; j < size_q; ++j) {
             auto score = L2(q[j], db_vec);
-<<<<<<< HEAD
             scores[n][j].insert(score, i + db.col_offset());
-=======
-            scores[n][j].insert(element{score, ids[i + db.col_offset()]});
->>>>>>> 8e4f847e
           }
         });
     _i.stop();
