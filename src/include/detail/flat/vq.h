/**
 * @file   flat/vq.h
 *
 * @section LICENSE
 *
 * The MIT License
 *
 * @copyright Copyright (c) 2023 TileDB, Inc.
 *
 * Permission is hereby granted, free of charge, to any person obtaining a copy
 * of this software and associated documentation files (the "Software"), to deal
 * in the Software without restriction, including without limitation the rights
 * to use, copy, modify, merge, publish, distribute, sublicense, and/or sell
 * copies of the Software, and to permit persons to whom the Software is
 * furnished to do so, subject to the following conditions:
 *
 * The above copyright notice and this permission notice shall be included in
 * all copies or substantial portions of the Software.
 *
 * THE SOFTWARE IS PROVIDED "AS IS", WITHOUT WARRANTY OF ANY KIND, EXPRESS OR
 * IMPLIED, INCLUDING BUT NOT LIMITED TO THE WARRANTIES OF MERCHANTABILITY,
 * FITNESS FOR A PARTICULAR PURPOSE AND NONINFRINGEMENT. IN NO EVENT SHALL THE
 * AUTHORS OR COPYRIGHT HOLDERS BE LIABLE FOR ANY CLAIM, DAMAGES OR OTHER
 * LIABILITY, WHETHER IN AN ACTION OF CONTRACT, TORT OR OTHERWISE, ARISING FROM,
 * OUT OF OR IN CONNECTION WITH THE SOFTWARE OR THE USE OR OTHER DEALINGS IN
 * THE SOFTWARE.
 *
 * @section DESCRIPTION
 *
 *
 */

#ifndef TILEDB_FLAT_VQ_H
#define TILEDB_FLAT_VQ_H

#include <future>
#include <vector>

#include "algorithm.h"
#include "linalg.h"
#include "scoring.h"
#include "utils/timer.h"

namespace detail::flat {

/**
 * This algorithm accumulates top_k as it goes, but in a "transposed" fashion to
 * qv_query.  Namely, it loops over the database vectors on the outer loop,
 * where each thread keeps its own set of heaps for each query vector.  After
 * The database vector loop, the heaps are merged and then copied to `top_k`.
 *
 * @todo Unify out of core and not out of core versions.
 */
<<<<<<< HEAD


// @todo Support out of core
template <class T, feature_vector_array DB, query_vector_array Q, class Index>
=======
template <class T, class DB, class Q, class ID>
auto vq_query_heap(
    T,
    DB& db,
    const Q& q,
    const ID& ids,
    int k_nn,
    unsigned nthreads);

template <class DB, class Q>
auto vq_query_heap(DB& db, const Q& q, int k_nn, unsigned nthreads) {
  return vq_query_heap(
      without_ids{}, db, q, std::vector<size_t>{}, k_nn, nthreads);
}

template <class DB, class Q, class ID>
auto vq_query_heap(
    DB& db, const Q& q, const ID& ids, int k_nn, unsigned nthreads) {
  return vq_query_heap(with_ids{}, db, q, ids, k_nn, nthreads);
}

// @todo Support out of core
template <class T, class DB, class Q, class ID>
>>>>>>> e14d040a
auto vq_query_heap(
    T,
    DB& db,
    const Q& q,
    const ID& ids,
    int k_nn,
    unsigned nthreads) {
  using id_type = Index;

  // @todo Need to get the total number of queries, not just the first block
  // @todo Use Matrix here rather than vector of vectors
<<<<<<< HEAD
  std::vector<std::vector<fixed_min_pair_heap<float, id_type>>> scores(
      nthreads,
      std::vector<fixed_min_pair_heap<float, id_type>>(
          num_vectors(q), fixed_min_pair_heap<float, id_type>(k_nn)));
=======
  
  // using feature_type = typename std::remove_reference_t<decltype(db)>::value_type;
  using id_type = typename std::remove_reference_t<decltype(ids)>::value_type;
  using score_type = float;
  
  std::vector<std::vector<fixed_min_pair_heap<score_type, id_type>>> scores(
      nthreads,
      std::vector<fixed_min_pair_heap<score_type, id_type>>(
          size(q), fixed_min_pair_heap<score_type, id_type>(k_nn)));
>>>>>>> e14d040a

  unsigned size_q = num_vectors(q);
  auto par = stdx::execution::indexed_parallel_policy{nthreads};

  log_timer _i{tdb_func__ + " in RAM"};

  // @todo Can we do blocking in the parallel for_each somehow?

  // @note load(db) will always return false for a matrix
  load(db);
  do {
    _i.start();
    auto size_q = num_vectors(q);
    stdx::range_for_each(
        std::move(par),
        db,
        [&, size_q](auto&& db_vec, auto&& n = 0, auto&& i = 0) {
          size_t index = i + col_offset(db);
          for (size_t j = 0; j < size_q; ++j) {
            auto score = L2(q[j], db_vec);
            if constexpr (std::is_same_v<T, with_ids>) {
              scores[n][j].insert(score, ids[index]);
            } else if constexpr (std::is_same_v<T, without_ids>) {
              scores[n][j].insert(score, index);
            } else {
              static_assert(
                  always_false<T>, "T must be with_ids or without_ids");
            }
          }
        });
    _i.stop();
  } while (load(db));

  consolidate_scores(scores);
  auto top_k = get_top_k_with_scores(scores, k_nn);

  debug_slice(std::get<0>(top_k));
  debug_slice(std::get<1>(top_k));

  return top_k;
}

template <class T, feature_vector_array DB, query_vector_array Q, class Index>
auto vq_query_heap(
    T,
    DB& db,
    Q& q,
    const std::vector<Index>& ids,
    int k_nn,
    unsigned nthreads);

template <class DB, class Q>
auto vq_query_heap(DB& db, Q& q, int k_nn, unsigned nthreads) {
  return vq_query_heap(
      without_ids{}, db, q, std::vector<uint64_t>{}, k_nn, nthreads);
}

template <feature_vector_array DB, query_vector_array Q, class Index>
auto vq_query_heap(
    DB& db, Q& q, const std::vector<Index>& ids, int k_nn, unsigned nthreads) {
  return vq_query_heap(with_ids{}, db, q, ids, k_nn, nthreads);
}

/**
 * @brief Tiled version of the above.  WIP.
 * @tparam DB
 * @tparam Q
 * @param db
 * @param q
 * @param k
 * @param nthreads
 * @return
 */
template <class T, class DB, class Q, class ID>
auto vq_query_heap_tiled(
    T,
    DB& db,
    const Q& q,
    const ID& ids,
    int k_nn,
    unsigned nthreads);

template <class DB, class Q>
auto vq_query_heap_tiled(DB& db, const Q& q, int k_nn, unsigned nthreads) {
  return vq_query_heap_tiled(
      without_ids{}, db, q, std::vector<uint64_t>{}, k_nn, nthreads);
}

template <class DB, class Q, class ID>
auto vq_query_heap_tiled(
    DB& db, const Q& q, const ID& ids, int k_nn, unsigned nthreads) {
  return vq_query_heap_tiled(with_ids{}, db, q, ids, k_nn, nthreads);
}

template <class T, class DB, class Q, class ID>
auto vq_query_heap_tiled(
    T,
    DB& db,
    const Q& q,
    const ID& ids,
    int k_nn,
    unsigned nthreads) {
  using id_type = Index;

  // @todo Need to get the total number of queries, not just the first block
  // @todo Use Matrix here rather than vector of vectors
<<<<<<< HEAD

  std::vector<std::vector<fixed_min_pair_heap<float, id_type>>> scores(
      nthreads,
      std::vector<fixed_min_pair_heap<float, id_type>>(
          num_vectors(q), fixed_min_pair_heap<float, id_type>(k_nn)));
=======
  
  // using feature_type = typename std::remove_reference_t<decltype(db)>::value_type;
  using id_type = typename std::remove_reference_t<decltype(ids)>::value_type;
  using score_type = float;
  
  std::vector<std::vector<fixed_min_pair_heap<score_type, id_type>>> scores(
      nthreads,
      std::vector<fixed_min_pair_heap<score_type, id_type>>(
          size(q), fixed_min_pair_heap<score_type, id_type>(k_nn)));
>>>>>>> e14d040a

  unsigned size_q = num_vectors(q);
  auto par = stdx::execution::indexed_parallel_policy{nthreads};

  log_timer _i{tdb_func__ + " in RAM"};

  // @todo Can we do blocking in the parallel for_each somehow?
  do {
    _i.start();
    stdx::range_for_each(
        std::move(par),
        db,
        [&, size_q](auto&& db_vec, auto&& n = 0, auto&& i = 0) {
          std::remove_cvref_t<decltype(i)> index = 0;
          index = i + col_offset(db);
          for (size_t j = 0; j < size_q; ++j) {
            auto score = L2(q[j], db_vec);
            if constexpr (std::is_same_v<T, with_ids>) {
              scores[n][j].insert(score, ids[index]);
            } else if constexpr (std::is_same_v<T, without_ids>) {
              scores[n][j].insert(score, index);
            } else {
              static_assert(
                  always_false<T>, "T must be with_ids or without_ids");
            }
          }
        });
    _i.stop();
  } while (load(db));

  consolidate_scores(scores);
  auto top_k = get_top_k_with_scores(scores, k_nn);

  return top_k;
}

// ====================================================================================================

template <class T, class DB, class Q, class ID>
auto vq_query_heap_2(
    T,
    DB& db,
    const Q& q,
    const ID& ids,
    int k_nn,
    unsigned nthreads);

template <class DB, class Q>
auto vq_query_heap_2(DB& db, const Q& q, int k_nn, unsigned nthreads) {
  return vq_query_heap_2(
      without_ids{}, db, q, std::vector<uint64_t>{}, k_nn, nthreads);
}

<<<<<<< HEAD
template <feature_vector_array DB, query_vector_array Q, class Index>
=======
template <class DB, class Q, class ID>
>>>>>>> e14d040a
auto vq_query_heap_2(
    DB& db, const Q& q, const ID& ids, int k_nn, unsigned nthreads) {
  return vq_query_heap_2(with_ids{}, db, q, ids, k_nn, nthreads);
}

template <class T, class DB, class Q, class ID>
auto vq_query_heap_2(
    T,
    DB& db,
    const Q& q,
    const ID& ids,
    int k_nn,
    unsigned nthreads) {
  using id_type = Index;

  // @todo Need to get the total number of queries, not just the first block
  // @todo Use Matrix here rather than vector of vectors
<<<<<<< HEAD
  std::vector<std::vector<fixed_min_pair_heap<float, id_type>>> scores(
      nthreads,
      std::vector<fixed_min_pair_heap<float, id_type>>(
          num_vectors(q), fixed_min_pair_heap<float, id_type>(k_nn)));
=======

  // using feature_type = typename std::remove_reference_t<decltype(db)>::value_type;
  using id_type = typename std::remove_reference_t<decltype(ids)>::value_type;
  using score_type = float;

  std::vector<std::vector<fixed_min_pair_heap<score_type, id_type>>> scores(
      nthreads,
      std::vector<fixed_min_pair_heap<score_type, id_type>>(
          size(q), fixed_min_pair_heap<score_type, id_type>(k_nn)));
>>>>>>> e14d040a

  unsigned size_q = num_vectors(q);
  auto par = stdx::execution::indexed_parallel_policy{nthreads};

  log_timer _i{tdb_func__ + " in RAM"};

  // @todo Can we do blocking in the parallel for_each somehow?
  do {
    _i.start();
    stdx::range_for_each(
        std::move(par),
        db,
        [&, size_q](auto&& db_vec, auto&& n = 0, auto&& i = 0) {
          std::remove_cvref_t<decltype(i)> index = 0;
          index = i + col_offset(db);

          for (size_t j = 0; j < size_q; ++j) {
            auto score = L2(q[j], db_vec);
            if constexpr (std::is_same_v<T, with_ids>) {
              scores[n][j].insert(score, ids[index]);
            } else if constexpr (std::is_same_v<T, without_ids>) {
              scores[n][j].insert(score, index);
            } else {
              static_assert(
                  always_false<T>, "T must be with_ids or without_ids");
            }
          }
        });
    _i.stop();
  } while (load(db));

  consolidate_scores(scores);
  auto top_k = get_top_k_with_scores(scores, k_nn);

  return top_k;
}

/**
 * @brief Find the single nearest neighbor for each query vector.  This is
 * essentially vq_query_heap, specialized for k = 1.
 * @tparam DB
 * @tparam Q
 * @param db
 * @param q
 * @param nthreads
 * @return
 */
template <class DB, class Q>
auto vq_partition(const DB& db, const Q& q, unsigned nthreads) {
  scoped_timer _{tdb_func__};

  auto num_queries = num_vectors(q);
  auto top_k = Vector<size_t>(num_queries);

  auto min_scores = std::vector<std::vector<size_t>>(
      nthreads,
      std::vector<size_t>(num_queries, std::numeric_limits<size_t>::max()));
  auto min_ids = std::vector<std::vector<size_t>>(
      nthreads,
      std::vector<size_t>(num_queries, std::numeric_limits<size_t>::max()));
  auto par = stdx::execution::indexed_parallel_policy{(size_t)nthreads};
  stdx::range_for_each(
      std::move(par), db, [&](auto&& db_vec, auto&& n = 0, auto&& i = 0) {
        for (size_t j = 0; j < num_queries; ++j) {
          auto score = L2(q[j], db_vec);
          if (score < min_scores[n][j]) {
            min_scores[n][j] = score;
            min_ids[n][j] = i;
          }
        }
      });

  for (size_t j = 0; j < num_queries; ++j) {
    for (size_t n = 1; n < nthreads; ++n) {
      if (min_scores[0][j] > min_scores[n][j]) {
        min_scores[0][j] = min_scores[n][j];
        min_ids[0][j] = min_ids[n][j];
      }
    }
    top_k[j] = min_ids[0][j];
  }

  return top_k;
}

}  // namespace detail::flat

#endif  // TILEDB_FLAT_VQ_H<|MERGE_RESOLUTION|>--- conflicted
+++ resolved
@@ -51,12 +51,9 @@
  *
  * @todo Unify out of core and not out of core versions.
  */
-<<<<<<< HEAD
 
 
 // @todo Support out of core
-template <class T, feature_vector_array DB, query_vector_array Q, class Index>
-=======
 template <class T, class DB, class Q, class ID>
 auto vq_query_heap(
     T,
@@ -64,50 +61,18 @@
     const Q& q,
     const ID& ids,
     int k_nn,
-    unsigned nthreads);
-
-template <class DB, class Q>
-auto vq_query_heap(DB& db, const Q& q, int k_nn, unsigned nthreads) {
-  return vq_query_heap(
-      without_ids{}, db, q, std::vector<size_t>{}, k_nn, nthreads);
-}
-
-template <class DB, class Q, class ID>
-auto vq_query_heap(
-    DB& db, const Q& q, const ID& ids, int k_nn, unsigned nthreads) {
-  return vq_query_heap(with_ids{}, db, q, ids, k_nn, nthreads);
-}
-
-// @todo Support out of core
-template <class T, class DB, class Q, class ID>
->>>>>>> e14d040a
-auto vq_query_heap(
-    T,
-    DB& db,
-    const Q& q,
-    const ID& ids,
-    int k_nn,
     unsigned nthreads) {
-  using id_type = Index;
-
   // @todo Need to get the total number of queries, not just the first block
   // @todo Use Matrix here rather than vector of vectors
-<<<<<<< HEAD
-  std::vector<std::vector<fixed_min_pair_heap<float, id_type>>> scores(
-      nthreads,
-      std::vector<fixed_min_pair_heap<float, id_type>>(
-          num_vectors(q), fixed_min_pair_heap<float, id_type>(k_nn)));
-=======
-  
+
   // using feature_type = typename std::remove_reference_t<decltype(db)>::value_type;
   using id_type = typename std::remove_reference_t<decltype(ids)>::value_type;
   using score_type = float;
-  
+
   std::vector<std::vector<fixed_min_pair_heap<score_type, id_type>>> scores(
       nthreads,
       std::vector<fixed_min_pair_heap<score_type, id_type>>(
           size(q), fixed_min_pair_heap<score_type, id_type>(k_nn)));
->>>>>>> e14d040a
 
   unsigned size_q = num_vectors(q);
   auto par = stdx::execution::indexed_parallel_policy{nthreads};
@@ -144,9 +109,6 @@
   consolidate_scores(scores);
   auto top_k = get_top_k_with_scores(scores, k_nn);
 
-  debug_slice(std::get<0>(top_k));
-  debug_slice(std::get<1>(top_k));
-
   return top_k;
 }
 
@@ -210,27 +172,17 @@
     const ID& ids,
     int k_nn,
     unsigned nthreads) {
-  using id_type = Index;
-
   // @todo Need to get the total number of queries, not just the first block
   // @todo Use Matrix here rather than vector of vectors
-<<<<<<< HEAD
-
-  std::vector<std::vector<fixed_min_pair_heap<float, id_type>>> scores(
-      nthreads,
-      std::vector<fixed_min_pair_heap<float, id_type>>(
-          num_vectors(q), fixed_min_pair_heap<float, id_type>(k_nn)));
-=======
-  
+
   // using feature_type = typename std::remove_reference_t<decltype(db)>::value_type;
   using id_type = typename std::remove_reference_t<decltype(ids)>::value_type;
   using score_type = float;
-  
+
   std::vector<std::vector<fixed_min_pair_heap<score_type, id_type>>> scores(
       nthreads,
       std::vector<fixed_min_pair_heap<score_type, id_type>>(
           size(q), fixed_min_pair_heap<score_type, id_type>(k_nn)));
->>>>>>> e14d040a
 
   unsigned size_q = num_vectors(q);
   auto par = stdx::execution::indexed_parallel_policy{nthreads};
@@ -284,11 +236,7 @@
       without_ids{}, db, q, std::vector<uint64_t>{}, k_nn, nthreads);
 }
 
-<<<<<<< HEAD
-template <feature_vector_array DB, query_vector_array Q, class Index>
-=======
-template <class DB, class Q, class ID>
->>>>>>> e14d040a
+template <feature_vector_array DB, feature_vector_array Q, class ID>
 auto vq_query_heap_2(
     DB& db, const Q& q, const ID& ids, int k_nn, unsigned nthreads) {
   return vq_query_heap_2(with_ids{}, db, q, ids, k_nn, nthreads);
@@ -302,16 +250,8 @@
     const ID& ids,
     int k_nn,
     unsigned nthreads) {
-  using id_type = Index;
-
   // @todo Need to get the total number of queries, not just the first block
   // @todo Use Matrix here rather than vector of vectors
-<<<<<<< HEAD
-  std::vector<std::vector<fixed_min_pair_heap<float, id_type>>> scores(
-      nthreads,
-      std::vector<fixed_min_pair_heap<float, id_type>>(
-          num_vectors(q), fixed_min_pair_heap<float, id_type>(k_nn)));
-=======
 
   // using feature_type = typename std::remove_reference_t<decltype(db)>::value_type;
   using id_type = typename std::remove_reference_t<decltype(ids)>::value_type;
@@ -321,7 +261,6 @@
       nthreads,
       std::vector<fixed_min_pair_heap<score_type, id_type>>(
           size(q), fixed_min_pair_heap<score_type, id_type>(k_nn)));
->>>>>>> e14d040a
 
   unsigned size_q = num_vectors(q);
   auto par = stdx::execution::indexed_parallel_policy{nthreads};
