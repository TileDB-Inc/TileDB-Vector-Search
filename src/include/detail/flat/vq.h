--- conflicted
+++ resolved
@@ -75,6 +75,107 @@
 // @todo Support out of core
 template <class T, class DB, class Q, class Index>
 auto vq_query_heap(
+    T,
+    DB& db,
+    Q& q,
+    const std::vector<Index>& ids,
+    int k_nn,
+    unsigned nthreads) {
+  // @todo Need to get the total number of queries, not just the first block
+  // @todo Use Matrix here rather than vector of vectors
+  std::vector<std::vector<fixed_min_pair_heap<float, unsigned>>> scores(
+      nthreads,
+      std::vector<fixed_min_pair_heap<float, unsigned>>(
+          size(q), fixed_min_pair_heap<float, unsigned>(k_nn)));
+
+  unsigned size_q = size(q);
+  auto par = stdx::execution::indexed_parallel_policy{nthreads};
+
+  log_timer _i{tdb_func__ + " in RAM"};
+
+  // @todo Can we do blocking in the parallel for_each somehow?
+  if constexpr (is_loadable_v<decltype(db)>) {
+    do {
+      _i.start();
+      stdx::range_for_each(
+          std::move(par),
+          db,
+          [&, size_q](auto&& db_vec, auto&& n = 0, auto&& i = 0) {
+            size_t index = i + db.col_offset();
+            for (size_t j = 0; j < size_q; ++j) {
+              auto score = L2(q[j], db_vec);
+              if constexpr (std::is_same_v<T, with_ids>) {
+                scores[n][j].insert(score, ids[index]);
+              } else if constexpr (std::is_same_v<T, without_ids>) {
+                scores[n][j].insert(score, index);
+              } else {
+                static_assert(
+                    always_false<T>, "T must be with_ids or without_ids");
+              }
+            }
+          });
+      _i.stop();
+    } while (db.load());
+  } else {
+    _i.start();
+    stdx::range_for_each(
+        std::move(par),
+        db,
+        [&, size_q](auto&& db_vec, auto&& n = 0, auto&& i = 0) {
+          for (size_t j = 0; j < size_q; ++j) {
+            auto score = L2(q[j], db_vec);
+            if constexpr (std::is_same_v<T, with_ids>) {
+              scores[n][j].insert(score, ids[i]);
+            } else if constexpr (std::is_same_v<T, without_ids>) {
+              scores[n][j].insert(score, i);
+            } else {
+              static_assert(
+                  always_false<T>, "T must be with_ids or without_ids");
+            }
+          }
+        });
+    _i.stop();
+  }
+
+  consolidate_scores(scores);
+  auto top_k = get_top_k_with_scores(scores, k_nn);
+
+  return top_k;
+}
+
+/**
+ * @brief Tiled version of the above.  WIP.
+ * @tparam DB
+ * @tparam Q
+ * @param db
+ * @param q
+ * @param k
+ * @param nthreads
+ * @return
+ */
+template <class T, class DB, class Q, class Index>
+auto vq_query_heap_tiled(
+    T,
+    DB& db,
+    Q& q,
+    const std::vector<Index>& ids,
+    int k_nn,
+    unsigned nthreads);
+
+template <class DB, class Q>
+auto vq_query_heap_tiled(DB& db, Q& q, int k_nn, unsigned nthreads) {
+  return vq_query_heap_tiled(
+      without_ids{}, db, q, std::vector<size_t>{}, k_nn, nthreads);
+}
+
+template <class DB, class Q, class Index>
+auto vq_query_heap_tiled(
+    DB& db, Q& q, const std::vector<Index>& ids, int k_nn, unsigned nthreads) {
+  return vq_query_heap_tiled(with_ids{}, db, q, ids, k_nn, nthreads);
+}
+
+template <class T, class DB, class Q, class Index>
+auto vq_query_heap_tiled(
     T,
     DB& db,
     Q& q,
@@ -106,7 +207,6 @@
           } else {
             index = i;
           }
-
           for (size_t j = 0; j < size_q; ++j) {
             auto score = L2(q[j], db_vec);
             if constexpr (std::is_same_v<T, with_ids>) {
@@ -121,113 +221,6 @@
         });
     _i.stop();
   } while (load(db));
-
-  consolidate_scores(scores);
-  auto top_k = get_top_k_with_scores(scores, k_nn);
-
-  return top_k;
-}
-
-/**
- * @brief Tiled version of the above.  WIP.
- * @tparam DB
- * @tparam Q
- * @param db
- * @param q
- * @param k
- * @param nthreads
- * @return
- */
-template <class T, class DB, class Q, class Index>
-auto vq_query_heap_tiled(
-    T,
-    DB& db,
-    Q& q,
-    const std::vector<Index>& ids,
-    int k_nn,
-    unsigned nthreads);
-
-template <class DB, class Q>
-auto vq_query_heap_tiled(DB& db, Q& q, int k_nn, unsigned nthreads) {
-  return vq_query_heap_tiled(
-      without_ids{}, db, q, std::vector<size_t>{}, k_nn, nthreads);
-}
-
-template <class DB, class Q, class Index>
-auto vq_query_heap_tiled(
-    DB& db, Q& q, const std::vector<Index>& ids, int k_nn, unsigned nthreads) {
-  return vq_query_heap_tiled(with_ids{}, db, q, ids, k_nn, nthreads);
-}
-
-template <class T, class DB, class Q, class Index>
-auto vq_query_heap_tiled(
-    T,
-    DB& db,
-    Q& q,
-    const std::vector<Index>& ids,
-    int k_nn,
-    unsigned nthreads) {
-  // @todo Need to get the total number of queries, not just the first block
-  // @todo Use Matrix here rather than vector of vectors
-  std::vector<std::vector<fixed_min_pair_heap<float, unsigned>>> scores(
-      nthreads,
-      std::vector<fixed_min_pair_heap<float, unsigned>>(
-          size(q), fixed_min_pair_heap<float, unsigned>(k_nn)));
-
-  unsigned size_q = size(q);
-  auto par = stdx::execution::indexed_parallel_policy{nthreads};
-
-  log_timer _i{tdb_func__ + " in RAM"};
-
-  // @todo Can we do blocking in the parallel for_each somehow?
-  if constexpr (is_loadable_v<decltype(db)>) {
-    do {
-      _i.start();
-      stdx::range_for_each(
-          std::move(par),
-          db,
-          [&, size_q](auto&& db_vec, auto&& n = 0, auto&& i = 0) {
-            for (size_t j = 0; j < size_q; ++j) {
-              auto score = L2(q[j], db_vec);
-              scores[n][j].insert(element{score, ids[i + db.col_offset()]});
-            }
-          });
-      _i.stop();
-    } while (db.load());
-  } else {
-    _i.start();
-    stdx::range_for_each(
-        std::move(par),
-        db,
-        [&, size_q](auto&& db_vec, auto&& n = 0, auto&& i = 0) {
-          std::remove_cvref_t<decltype(i)> index = 0;
-          if constexpr (has_col_offset<DB>) {
-            index = i + db.col_offset();
-          } else {
-            index = i;
-          }
-          for (size_t j = 0; j < size_q; ++j) {
-            auto score = L2(q[j], db_vec);
-<<<<<<< HEAD
-            scores[n][j].insert(element{score, ids[i]});
-          }
-        });
-    _i.stop();
-  }
-=======
-            if constexpr (std::is_same_v<T, with_ids>) {
-              scores[n][j].insert(score, ids[index]);
-            } else if constexpr (std::is_same_v<T, without_ids>) {
-              scores[n][j].insert(score, index);
-            } else {
-              static_assert(
-                  always_false<T>, "T must be with_ids or without_ids");
-            }
-          }
-        });
-    _i.stop();
-  } while (load(db));
->>>>>>> a1511dc5
 
   consolidate_scores(scores);
   auto top_k = get_top_k_with_scores(scores, k_nn);
