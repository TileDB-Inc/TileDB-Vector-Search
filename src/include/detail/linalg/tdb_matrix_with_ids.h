/**
 * @file   tdb_matrix_with_ids.h
 *
 * @section LICENSE
 *
 * The MIT License
 *
 * @copyright Copyright (c) 2023 TileDB, Inc.
 *
 * Permission is hereby granted, free of charge, to any person obtaining a copy
 * of this software and associated documentation files (the "Software"), to deal
 * in the Software without restriction, including without limitation the rights
 * to use, copy, modify, merge, publish, distribute, sublicense, and/or sell
 * copies of the Software, and to permit persons to whom the Software is
 * furnished to do so, subject to the following conditions:
 *
 * The above copyright notice and this permission notice shall be included in
 * all copies or substantial portions of the Software.
 *
 * THE SOFTWARE IS PROVIDED "AS IS", WITHOUT WARRANTY OF ANY KIND, EXPRESS OR
 * IMPLIED, INCLUDING BUT NOT LIMITED TO THE WARRANTIES OF MERCHANTABILITY,
 * FITNESS FOR A PARTICULAR PURPOSE AND NONINFRINGEMENT. IN NO EVENT SHALL THE
 * AUTHORS OR COPYRIGHT HOLDERS BE LIABLE FOR ANY CLAIM, DAMAGES OR OTHER
 * LIABILITY, WHETHER IN AN ACTION OF CONTRACT, TORT OR OTHERWISE, ARISING FROM,
 * OUT OF OR IN CONNECTION WITH THE SOFTWARE OR THE USE OR OTHER DEALINGS IN
 * THE SOFTWARE.
 *
 * @section DESCRIPTION
 *
 * Class that provides a matrix interface to two TileDB arrays, one containing
 * vectors and one IDs.
 *
 * @todo Include the right headers for BLAS support.
 * @todo Refactor ala tdb_partitioned_matrix.h
 *
 */

#ifndef TDB_MATRIX_WITH_IDS_H
#define TDB_MATRIX_WITH_IDS_H

#include "detail/linalg/matrix_with_ids.h"
#include "detail/linalg/tdb_helpers.h"
#include "detail/linalg/tdb_matrix.h"
#include "tdb_defs.h"

/**
 * Derived from `tdbBlockedMatrix`, which we have derive from `MatrixWithIds`.
 * Initialized in construction by filling from the TileDB vectors array and the
 * the TileDB IDs array.
 */
template <
    class T,
    class IdsType = uint64_t,
    class LayoutPolicy = stdx::layout_right,
    class I = uint64_t>
class tdbBlockedMatrixWithIds
    : public tdbBlockedMatrix<
          T,
          LayoutPolicy,
          I,
          MatrixWithIds<T, IdsType, LayoutPolicy, I>> {
  using Base = tdbBlockedMatrix<
      T,
      LayoutPolicy,
      I,
      MatrixWithIds<T, IdsType, LayoutPolicy, I>>;
  using Base::Base;

 public:
  using index_type = typename Base::index_type;
  using size_type = typename Base::size_type;
  using ids_type = typename Base::ids_type;

 private:
  log_timer constructor_timer{"tdbBlockedMatrixWithIds constructor"};

  std::string ids_uri_;
  std::unique_ptr<tiledb::Array> ids_array_;
  tiledb::ArraySchema ids_schema_;

 public:
  tdbBlockedMatrixWithIds(tdbBlockedMatrixWithIds&& rhs) = default;

  /** Default destructor. array will be closed when it goes out of scope */
  virtual ~tdbBlockedMatrixWithIds() = default;

  /**
   * @brief Construct a new tdbBlockedMatrixWithIds object, limited to
   * `upper_bound` vectors. In this case, the `Matrix` is row-major, so the
   * number of vectors is the number of rows.
   *
   * @param ctx The TileDB context to use.
   * @param uri URI of the TileDB array to read.
   * @param ids_uri URI of the TileDB array of IDs to read.
   */
  tdbBlockedMatrixWithIds(
      const tiledb::Context& ctx,
      const std::string& uri,
      const std::string& ids_uri) noexcept
    requires(std::is_same_v<LayoutPolicy, stdx::layout_left>)
      : tdbBlockedMatrixWithIds(
            ctx, uri, ids_uri, 0, std::nullopt, 0, std::nullopt, 0, {}) {
  }

  /**
   * @brief Construct a new tdbBlockedMatrixWithIds object, limited to
   * `upper_bound` vectors. In this case, the `Matrix` is column-major, so the
   * number of vectors is the number of columns.
   *
   * @param ctx The TileDB context to use.
   * @param uri URI of the TileDB array to read.
   * @param ids_uri URI of the TileDB array of IDs to read.
   * @param upper_bound The maximum number of vectors to read.
   * @param temporal_policy The TemporalPolicy to use for reading the array
   * data.
   */
  tdbBlockedMatrixWithIds(
      const tiledb::Context& ctx,
      const std::string& uri,
      const std::string& ids_uri,
      size_t upper_bound,
      TemporalPolicy temporal_policy = {})
    requires(std::is_same_v<LayoutPolicy, stdx::layout_left>)
      : tdbBlockedMatrixWithIds(
            ctx,
            uri,
            ids_uri,
            0,
            std::nullopt,
            0,
            std::nullopt,
            upper_bound,
            temporal_policy) {
  }

  /** General constructor */
  tdbBlockedMatrixWithIds(
      const tiledb::Context& ctx,
      const std::string& uri,
      const std::string& ids_uri,
      size_t first_row,
      std::optional<size_t> last_row,
      size_t first_col,
      std::optional<size_t> last_col,
      size_t upper_bound,
      TemporalPolicy temporal_policy)  // noexcept
    requires(std::is_same_v<LayoutPolicy, stdx::layout_left>)
      : Base(
            ctx,
            uri,
            first_row,
            last_row,
            first_col,
            last_col,
            upper_bound,
            temporal_policy)
      , ids_uri_(ids_uri)
      , ids_array_(std::make_unique<tiledb::Array>(
            ctx,
            ids_uri,
            TILEDB_READ,
            temporal_policy.to_tiledb_temporal_policy()))
      , ids_schema_{ids_array_->schema()} {
    constructor_timer.stop();
    ids_schema_.dump();
  }

  // @todo Allow specification of how many columns to advance by
  bool load() {
    scoped_timer _{tdb_func__ + " " + this->ids_uri_};
    if (!Base::load()) {
      ids_array_->close();
      return false;
    }

    const size_t attr_idx{0};
    auto attr = ids_schema_.attribute(attr_idx);

    std::string attr_name = attr.name();
    tiledb_datatype_t attr_type = attr.type();
    if (attr_type != tiledb::impl::type_to_tiledb<ids_type>::tiledb_type) {
      throw std::runtime_error(
          "Attribute type mismatch with IDs: " + datatype_to_string(attr_type) +
          " != " +
          datatype_to_string(
              tiledb::impl::type_to_tiledb<ids_type>::tiledb_type));
    }

    static const size_t dimension = 1;
    // In the Base::load() we will have already computed the number of elements
    // to load, and because returned true from there we should have a positive
    // number of elements to load.
    auto elements_to_load =
        this->last_resident_col_ - this->first_resident_col_;
    if (elements_to_load <= 0) {
      throw std::runtime_error(
          "Error computing IDs to load: " + std::to_string(elements_to_load));
    }

    // Create a subarray for the next block of columns
    tiledb::Subarray subarray(this->ctx_, *ids_array_);
    subarray.add_range<size_type>(
        0, this->first_resident_col_, this->last_resident_col_ - 1);
    return true;

    auto layout_order = ids_schema_.cell_order();

    // Create a query
    tiledb::Query query(this->ctx_, *ids_array_);
    query.set_subarray(subarray)
        .set_layout(layout_order)
        .set_data_buffer(attr_name, this->ids(), elements_to_load * dimension);
    tiledb_helpers::submit_query(tdb_func__, ids_uri_, query);
    _memory_data.insert_entry(
        tdb_func__, elements_to_load * dimension * sizeof(T));
    // @todo Handle incomplete queries.
    if (tiledb::Query::Status::COMPLETE != query.query_status()) {
      throw std::runtime_error("Query status for IDs is not complete");
    }

    if (this->get_elements_to_load() == 0) {
      ids_array_->close();
    }

    return true;
  }
};  // tdbBlockedMatrixWithIds

template <
    class T,
    class IdsType = uint64_t,
    class LayoutPolicy = stdx::layout_right,
    class I = uint64_t>
class tdbPreLoadMatrixWithIds
    : public tdbBlockedMatrixWithIds<T, IdsType, LayoutPolicy, I> {
  using Base = tdbBlockedMatrixWithIds<T, IdsType, LayoutPolicy, I>;

 public:
  /**
   * @brief Construct a new tdbBlockedMatrixWithIds object, limited to
   * `upper_bound` vectors. In this case, the `Matrix` is column-major, so the
   * number of vectors is the number of columns.
   *
   * @param ctx The TileDB context to use.
   * @param uri URI of the TileDB array to read.
   * @param upper_bound The maximum number of vectors to read.
   */
  tdbPreLoadMatrixWithIds(
      const tiledb::Context& ctx,
      const std::string& uri,
      const std::string& ids_uri,
      size_t upper_bound = 0,
      TemporalPolicy temporal_policy = {})
      : tdbPreLoadMatrixWithIds(
            ctx,
            uri,
            ids_uri,
            std::nullopt,
            std::nullopt,
            upper_bound,
            temporal_policy) {
  }

  tdbPreLoadMatrixWithIds(
      const tiledb::Context& ctx,
      const std::string& uri,
      const std::string& ids_uri,
      std::optional<size_t> num_array_rows,
      std::optional<size_t> num_array_cols,
      size_t upper_bound = 0,
      TemporalPolicy temporal_policy = {})
      : Base(
            ctx,
            uri,
            ids_uri,
            0,
            num_array_rows,
            0,
            num_array_cols,
            upper_bound,
            temporal_policy) {
    Base::load();
  }
};

/**
<<<<<<< HEAD
 * Convenience class for row-major blocked matrices.
 */
template <class T, class IdsType = uint64_t, class I = uint64_t>
using tdbRowMajorBlockedMatrixWithIds =
    tdbBlockedMatrixWithIds<T, IdsType, stdx::layout_right, I>;

/**
 * Convenience class for column-major blocked matrices.
 */
template <class T, class IdsType = uint64_t, class I = uint64_t>
using tdbColMajorBlockedMatrixWithIds =
    tdbBlockedMatrixWithIds<T, IdsType, stdx::layout_left, I>;

/**
 * Convenience class for row-major matrices.
 */
template <class T, class IdsType = uint64_t, class I = uint64_t>
using tdbRowMajorMatrixWithIds =
    tdbBlockedMatrixWithIds<T, IdsType, stdx::layout_right, I>;

/**
=======
>>>>>>> fc0d189e
 * Convenience class for column-major matrices.
 */
template <class T, class IdsType = uint64_t, class I = uint64_t>
using tdbColMajorMatrixWithIds =
    tdbBlockedMatrixWithIds<T, IdsType, stdx::layout_left, I>;

/**
 * Convenience class for row-major matrices.
 */
template <
    class T,
    class IdsType = uint64_t,
    class LayoutPolicy = stdx::layout_right,
    class I = uint64_t>
using tdbMatrixWithIds = tdbBlockedMatrixWithIds<T, IdsType, LayoutPolicy, I>;

/**
<<<<<<< HEAD
 * Convenience class for row-major matrices.
 */
template <class T, class IdsType = uint64_t, class I = uint64_t>
using tdbRowMajorPreLoadMatrixWithIds =
    tdbPreLoadMatrixWithIds<T, IdsType, stdx::layout_right, I>;

/**
=======
>>>>>>> fc0d189e
 * Convenience class for column-major matrices.
 */
template <class T, class IdsType = uint64_t, class I = uint64_t>
using tdbColMajorPreLoadMatrixWithIds =
    tdbPreLoadMatrixWithIds<T, IdsType, stdx::layout_left, I>;

#endif  // TDB_MATRIX_WITH_IDS_H<|MERGE_RESOLUTION|>--- conflicted
+++ resolved
@@ -284,30 +284,6 @@
 };
 
 /**
-<<<<<<< HEAD
- * Convenience class for row-major blocked matrices.
- */
-template <class T, class IdsType = uint64_t, class I = uint64_t>
-using tdbRowMajorBlockedMatrixWithIds =
-    tdbBlockedMatrixWithIds<T, IdsType, stdx::layout_right, I>;
-
-/**
- * Convenience class for column-major blocked matrices.
- */
-template <class T, class IdsType = uint64_t, class I = uint64_t>
-using tdbColMajorBlockedMatrixWithIds =
-    tdbBlockedMatrixWithIds<T, IdsType, stdx::layout_left, I>;
-
-/**
- * Convenience class for row-major matrices.
- */
-template <class T, class IdsType = uint64_t, class I = uint64_t>
-using tdbRowMajorMatrixWithIds =
-    tdbBlockedMatrixWithIds<T, IdsType, stdx::layout_right, I>;
-
-/**
-=======
->>>>>>> fc0d189e
  * Convenience class for column-major matrices.
  */
 template <class T, class IdsType = uint64_t, class I = uint64_t>
@@ -325,16 +301,6 @@
 using tdbMatrixWithIds = tdbBlockedMatrixWithIds<T, IdsType, LayoutPolicy, I>;
 
 /**
-<<<<<<< HEAD
- * Convenience class for row-major matrices.
- */
-template <class T, class IdsType = uint64_t, class I = uint64_t>
-using tdbRowMajorPreLoadMatrixWithIds =
-    tdbPreLoadMatrixWithIds<T, IdsType, stdx::layout_right, I>;
-
-/**
-=======
->>>>>>> fc0d189e
  * Convenience class for column-major matrices.
  */
 template <class T, class IdsType = uint64_t, class I = uint64_t>
