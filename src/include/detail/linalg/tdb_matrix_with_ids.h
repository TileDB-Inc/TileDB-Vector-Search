--- conflicted
+++ resolved
@@ -188,24 +188,14 @@
     auto attr = ids_schema_.attribute(attr_idx);
     std::string attr_name = attr.name();
     tiledb_datatype_t attr_type = attr.type();
-<<<<<<< HEAD
-    if (attr_type != tiledb::impl::type_to_tiledb<IdsType>::tiledb_type) {
-=======
     if (attr_type != tiledb::impl::type_to_tiledb<ids_type>::tiledb_type) {
->>>>>>> 1d68475b
       throw std::runtime_error(
           "Attribute type mismatch with IDs: " + datatype_to_string(attr_type) +
           " != " +
           datatype_to_string(
-<<<<<<< HEAD
-              tiledb::impl::type_to_tiledb<IdsType>::tiledb_type));
-=======
               tiledb::impl::type_to_tiledb<ids_type>::tiledb_type));
->>>>>>> 1d68475b
-    }
-
+    }
     static const size_t dimension = 1;
-    // In the Base::load() we will have already computed the number of elements
     // to load, and because returned true from there we should have a positive
     // number of elements to load.
     auto elements_to_load =
