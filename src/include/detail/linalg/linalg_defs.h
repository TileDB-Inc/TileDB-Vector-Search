/**
 * @file   linalg_defs.h
 *
 * @section LICENSE
 *
 * The MIT License
 *
 * @copyright Copyright (c) 2023 TileDB, Inc.
 *
 * Permission is hereby granted, free of charge, to any person obtaining a copy
 * of this software and associated documentation files (the "Software"), to deal
 * in the Software without restriction, including without limitation the rights
 * to use, copy, modify, merge, publish, distribute, sublicense, and/or sell
 * copies of the Software, and to permit persons to whom the Software is
 * furnished to do so, subject to the following conditions:
 *
 * The above copyright notice and this permission notice shall be included in
 * all copies or substantial portions of the Software.
 *
 * THE SOFTWARE IS PROVIDED "AS IS", WITHOUT WARRANTY OF ANY KIND, EXPRESS OR
 * IMPLIED, INCLUDING BUT NOT LIMITED TO THE WARRANTIES OF MERCHANTABILITY,
 * FITNESS FOR A PARTICULAR PURPOSE AND NONINFRINGEMENT. IN NO EVENT SHALL THE
 * AUTHORS OR COPYRIGHT HOLDERS BE LIABLE FOR ANY CLAIM, DAMAGES OR OTHER
 * LIABILITY, WHETHER IN AN ACTION OF CONTRACT, TORT OR OTHERWISE, ARISING FROM,
 * OUT OF OR IN CONNECTION WITH THE SOFTWARE OR THE USE OR OTHER DEALINGS IN
 * THE SOFTWARE.
 *
 * @section DESCRIPTION
 *
 */

#ifndef TDB_LINALG_DEFS_H
#define TDB_LINALG_DEFS_H

#include <string>
<<<<<<< HEAD
#include <tiledb/tiledb>
=======
>>>>>>> 6f55e6ed
#include "mdspan/mdspan.hpp"

namespace stdx {
using namespace Kokkos;
// using namespace Kokkos::Experimental;
}  // namespace stdx

template <class LayoutPolicy>
struct order_traits {
  constexpr static auto order{TILEDB_ROW_MAJOR};
};

template <>
struct order_traits<stdx::layout_right> {
  constexpr static auto order{TILEDB_ROW_MAJOR};
};

template <>
struct order_traits<stdx::layout_left> {
  constexpr static auto order{TILEDB_COL_MAJOR};
};

template <class LayoutPolicy>
constexpr auto order_v = order_traits<LayoutPolicy>::order;

#endif  // TDB_LINALG_DEFS_H<|MERGE_RESOLUTION|>--- conflicted
+++ resolved
@@ -33,10 +33,7 @@
 #define TDB_LINALG_DEFS_H
 
 #include <string>
-<<<<<<< HEAD
 #include <tiledb/tiledb>
-=======
->>>>>>> 6f55e6ed
 #include "mdspan/mdspan.hpp"
 
 namespace stdx {
