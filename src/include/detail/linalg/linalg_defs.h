--- conflicted
+++ resolved
@@ -33,19 +33,13 @@
 #define TDB_LINALG_DEFS_H
 
 #include <string>
-#include <tiledb/tiledb>
 #include "mdspan/mdspan.hpp"
-
-extern bool global_verbose;
-extern bool global_debug;
-extern std::string global_region;
 
 namespace stdx {
 using namespace Kokkos;
 using namespace Kokkos::Experimental;
 }  // namespace stdx
 
-<<<<<<< HEAD
 template <class LayoutPolicy>
 struct order_traits {
   constexpr static auto order{TILEDB_ROW_MAJOR};
@@ -64,6 +58,4 @@
 template <class LayoutPolicy>
 constexpr auto order_v = order_traits<LayoutPolicy>::order;
 
-=======
->>>>>>> e14d040a
 #endif  // TDB_LINALG_DEFS_H