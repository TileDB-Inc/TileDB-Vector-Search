/**
 * @file   tdb_io.h
 *
 * @section LICENSE
 *
 * The MIT License
 *
 * @copyright Copyright (c) 2023 TileDB, Inc.
 *
 * Permission is hereby granted, free of charge, to any person obtaining a copy
 * of this software and associated documentation files (the "Software"), to deal
 * in the Software without restriction, including without limitation the rights
 * to use, copy, modify, merge, publish, distribute, sublicense, and/or sell
 * copies of the Software, and to permit persons to whom the Software is
 * furnished to do so, subject to the following conditions:
 *
 * The above copyright notice and this permission notice shall be included in
 * all copies or substantial portions of the Software.
 *
 * THE SOFTWARE IS PROVIDED "AS IS", WITHOUT WARRANTY OF ANY KIND, EXPRESS OR
 * IMPLIED, INCLUDING BUT NOT LIMITED TO THE WARRANTIES OF MERCHANTABILITY,
 * FITNESS FOR A PARTICULAR PURPOSE AND NONINFRINGEMENT. IN NO EVENT SHALL THE
 * AUTHORS OR COPYRIGHT HOLDERS BE LIABLE FOR ANY CLAIM, DAMAGES OR OTHER
 * LIABILITY, WHETHER IN AN ACTION OF CONTRACT, TORT OR OTHERWISE, ARISING FROM,
 * OUT OF OR IN CONNECTION WITH THE SOFTWARE OR THE USE OR OTHER DEALINGS IN
 * THE SOFTWARE.
 *
 * @section DESCRIPTION
 *
 */

#ifndef TILEDB_TDB_IO_H
#define TILEDB_TDB_IO_H

#include <filesystem>
#include <numeric>
#include <vector>

#include <tiledb/tiledb>
#include "detail/linalg/matrix.h"
#include "detail/linalg/tdb_helpers.h"
#include "utils/logging.h"
#include "utils/print_types.h"
#include "utils/timer.h"

namespace {

template <class T>
std::vector<T> read_vector_helper(
    const tiledb::Context& ctx,
    const std::string& uri,
    uint64_t start_pos,
    uint64_t end_pos,
    TemporalPolicy temporal_policy,
    bool read_full_vector) {
  scoped_timer _{tdb_func__ + " " + std::string{uri}};

  auto array_ = tiledb_helpers::open_array(
      tdb_func__, ctx, uri, TILEDB_READ, temporal_policy);
  auto schema_ = array_->schema();

  using domain_type = uint64_t;

  auto domain_{schema_.domain()};

  auto array_rows_{domain_.dimension(0)};

  if (read_full_vector) {
    if (start_pos == 0) {
      start_pos = array_rows_.template domain<domain_type>().first;
    }
    if (end_pos == 0) {
      end_pos = array_rows_.template domain<domain_type>().second + 1;
    }
  }

  auto vec_rows_{end_pos - start_pos};

  if (vec_rows_ == 0) {
    return {};
  }

<<<<<<< HEAD
  auto attr_num{schema_.attribute_num()};
  auto attr = schema_.attribute(0);
=======
  auto attr = schema_.attribute(idx);
>>>>>>> fc0d189e

  std::string attr_name = attr.name();

  // Create a subarray that reads the array up to the specified subset.
  std::vector<uint64_t> subarray_vals = {
      start_pos, end_pos == 0 ? 0 : end_pos - 1};
  tiledb::Subarray subarray(ctx, *array_);
  subarray.set_subarray(subarray_vals);

  // @todo: use something non-initializing
  std::vector<T> data_(vec_rows_);

  tiledb::Query query(ctx, *array_);
  query.set_subarray(subarray).set_data_buffer(
      attr_name, data_.data(), vec_rows_);
  tiledb_helpers::submit_query(tdb_func__, uri, query);
  _memory_data.insert_entry(tdb_func__, vec_rows_ * sizeof(T));

  array_->close();
  assert(tiledb::Query::Status::COMPLETE == query.query_status());

  return data_;
}
}  // namespace

/******************************************************************************
 * Matrix creation and writing.  Because we support out-of-core operations with
 * matrices, reading a matrix is more subtle and is contained in the tdb_matrix
 * and tdb_partitioned_matrix classes.
 ******************************************************************************/

/**
 * Create an empty TileDB array to eventually contain a matrix (a
 * feature_vector_array).
 */
template <class T, class LayoutPolicy = stdx::layout_right>
void create_empty_for_matrix(
    const tiledb::Context& ctx,
    const std::string& uri,
    uint64_t rows,
    uint64_t cols,
    uint64_t row_extent,
    uint64_t col_extent,
    tiledb_filter_type_t filter) {
  tiledb::FilterList filter_list(ctx);
  filter_list.add_filter({ctx, filter});

  tiledb::Domain domain(ctx);
  uint64_t max_rows = rows == 0 ? 0 : rows - 1;
  uint64_t max_cols = cols == 0 ? 0 : cols - 1;
  domain
<<<<<<< HEAD
      .add_dimensions(tiledb::Dimension::create<uint64_t>(
          ctx, "rows", {{0, max_rows}}, row_extent))
      .add_dimensions(tiledb::Dimension::create<uint64_t>(
          ctx, "cols", {{0, max_cols}}, col_extent));
=======
      .add_dimensions(tiledb::Dimension::create<int>(
          ctx,
          "rows",
          {{0, std::max(0, (int)rows - 1)}},
          static_cast<int>(row_extent)))
      .add_dimensions(tiledb::Dimension::create<int>(
          ctx,
          "cols",
          {{0, std::max(0, (int)cols - 1)}},
          static_cast<int>(col_extent)));
>>>>>>> fc0d189e

  tiledb::ArraySchema schema(ctx, TILEDB_DENSE);
  auto order = std::is_same_v<LayoutPolicy, stdx::layout_right> ?
                   TILEDB_ROW_MAJOR :
                   TILEDB_COL_MAJOR;
  schema.set_domain(domain).set_order({{order, order}});
  schema.add_attribute(
      tiledb::Attribute::create<T>(ctx, "values", filter_list));

  tiledb::Array::create(uri, schema);
}

/**
 * @brief Create an empty TileDB array into which to write a Matrix.
 */
template <class T, class LayoutPolicy = stdx::layout_right, class I = size_t>
void create_matrix(
    const tiledb::Context& ctx,
    const Matrix<T, LayoutPolicy, I>& A,
    const std::string& uri,
    tiledb_filter_type_t filter) {
  // @todo: make this a parameter
  uint64_t num_parts = 10;

  uint64_t row_extent = std::max<uint64_t>(
      (A.num_rows() + num_parts - 1) / num_parts, A.num_rows() >= 2 ? 2 : 1);
  uint64_t col_extent = std::max<uint64_t>(
      (A.num_cols() + num_parts - 1) / num_parts, A.num_cols() >= 2 ? 2 : 1);

  create_empty_for_matrix<T, LayoutPolicy>(
      ctx, uri, A.num_rows(), A.num_cols(), row_extent, col_extent, filter);
}

/**
 * @brief Write the contents of a Matrix to a TileDB array.
 *
 * @tparam T Type of the matrix elements
 * @tparam LayoutPolicy Layout policy of the matrix (left or right)
 * @tparam I Index type of the matrix
 * @param ctx Context for the write
 * @param A The matrix to write
 * @param uri The URI of the TileDB array to write to
 * @param start_pos Offset row/colum to start writing at
 * @param create Flag to create the array if it does not exist
 * @param temporal_policy Temporal policy for the write
 *
 * @note If we create the matrix here, it will not have any compression
 * @todo Add compressor argument
 */
template <class T, class LayoutPolicy = stdx::layout_right, class I = uint64_t>
void write_matrix(
    const tiledb::Context& ctx,
    const Matrix<T, LayoutPolicy, I>& A,
    const std::string& uri,
    uint64_t start_pos = 0,
    bool create = true,
    TemporalPolicy temporal_policy = {}) {
  scoped_timer _{tdb_func__ + " " + std::string{uri}};

  if (create) {
    create_matrix<T, LayoutPolicy, I>(ctx, A, uri, TILEDB_FILTER_NONE);
  }

  if (A.num_rows() == 0 || A.num_cols() == 0) {
    return;
  }

  std::vector<uint64_t> subarray_vals{
      0,
      A.num_rows() == 0 ? 0 : A.num_rows() - 1,
      start_pos,
      (A.num_cols() == 0 && start_pos == 0) ? 0 : start_pos + A.num_cols() - 1};
  // Open array for writing
  auto array = tiledb_helpers::open_array(
      tdb_func__, ctx, uri, TILEDB_WRITE, temporal_policy);
  tiledb::Subarray subarray(ctx, *array);
  subarray.set_subarray(subarray_vals);

  tiledb::Query query(ctx, *array);
  auto order = std::is_same_v<LayoutPolicy, stdx::layout_right> ?
                   TILEDB_ROW_MAJOR :
                   TILEDB_COL_MAJOR;
  query.set_layout(order)
      .set_data_buffer(
          "values",
          &A(0, 0),
          static_cast<uint64_t>(A.num_rows()) *
              static_cast<uint64_t>(A.num_cols()))
      .set_subarray(subarray);
  tiledb_helpers::submit_query(tdb_func__, uri, query);

  assert(tiledb::Query::Status::COMPLETE == query.query_status());

  array->close();
}

/******************************************************************************
 * Vector I/O
 ******************************************************************************/

/**
 * Create an empty TileDB array to eventually contain a vector
 * @tparam feature_type
 * @param ctx
 * @param uri
 * @param rows
 * @param row_extent
 */
template <class feature_type>
void create_empty_for_vector(
    const tiledb::Context& ctx,
    const std::string& uri,
    uint64_t rows,
    uint64_t row_extent,
    tiledb_filter_type_t filter) {
  tiledb::FilterList filter_list(ctx);
  filter_list.add_filter({ctx, filter});

  tiledb::Domain domain(ctx);
  uint64_t max_rows = rows == 0 ? 0 : rows - 1;
  domain.add_dimensions(tiledb::Dimension::create<uint64_t>(
      ctx, "rows", {{0, max_rows}}, row_extent));

  tiledb::ArraySchema schema(ctx, TILEDB_DENSE);
  schema.set_domain(domain).set_order({{TILEDB_COL_MAJOR, TILEDB_COL_MAJOR}});
  schema.add_attribute(
      tiledb::Attribute::create<feature_type>(ctx, "values", filter_list));

  tiledb::Array::create(uri, schema);
}

/**
 * Create an empty TileDB array to into which to write a vector
 * @tparam feature_type
 * @param ctx
 * @param uri
 * @todo change order of arguments
 */
template <std::ranges::contiguous_range V>
void create_vector(
    const tiledb::Context& ctx,
    const V& v,
    const std::string& uri,
    tiledb_filter_type_t filter) {
  using value_type = std::ranges::range_value_t<V>;

  uint64_t num_parts = 10;
  uint64_t tile_extent = (size(v) + num_parts - 1) / num_parts;

  create_empty_for_vector<value_type>(ctx, uri, size(v), tile_extent, filter);
}

/**
 * Write the contents of a std::vector to a TileDB array.
 * @tparam V The type of the vector
 * @param ctx The TileDB context for writing the vector
 * @param v The vector to write
 * @param uri The URI at which to write it
 * @param start_pos Offset to start writing from
 * @param create Flag to create the array if it does not exist
 *
 * @todo change the naming of this function to something more appropriate
 * @todo change the order of arguments
 */
template <std::ranges::contiguous_range V>
void write_vector(
    const tiledb::Context& ctx,
    const V& v,
    const std::string& uri,
    uint64_t start_pos = 0,
    bool create = true,
    TemporalPolicy temporal_policy = {}) {
  scoped_timer _{tdb_func__ + " " + std::string{uri}};

  using value_type = std::remove_const_t<std::ranges::range_value_t<V>>;
  if (create) {
    create_vector(ctx, v, uri, TILEDB_FILTER_NONE);
  }

  if (size(v) == 0) {
    return;
  }

  // Set the subarray to write into
  std::vector<uint64_t> subarray_vals{start_pos, start_pos + size(v) - 1};

  // Open array for writing
  auto array = tiledb_helpers::open_array(
      tdb_func__, ctx, uri, TILEDB_WRITE, temporal_policy);

  tiledb::Subarray subarray(ctx, *array);
  subarray.set_subarray(subarray_vals);

  // print_types(v, v.data(), v.size());

  tiledb::Query query(ctx, *array);
  query.set_layout(TILEDB_COL_MAJOR)
      .set_data_buffer("values", const_cast<value_type*>(v.data()), size(v))
      .set_subarray(subarray);

  query.submit();
  assert(tiledb::Query::Status::COMPLETE == query.query_status());
  tiledb_helpers::submit_query(tdb_func__, uri, query);

  array->close();
}

/**
 * Read the contents of a TileDB array into a std::vector.
 *
 * @todo Return a Vector instead of a std::vector
 */
template <class T>
std::vector<T> read_vector(
    const tiledb::Context& ctx,
    const std::string& uri,
    uint64_t start_pos,
    uint64_t end_pos,
    TemporalPolicy temporal_policy = {}) {
  return read_vector_helper<T>(
      ctx, uri, start_pos, end_pos, temporal_policy, false);
}

/**
 * @brief Overload to read the entire vector.
 */
template <class T>
std::vector<T> read_vector(
    const tiledb::Context& ctx,
    const std::string& uri,
    TemporalPolicy temporal_policy = {}) {
  return read_vector_helper<T>(ctx, uri, 0, 0, temporal_policy, true);
}

template <class T>
auto sizes_to_indices(const std::vector<T>& sizes) {
  std::vector<T> indices(size(sizes) + 1);
  std::inclusive_scan(begin(sizes), end(sizes), begin(indices) + 1);

  return indices;
}

/**
 * Read binary file format of "sift" datafiles (cf.
 * http://corpus-texmex.irisa.fr) This reads the entire file into memory, from a
 * locally stored file.
 * @tparam T Type of data element stored
 * @param bin_file Path to data file
 * @param subset Number of vectors to read (0 = all)
 * @return a Matrix of the data
 */
template <class T>
auto read_bin_local(
    const tiledb::Context& ctx,
    const std::string& bin_file,
    size_t subset = 0) {
  auto vfs = tiledb::VFS{ctx};

  uint32_t dimension = 0u;

  const auto file_size = vfs.file_size(bin_file);
  auto filebuf = tiledb::VFS::filebuf{vfs};
  filebuf.open(bin_file, std::ios::in | std::ios::binary);

  auto file = std::ifstream{bin_file, std::ios::binary};
  if (!file.good()) {
    throw std::runtime_error("failed to open file: " + bin_file);
  }

  if (!file.read(reinterpret_cast<char*>(&dimension), sizeof(dimension))) {
    throw std::runtime_error("failed to read dimension for the first vector");
  }
  std::cout << "dimension: " << dimension << std::endl;
  file.seekg(0);

  const auto max_vectors = file_size / (4u + dimension * sizeof(T));
  std::cout << "max_vectors: " << max_vectors << std::endl;
  if (subset > max_vectors) {
    throw std::runtime_error(
        "specified subset is too large " + std::to_string(subset) + " > " +
        std::to_string(max_vectors));
  }

  const auto num_vectors = subset == 0 ? max_vectors : subset;

  auto result = ColMajorMatrix<T>{dimension, num_vectors};
  auto* result_ptr = result.data();

  for (size_t i = 0; i < num_vectors; ++i) {
    uint32_t d = 0u;

    if (!file.read(reinterpret_cast<char*>(&d), sizeof(d))) {
      throw std::runtime_error(
          "failed to read dimension for vector at pos: " + std::to_string(i));
    }

    if (d != dimension) {
      throw std::runtime_error(
          "[tdb_io@read_bin_local] dimension mismatch: " + std::to_string(d) +
          " != " + std::to_string(dimension));
    }
    if (!file.read(reinterpret_cast<char*>(result_ptr), d * sizeof(T))) {
      throw std::runtime_error("file read error");
    }
    result_ptr += dimension;
  }

  return result;
}

#endif  // TILEDB_TDB_IO_H<|MERGE_RESOLUTION|>--- conflicted
+++ resolved
@@ -80,12 +80,8 @@
     return {};
   }
 
-<<<<<<< HEAD
   auto attr_num{schema_.attribute_num()};
   auto attr = schema_.attribute(0);
-=======
-  auto attr = schema_.attribute(idx);
->>>>>>> fc0d189e
 
   std::string attr_name = attr.name();
 
@@ -137,23 +133,10 @@
   uint64_t max_rows = rows == 0 ? 0 : rows - 1;
   uint64_t max_cols = cols == 0 ? 0 : cols - 1;
   domain
-<<<<<<< HEAD
       .add_dimensions(tiledb::Dimension::create<uint64_t>(
           ctx, "rows", {{0, max_rows}}, row_extent))
       .add_dimensions(tiledb::Dimension::create<uint64_t>(
           ctx, "cols", {{0, max_cols}}, col_extent));
-=======
-      .add_dimensions(tiledb::Dimension::create<int>(
-          ctx,
-          "rows",
-          {{0, std::max(0, (int)rows - 1)}},
-          static_cast<int>(row_extent)))
-      .add_dimensions(tiledb::Dimension::create<int>(
-          ctx,
-          "cols",
-          {{0, std::max(0, (int)cols - 1)}},
-          static_cast<int>(col_extent)));
->>>>>>> fc0d189e
 
   tiledb::ArraySchema schema(ctx, TILEDB_DENSE);
   auto order = std::is_same_v<LayoutPolicy, stdx::layout_right> ?
