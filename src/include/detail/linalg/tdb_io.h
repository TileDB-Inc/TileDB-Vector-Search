/**
 * @file   tdb_io.h
 *
 * @section LICENSE
 *
 * The MIT License
 *
 * @copyright Copyright (c) 2023 TileDB, Inc.
 *
 * Permission is hereby granted, free of charge, to any person obtaining a copy
 * of this software and associated documentation files (the "Software"), to deal
 * in the Software without restriction, including without limitation the rights
 * to use, copy, modify, merge, publish, distribute, sublicense, and/or sell
 * copies of the Software, and to permit persons to whom the Software is
 * furnished to do so, subject to the following conditions:
 *
 * The above copyright notice and this permission notice shall be included in
 * all copies or substantial portions of the Software.
 *
 * THE SOFTWARE IS PROVIDED "AS IS", WITHOUT WARRANTY OF ANY KIND, EXPRESS OR
 * IMPLIED, INCLUDING BUT NOT LIMITED TO THE WARRANTIES OF MERCHANTABILITY,
 * FITNESS FOR A PARTICULAR PURPOSE AND NONINFRINGEMENT. IN NO EVENT SHALL THE
 * AUTHORS OR COPYRIGHT HOLDERS BE LIABLE FOR ANY CLAIM, DAMAGES OR OTHER
 * LIABILITY, WHETHER IN AN ACTION OF CONTRACT, TORT OR OTHERWISE, ARISING FROM,
 * OUT OF OR IN CONNECTION WITH THE SOFTWARE OR THE USE OR OTHER DEALINGS IN
 * THE SOFTWARE.
 *
 * @section DESCRIPTION
 *
 */

#ifndef TILEDB_TDB_IO_H
#define TILEDB_TDB_IO_H

#include <filesystem>
#include <numeric>
#include <vector>

#include <tiledb/tiledb>
#include "detail/linalg/matrix.h"
#include "detail/linalg/tdb_helpers.h"
#include "utils/logging_time.h"
#include "utils/print_types.h"

namespace {

template <class T>
std::vector<T> read_vector_helper(
    const tiledb::Context& ctx,
    const std::string& uri,
    size_t start_pos,
    size_t end_pos,
    TemporalPolicy temporal_policy,
    bool read_full_vector) {
  scoped_timer _{"tdb_io@read_vector_helper@" + std::string{uri}};

  auto array_ = tiledb_helpers::open_array(
      tdb_func__, ctx, uri, TILEDB_READ, temporal_policy);
  auto schema_ = array_->schema();

  using domain_type = int32_t;
  const size_t idx = 0;

  auto domain_{schema_.domain()};

  auto array_rows_{domain_.dimension(0)};

  if (read_full_vector) {
    if (start_pos == 0) {
      start_pos = array_rows_.template domain<domain_type>().first;
    }
    if (end_pos == 0) {
      end_pos = array_rows_.template domain<domain_type>().second + 1;
    }
  }

  auto vec_rows_{end_pos - start_pos};

  if (vec_rows_ == 0) {
    return {};
  }

  auto attr = schema_.attribute(idx);

  std::string attr_name = attr.name();

  // Create a subarray that reads the array up to the specified subset.
  std::vector<int32_t> subarray_vals = {
      (int32_t)start_pos, std::max(0, (int32_t)end_pos - 1)};
  tiledb::Subarray subarray(ctx, *array_);
  subarray.set_subarray(subarray_vals);

  // @todo: use something non-initializing
  std::vector<T> data_(vec_rows_);

  tiledb::Query query(ctx, *array_);
  query.set_subarray(subarray).set_data_buffer(
      attr_name, data_.data(), vec_rows_);
  tiledb_helpers::submit_query(tdb_func__, uri, query);
  _memory_data.insert_entry("tdb_io@read_vector_helper", vec_rows_ * sizeof(T));

  array_->close();
  assert(tiledb::Query::Status::COMPLETE == query.query_status());

  return data_;
}
}  // namespace

/******************************************************************************
 * Matrix creation and writing.  Because we support out-of-core operations with
 * matrices, reading a matrix is more subtle and is contained in the tdb_matrix
 * and tdb_partitioned_matrix classes.
 ******************************************************************************/

/**
 * Create an empty TileDB array to eventually contain a matrix (a
 * feature_vector_array).
 */
template <class T, class LayoutPolicy = stdx::layout_right, class I = size_t>
void create_empty_for_matrix(
    const tiledb::Context& ctx,
    const std::string& uri,
    size_t rows,
    size_t cols,
    size_t row_extent,
    size_t col_extent,
    tiledb_filter_type_t filter) {
  tiledb::FilterList filter_list(ctx);
  filter_list.add_filter({ctx, filter});

  tiledb::Domain domain(ctx);
  domain
      .add_dimensions(tiledb::Dimension::create<int>(
          ctx,
          "rows",
          {{0, std::max(0, (int)rows - 1)}},
          static_cast<int>(row_extent)))
      .add_dimensions(tiledb::Dimension::create<int>(
          ctx,
          "cols",
          {{0, std::max(0, (int)cols - 1)}},
          static_cast<int>(col_extent)));

  tiledb::ArraySchema schema(ctx, TILEDB_DENSE);
  auto order = std::is_same_v<LayoutPolicy, stdx::layout_right> ?
                   TILEDB_ROW_MAJOR :
                   TILEDB_COL_MAJOR;
  schema.set_domain(domain).set_order({{order, order}});
  schema.add_attribute(
      tiledb::Attribute::create<T>(ctx, "values", filter_list));

  tiledb::Array::create(uri, schema);
}

/**
 * @brief Create an empty TileDB array into which to write a Matrix.
 */
template <class T, class LayoutPolicy = stdx::layout_right, class I = size_t>
void create_matrix(
    const tiledb::Context& ctx,
    const Matrix<T, LayoutPolicy, I>& A,
    const std::string& uri,
    tiledb_filter_type_t filter) {
  // @todo: make this a parameter
  size_t num_parts = 10;

  size_t row_extent = std::max<size_t>(
      (A.num_rows() + num_parts - 1) / num_parts, A.num_rows() >= 2 ? 2 : 1);
  size_t col_extent = std::max<size_t>(
      (A.num_cols() + num_parts - 1) / num_parts, A.num_cols() >= 2 ? 2 : 1);

  create_empty_for_matrix<T, LayoutPolicy, I>(
      ctx, uri, A.num_rows(), A.num_cols(), row_extent, col_extent, filter);
}

/**
 * @brief Write the contents of a Matrix to a TileDB array.
 *
 * @tparam T Type of the matrix elements
 * @tparam LayoutPolicy Layout policy of the matrix (left or right)
 * @tparam I Index type of the matrix
 * @param ctx Context for the write
 * @param A The matrix to write
 * @param uri The URI of the TileDB array to write to
 * @param start_pos Offset row/colum to start writing at
 * @param create Flag to create the array if it does not exist
 * @param temporal_policy Temporal policy for the write
 *
 * @note If we create the matrix here, it will not have any compression
 * @todo Add compressor argument
 */
template <class T, class LayoutPolicy = stdx::layout_right, class I = size_t>
void write_matrix(
    const tiledb::Context& ctx,
    const Matrix<T, LayoutPolicy, I>& A,
    const std::string& uri,
    size_t start_pos = 0,
    bool create = true,
    TemporalPolicy temporal_policy = {}) {
  scoped_timer _{"tdb_io@write_matrix@" + std::string{uri}};

  if (create) {
    create_matrix<T, LayoutPolicy, I>(ctx, A, uri, TILEDB_FILTER_NONE);
  }

  std::cout << "[write_matrix] A.num_rows(): " << A.num_rows()
            << " A.num_cols(): " << A.num_cols() << std::endl;

  if (A.num_rows() == 0 || A.num_cols() == 0) {
    return;
  }

  std::vector<int32_t> subarray_vals{
      0,
      std::max(0, (int)A.num_rows() - 1),
      std::max(0, (int)start_pos),
      std::max(0, (int)start_pos + (int)A.num_cols() - 1)};
  // Open array for writing
  auto array = tiledb_helpers::open_array(
      tdb_func__, ctx, uri, TILEDB_WRITE, temporal_policy);

  tiledb::Subarray subarray(ctx, *array);
  subarray.set_subarray(subarray_vals);

  tiledb::Query query(ctx, *array);
  auto order = std::is_same_v<LayoutPolicy, stdx::layout_right> ?
                   TILEDB_ROW_MAJOR :
                   TILEDB_COL_MAJOR;
  query.set_layout(order)
      .set_data_buffer(
          "values", &A(0, 0), (uint64_t)A.num_rows() * (uint64_t)A.num_cols())
      .set_subarray(subarray);
  tiledb_helpers::submit_query(tdb_func__, uri, query);

  assert(tiledb::Query::Status::COMPLETE == query.query_status());

  array->close();
}

/******************************************************************************
 * Vector I/O
 ******************************************************************************/

/**
 * Create an empty TileDB array to eventually contain a vector
 * @tparam feature_type
 * @param ctx
 * @param uri
 * @param rows
 * @param row_extent
 */
template <class feature_type>
void create_empty_for_vector(
    const tiledb::Context& ctx,
    const std::string& uri,
    size_t rows,
    int32_t row_extent,
    tiledb_filter_type_t filter) {
  tiledb::FilterList filter_list(ctx);
  filter_list.add_filter({ctx, filter});

  tiledb::Domain domain(ctx);
  domain.add_dimensions(tiledb::Dimension::create<int32_t>(
      ctx, "rows", {{0, std::max(0, (int)rows - 1)}}, row_extent));

  tiledb::ArraySchema schema(ctx, TILEDB_DENSE);
  schema.set_domain(domain).set_order({{TILEDB_COL_MAJOR, TILEDB_COL_MAJOR}});
  schema.add_attribute(
      tiledb::Attribute::create<feature_type>(ctx, "values", filter_list));

  tiledb::Array::create(uri, schema);
}

/**
 * Create an empty TileDB array to into which to write a vector
 * @tparam feature_type
 * @param ctx
 * @param uri
 * @todo change order of arguments
 */
template <std::ranges::contiguous_range V>
void create_vector(
    const tiledb::Context& ctx,
    const V& v,
    const std::string& uri,
    tiledb_filter_type_t filter) {
  using value_type = std::ranges::range_value_t<V>;

  size_t num_parts = 10;
  size_t tile_extent = (size(v) + num_parts - 1) / num_parts;

  create_empty_for_vector<value_type>(ctx, uri, size(v), tile_extent, filter);
}

/**
 * Write the contents of a std::vector to a TileDB array.
 * @tparam V The type of the vector
 * @param ctx The TileDB context for writing the vector
 * @param v The vector to write
 * @param uri The URI at which to write it
 * @param start_pos Offset to start writing from
 * @param create Flag to create the array if it does not exist
 *
 * @todo change the naming of this function to something more appropriate
 * @todo change the order of arguments
 */
template <std::ranges::contiguous_range V>
void write_vector(
    const tiledb::Context& ctx,
    const V& v,
    const std::string& uri,
    size_t start_pos = 0,
    bool create = true,
    TemporalPolicy temporal_policy = {}) {
  scoped_timer _{"tdb_io@write_vector@" + std::string{uri}};

  using value_type = std::remove_const_t<std::ranges::range_value_t<V>>;

  if (create) {
    create_vector(ctx, v, uri, TILEDB_FILTER_NONE);
  }

  if (size(v) == 0) {
    return;
  }

  // Set the subarray to write into
  std::vector<int32_t> subarray_vals{
      (int)start_pos, (int)start_pos + (int)size(v) - 1};

  // Open array for writing
  auto array = tiledb_helpers::open_array(
      tdb_func__, ctx, uri, TILEDB_WRITE, temporal_policy);

  tiledb::Subarray subarray(ctx, *array);
  subarray.set_subarray(subarray_vals);

  // print_types(v, v.data(), v.size());

  tiledb::Query query(ctx, *array);
  query.set_layout(TILEDB_COL_MAJOR)
      .set_data_buffer("values", const_cast<value_type*>(v.data()), size(v))
      .set_subarray(subarray);

  query.submit();
  assert(tiledb::Query::Status::COMPLETE == query.query_status());
  tiledb_helpers::submit_query(tdb_func__, uri, query);

  array->close();
}

/**
 * Read the contents of a TileDB array into a std::vector.
 *
 * @todo Return a Vector instead of a std::vector
 */
template <class T>
std::vector<T> read_vector(
    const tiledb::Context& ctx,
    const std::string& uri,
    size_t start_pos,
    size_t end_pos,
    TemporalPolicy temporal_policy = {}) {
  return read_vector_helper<T>(
      ctx, uri, start_pos, end_pos, temporal_policy, false);
}

/**
 * @brief Overload to read the entire vector.
 */
template <class T>
std::vector<T> read_vector(
    const tiledb::Context& ctx,
    const std::string& uri,
    TemporalPolicy temporal_policy = {}) {
  return read_vector_helper<T>(ctx, uri, 0, 0, temporal_policy, true);
}

/**
 * Read the contents of a TileDB array into a std::vector.
 * @tparam T Type of data element stored.
 * @param ctx The TileDB context.
 * @param uri The URI of the TileDB array.
<<<<<<< HEAD
 * @param slices The slices to read. Each slice is a pair of start and end.
=======
 * @param slices The slices to read. Each slice is a pair of [start, end] (i.e.
 * they are inclusive).
>>>>>>> 36978a68
 * @param temporal_policy The temporal policy for the read.
 * @return The vector of data.
 */
template <class T, typename Slice>
std::vector<T> read_vector(
    const tiledb::Context& ctx,
    const std::string& uri,
    const std::vector<std::pair<Slice, Slice>>& slices,
    size_t total_slices_size,
    TemporalPolicy temporal_policy = {}) {
  if (total_slices_size == 0) {
    return {};
  }
  scoped_timer _{tdb_func__ + " " + std::string{uri}};

  auto array_ = tiledb_helpers::open_array(
      tdb_func__, ctx, uri, TILEDB_READ, temporal_policy);
  auto schema_ = array_->schema();

  const size_t idx = 0;
  auto attr = schema_.attribute(idx);

  std::string attr_name = attr.name();

  // Create a subarray that reads the array up to the specified subset.
  tiledb::Subarray subarray(ctx, *array_);
  for (const auto& slice : slices) {
    subarray.add_range(
        0, static_cast<int>(slice.first), static_cast<int>(slice.second));
  }

  // @todo: use something non-initializing
  std::vector<T> data_(total_slices_size);

  tiledb::Query query(ctx, *array_);
  query.set_subarray(subarray).set_data_buffer(
      attr_name, data_.data(), total_slices_size);
  tiledb_helpers::submit_query(tdb_func__, uri, query);
  _memory_data.insert_entry(tdb_func__, total_slices_size * sizeof(T));

  array_->close();
  assert(tiledb::Query::Status::COMPLETE == query.query_status());

  return data_;
}

template <class T>
auto sizes_to_indices(const std::vector<T>& sizes) {
  std::vector<T> indices(size(sizes) + 1);
  std::inclusive_scan(begin(sizes), end(sizes), begin(indices) + 1);

  return indices;
}

/**
 * Read binary file format of "sift" datafiles (cf.
 * http://corpus-texmex.irisa.fr) This reads the entire file into memory, from a
 * locally stored file.
 * @tparam T Type of data element stored
 * @param bin_file Path to data file
 * @param subset Number of vectors to read (0 = all)
 * @return a Matrix of the data
 */
template <class T>
auto read_bin_local(
    const tiledb::Context& ctx,
    const std::string& bin_file,
    size_t subset = 0) {
  auto vfs = tiledb::VFS{ctx};

  uint32_t dimension = 0u;

  const auto file_size = vfs.file_size(bin_file);
  auto filebuf = tiledb::VFS::filebuf{vfs};
  filebuf.open(bin_file, std::ios::in | std::ios::binary);

  auto file = std::ifstream{bin_file, std::ios::binary};
  if (!file.good()) {
    throw std::runtime_error("failed to open file: " + bin_file);
  }

  if (!file.read(reinterpret_cast<char*>(&dimension), sizeof(dimension))) {
    throw std::runtime_error("failed to read dimension for the first vector");
  }
  file.seekg(0);

  const auto max_vectors = file_size / (4u + dimension * sizeof(T));
  if (subset > max_vectors) {
    throw std::runtime_error(
        "specified subset is too large " + std::to_string(subset) + " > " +
        std::to_string(max_vectors));
  }

  const auto num_vectors = subset == 0 ? max_vectors : subset;

  auto result = ColMajorMatrix<T>{dimension, num_vectors};
  auto* result_ptr = result.data();

  for (size_t i = 0; i < num_vectors; ++i) {
    uint32_t d = 0u;

    if (!file.read(reinterpret_cast<char*>(&d), sizeof(d))) {
      throw std::runtime_error(
          "failed to read dimension for vector at pos: " + std::to_string(i));
    }

    if (d != dimension) {
      throw std::runtime_error(
          "dimension mismatch: " + std::to_string(d) +
          " != " + std::to_string(dimension));
    }
    if (!file.read(reinterpret_cast<char*>(result_ptr), d * sizeof(T))) {
      throw std::runtime_error("file read error");
    }
    result_ptr += dimension;
  }

  return result;
}

#endif  // TILEDB_TDB_IO_H<|MERGE_RESOLUTION|>--- conflicted
+++ resolved
@@ -203,9 +203,6 @@
     create_matrix<T, LayoutPolicy, I>(ctx, A, uri, TILEDB_FILTER_NONE);
   }
 
-  std::cout << "[write_matrix] A.num_rows(): " << A.num_rows()
-            << " A.num_cols(): " << A.num_cols() << std::endl;
-
   if (A.num_rows() == 0 || A.num_cols() == 0) {
     return;
   }
@@ -381,12 +378,8 @@
  * @tparam T Type of data element stored.
  * @param ctx The TileDB context.
  * @param uri The URI of the TileDB array.
-<<<<<<< HEAD
- * @param slices The slices to read. Each slice is a pair of start and end.
-=======
  * @param slices The slices to read. Each slice is a pair of [start, end] (i.e.
  * they are inclusive).
->>>>>>> 36978a68
  * @param temporal_policy The temporal policy for the read.
  * @return The vector of data.
  */
