--- conflicted
+++ resolved
@@ -100,7 +100,8 @@
       (int)start_pos + (int)A.num_cols() - 1};
 
   // Open array for writing
-  tiledb::Array array = tiledb_helpers::open_array(tdb_func__, ctx, uri, TILEDB_WRITE);
+  tiledb::Array array =
+      tiledb_helpers::open_array(tdb_func__, ctx, uri, TILEDB_WRITE);
 
   tiledb::Subarray subarray(ctx, array);
   subarray.set_subarray(subarray_vals);
@@ -167,7 +168,8 @@
       (int)start_pos, (int)start_pos + (int)size(v) - 1};
 
   // Open array for writing
-  tiledb::Array array = tiledb_helpers::open_array(tdb_func__, ctx, uri, TILEDB_WRITE);
+  tiledb::Array array =
+      tiledb_helpers::open_array(tdb_func__, ctx, uri, TILEDB_WRITE);
 
   tiledb::Subarray subarray(ctx, array);
   subarray.set_subarray(subarray_vals);
@@ -176,12 +178,10 @@
   query.set_layout(TILEDB_ROW_MAJOR)
       .set_data_buffer("values", v)
       .set_subarray(subarray);
-<<<<<<< HEAD
+
   query.submit();
   assert(tiledb::Query::Status::COMPLETE == query.query_status());
-=======
   tiledb_helpers::submit_query(tdb_func__, uri, query);
->>>>>>> 2ed2004b
 
   array.close();
 }
@@ -197,7 +197,8 @@
     std::cerr << "# Reading std::vector: " << uri << std::endl;
   }
 
-  tiledb::Array array_ = tiledb_helpers::open_array(tdb_func__, ctx, uri, TILEDB_READ);
+  tiledb::Array array_ =
+      tiledb_helpers::open_array(tdb_func__, ctx, uri, TILEDB_READ);
   auto schema_ = array_.schema();
 
   using domain_type = int32_t;
