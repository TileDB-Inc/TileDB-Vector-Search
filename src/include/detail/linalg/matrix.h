--- conflicted
+++ resolved
@@ -349,8 +349,6 @@
 
 /**********************************************************************
  *
-<<<<<<< HEAD
-=======
  * Some debugging utilities.
  *
  * *********************************************************************/
@@ -374,7 +372,6 @@
 
 /**********************************************************************
  *
->>>>>>> 9effb8bc
  * Submatrix view.
  *
  **********************************************************************/
@@ -466,16 +463,6 @@
 template <class Matrix>
 void debug_matrix(const Matrix& matrix, const std::string& msg = "") {
   auto max_size = 10;
-<<<<<<< HEAD
-  auto rowsEnd = std::min(dimension(matrix), static_cast<size_t>(max_size));
-  auto colsEnd = std::min(num_vectors(matrix), static_cast<size_t>(max_size));
-
-  std::cout << "# " << msg << " (" << dimension(matrix) << " rows x "
-            << num_vectors(matrix) << " cols) ("
-            << (is_row_oriented(matrix) ? "row major" : "column major")
-            << ", so " << _cpo::num_vectors(matrix) << " vectors with "
-            << _cpo::dimension(matrix) << " dimensions each)" << std::endl;
-=======
   auto rowsEnd = std::min(dimensions(matrix), static_cast<size_t>(max_size));
   auto colsEnd = std::min(num_vectors(matrix), static_cast<size_t>(max_size));
 
@@ -484,7 +471,6 @@
             << (is_row_oriented(matrix) ? "row major" : "column major")
             << ", so " << _cpo::num_vectors(matrix) << " vectors with "
             << _cpo::dimensions(matrix) << " dimensions each)" << std::endl;
->>>>>>> 9effb8bc
 
   for (size_t i = 0; i < rowsEnd; ++i) {
     std::cout << "# ";
@@ -496,11 +482,7 @@
     }
     std::cout << std::endl;
   }
-<<<<<<< HEAD
-  if (dimension(matrix) > max_size) {
-=======
   if (dimensions(matrix) > max_size) {
->>>>>>> 9effb8bc
     std::cout << "# ..." << std::endl;
   }
 }
