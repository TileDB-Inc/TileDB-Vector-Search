--- conflicted
+++ resolved
@@ -131,19 +131,8 @@
 
 template <class T, class LayoutPolicy = stdx::layout_right, class I = size_t>
 class Matrix :
-#if 1
     public stdx::mdspan<T, matrix_extents<I>, LayoutPolicy> {
   using Base = stdx::mdspan<T, matrix_extents<I>, LayoutPolicy>;
-<<<<<<< HEAD
-  // using Base::Base;
-#else
-    public MatrixView<T, LayoutPolicy, I> {
-  using Base = MatrixView<T, LayoutPolicy, I>;
-  // So that the CPO for data() doesn't get confused
-  // auto data_handle() = delete;
-#endif
-=======
->>>>>>> 5f4797de
 
  public:
   using layout_policy = LayoutPolicy;
@@ -168,19 +157,7 @@
   Matrix(const Matrix&) = delete;
   Matrix& operator=(const Matrix&) = delete;
 
-<<<<<<< HEAD
-// Some diagnostic debugging to track move constructors
-#if 1
   Matrix(Matrix&&) = default;
-#else
-  Matrix(Matrix&& rhs) {
-    std::cout << "Move constructor\n";
-    *this = std::move(rhs);
-  }
-#endif
-=======
-  Matrix(Matrix&&) = default;
->>>>>>> 5f4797de
 
   Matrix& operator=(Matrix&& rhs) = default;
   virtual ~Matrix() = default;
@@ -209,19 +186,6 @@
       : num_rows_(nrows)
       , num_cols_(ncols)
       , storage_{std::move(storage)} {
-    // std::cout << "Constructor from storage\n";
-<<<<<<< HEAD
-    Base::operator=(Base{storage_.get(), num_rows_, num_cols_});
-  }
-
-#if 0
-  Matrix(Matrix&& rhs) noexcept
-      : num_rows_{rhs.num_rows_}
-      , num_cols_{rhs.num_cols_}
-      , storage_{std::move(rhs.storage_)} {
-    *static_cast<Base*>(&rhs) = Base { rhs.storage_.get(), 0, 0 };
-=======
->>>>>>> 5f4797de
     Base::operator=(Base{storage_.get(), num_rows_, num_cols_});
       }
 #endif
@@ -307,26 +271,11 @@
     // return 2;  //
   }
 
-<<<<<<< HEAD
-#if 0
-  auto span() const noexcept {
-    if constexpr (std::is_same_v<LayoutPolicy, stdx::layout_right>) {
-      return num_cols();
-    } else {
-      return num_rows();
-    }
-=======
   auto extents() const noexcept {
     return std::vector<size_t>{
         Base::extents().extent(0), Base::extents().extent(1)};
->>>>>>> 5f4797de
-  }
-#endif
-
-  auto extents() const noexcept {
-    return std::vector<size_t>{
-        Base::extents().extent(0), Base::extents().extent(1)};
-  }
+  }
+
 
   // @note We do not have a `size()` method, due to ambiguity with
   // what it means for a matrix (and for feature vector array)
@@ -345,11 +294,6 @@
     std::swap(static_cast<Base&>(*this), static_cast<Base&>(rhs));
   }
 
-<<<<<<< HEAD
-// Attempt at generic comparison
-#if 1
-=======
->>>>>>> 5f4797de
   template <
       class T_,
       class LayoutPolicy_ = stdx::layout_right,
@@ -360,17 +304,6 @@
             std::equal(
                 raveled().begin(), raveled().end(), rhs.raveled().begin()));
   }
-<<<<<<< HEAD
-#else
-  bool operator==(const Matrix& rhs) const noexcept {
-    return (void*)this->data() == (void*)rhs.data() ||
-           (num_rows_ == rhs.num_rows_ && num_cols_ == rhs.num_cols_ &&
-            std::equal(
-                raveled().begin(), raveled().end(), rhs.raveled().begin()));
-  }
-#endif
-=======
->>>>>>> 5f4797de
 };
 
 /**
@@ -393,22 +326,6 @@
   return m.raveled();
 }
 
-<<<<<<< HEAD
-#if 0
-// @todo these are k
-template <class T, class I>
-size_t size(const Matrix<T, stdx::layout_right, I>& m) {
-  return m.num_rows();
-}
-
-template <class T, class I>
-size_t size(const Matrix<T, stdx::layout_left, I>& m) {
-  return m.num_cols();
-}
-#endif
-
-=======
->>>>>>> 5f4797de
 /**
  * Is the matrix row-oriented?
  */
@@ -416,48 +333,6 @@
 constexpr bool is_row_oriented(const Matrix& A) {
   return std::is_same_v<typename Matrix::layout_policy, stdx::layout_right>;
 }
-
-#if 0
-// @todo This will need some more infrastructure to work.  If we tag_invoke
-// for defining CPOs it can work.  Otherwise need to be more
-// careful with namespaces so that ADL can work (?)
-//
-/**********************************************************************
- *
- * Matrix CPO overloads
- *
- * *********************************************************************/
-
-template <class T, class LayoutPolicy, class I>
-auto dimension(const Matrix<T, LayoutPolicy, I>& m) {
-  // row major -- dimension is number of columns
-  if constexpr(std::is_same_v<LayoutPolicy, stdx::layout_right>) {
-    return m.num_cols();
-  } else if constexpr(std::is_same_v<LayoutPolicy, stdx::layout_left>) {
-    return m.num_rows();
-  } else {
-    static_assert(always_false<LayoutPolicy>, "Unknown layout policy");
-  }
-}
-
-template <class T, class LayoutPolicy, class I>
-auto num_vectors(const Matrix<T, LayoutPolicy, I>& m) {
-  // row major -- num_vectors is number of rows
-  if constexpr(std::is_same_v<LayoutPolicy, stdx::layout_right>) {
-    return m.num_rows();
-  } else if constexpr(std::is_same_v<LayoutPolicy, stdx::layout_left>) {
-    return m.num_cols();
-  } else {
-    static_assert(always_false<LayoutPolicy>, "Unknown layout policy");
-  }
-}
-#endif  // 0
-
-/**********************************************************************
- *
- * Some debugging utilities.
- *
- * *********************************************************************/
 
 /**
  * Is the matrix col-oriented?
