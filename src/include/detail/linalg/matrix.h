--- conflicted
+++ resolved
@@ -115,21 +115,6 @@
 };
 
 /**
-<<<<<<< HEAD
- * Convenience class for row-major matrices.
- */
-template <class T, class I = uint64_t>
-using RowMajorMatrixView = MatrixView<T, stdx::layout_right, I>;
-
-/**
- * Convenience class for column-major matrices.
- */
-template <class T, class I = uint64_t>
-using ColMajorMatrixView = MatrixView<T, stdx::layout_left, I>;
-
-/**
-=======
->>>>>>> fc0d189e
  * @brief A 2-D matrix class that owns its storage.  The interface is
  * that of mdspan.
  *
