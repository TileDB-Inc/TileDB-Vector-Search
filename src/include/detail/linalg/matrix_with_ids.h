--- conflicted
+++ resolved
@@ -217,13 +217,8 @@
 void debug_matrix_with_ids(
     const MatrixWithIds& matrix, const std::string& msg = "") {
   auto max_size = 10;
-<<<<<<< HEAD
-  auto rowsEnd = std::min(dimension(matrix), static_cast<size_t>(max_size));
+  auto rowsEnd = std::min(dimensions(matrix), static_cast<size_t>(max_size));
   auto colsEnd = std::min(num_vectors(matrix), static_cast<size_t>(max_size));
-=======
-  auto rowsEnd = std::min(dimensions(A), static_cast<size_t>(max_size));
-  auto colsEnd = std::min(num_vectors(A), static_cast<size_t>(max_size));
->>>>>>> e9c4fb53
 
   debug_matrix(matrix);
 
