/**
 * @file   compat.h
 *
 * @section LICENSE
 *
 * The MIT License
 *
 * @copyright Copyright (c) 2023 TileDB, Inc.
 *
 * Permission is hereby granted, free of charge, to any person obtaining a copy
 * of this software and associated documentation files (the "Software"), to deal
 * in the Software without restriction, including without limitation the rights
 * to use, copy, modify, merge, publish, distribute, sublicense, and/or sell
 * copies of the Software, and to permit persons to whom the Software is
 * furnished to do so, subject to the following conditions:
 *
 * The above copyright notice and this permission notice shall be included in
 * all copies or substantial portions of the Software.
 *
 * THE SOFTWARE IS PROVIDED "AS IS", WITHOUT WARRANTY OF ANY KIND, EXPRESS OR
 * IMPLIED, INCLUDING BUT NOT LIMITED TO THE WARRANTIES OF MERCHANTABILITY,
 * FITNESS FOR A PARTICULAR PURPOSE AND NONINFRINGEMENT. IN NO EVENT SHALL THE
 * AUTHORS OR COPYRIGHT HOLDERS BE LIABLE FOR ANY CLAIM, DAMAGES OR OTHER
 * LIABILITY, WHETHER IN AN ACTION OF CONTRACT, TORT OR OTHERWISE, ARISING FROM,
 * OUT OF OR IN CONNECTION WITH THE SOFTWARE OR THE USE OR OTHER DEALINGS IN
 * THE SOFTWARE.
 *
 * @section DESCRIPTION
 *
 * Classes for non-owning wrappers of otherwise owned data for use with
 * ivf_flat_index based queries. Provides compatability for current Python
 * bindings (which want to own their data).
 *
 */

#ifndef TILEDB_COMPAT_H
#define TILEDB_COMPAT_H

// ColMajorPartitionedMatrix: qv_query_heap_infinite_ram,
// nuv_query_heap_infinite_ram tdbColMajorPartitionedMatrix:
// nuv_query_heap_finite_ram -- should be okay -- called with uris

#include <cstddef>
#include "detail/linalg/matrix.h"

/**
 * @brief Partitioned matrix wrapper class.
 * @tparam T
 * @tparam IdType
 * @tparam PartIndexType
 * @tparam LayoutPolicy
 * @tparam I
 *
 * Note:  The Matrix base class may have larger capacity than the vectors
 * being stored (similarly ids_ and part_index_).  The member data num_vectors_
 * and num_parts_ store the number of valid vectors and partitions being
 * stored.
 */
template <
    class T,
    class IdType,
    class PartIndexType,
    class LayoutPolicy = stdx::layout_right,
    class I = uint64_t>
class PartitionedMatrixWrapper {
 public:
  using value_type = T;  // should be same as T
  using index_type = PartIndexType;
  using size_type = I;
  using reference = T&;
  using id_type = IdType;

 private:
  using part_index_type = PartIndexType;

 protected:
  // The partitioned vectors
  std::reference_wrapper<Matrix<T, LayoutPolicy, I>>
      parts_;  // @todo pointer and span?

  // ids for the partitioned vectors
  std::reference_wrapper<std::vector<id_type>> ids_;  // @todo pointer and span?

  // Index for partitioned vectors
  std::reference_wrapper<std::vector<part_index_type>>
      part_index_;  // @todo pointer and span?

  // Stores the number of valid vectors being stored
  size_type num_vectors_{0};

  // Stores the number of valid partitions being stored
  size_type num_parts_{0};

 public:
  PartitionedMatrixWrapper() = default;

  PartitionedMatrixWrapper(const PartitionedMatrixWrapper&) = delete;
  PartitionedMatrixWrapper& operator=(const PartitionedMatrixWrapper&) = delete;
  PartitionedMatrixWrapper(PartitionedMatrixWrapper&&) = default;
  PartitionedMatrixWrapper& operator=(PartitionedMatrixWrapper&&) = default;
  virtual ~PartitionedMatrixWrapper() = default;

  // @note Use Vector instead of std::vector
  PartitionedMatrixWrapper(
      Matrix<T, LayoutPolicy, I>& parts,
      std::vector<IdType>& ids,
      std::vector<PartIndexType>& part_index)
      : parts_{parts}
      , ids_{ids}
      , part_index_{part_index}
      , num_vectors_(::num_vectors(parts))
      , num_parts_(part_index.size() - 1) {
  }

  auto operator[](index_type i) const {
    if constexpr (std::is_same_v<LayoutPolicy, stdx::layout_right>) {
      return std::span(&parts_(i, 0), parts_.get().num_cols());
    } else {
      return std::span(&parts_(0, i), parts_.get().num_rows());
    }
  }

  auto operator[](index_type i) {
    if constexpr (std::is_same_v<LayoutPolicy, stdx::layout_right>) {
      return std::span(&parts_(i, 0), parts_.get().num_cols());
    } else {
      return std::span(&parts_(0, i), parts_.get().num_rows());
    }
  }

  auto dimensions() const {
    if constexpr (std::is_same_v<LayoutPolicy, stdx::layout_right>) {
      return parts_.get().num_cols();
    } else {
      return parts_.get().num_rows();
    }
  }

  auto dimensions() {
    if constexpr (std::is_same_v<LayoutPolicy, stdx::layout_right>) {
      return parts_.get().num_cols();
    } else {
      return parts_.get().num_rows();
    }
  }

  constexpr auto& num_vectors() {
    return num_vectors_;
  }

  constexpr auto num_vectors() const {
    return num_vectors_;
  }

  constexpr auto& num_partitions() const {
    return num_parts_;
  }

  constexpr auto num_partitions() {
    return num_parts_;
  }

  auto& parts() const {
    return parts_.get();
  }

  auto& parts() {
    return parts_.get();
  }

  auto& ids() const {
    return ids_.get();
  }

  auto& ids() {
    return ids_.get();
  }

  auto& indices() const {
    return part_index_.get();
  }

  auto& indices() {
    return part_index_.get();
  }

  virtual bool load() {
    return false;
  }
};

/**
<<<<<<< HEAD
 * Convenience class for row-major matrices.
 */
template <
    class T,
    class partitioned_ids_type,
    class part_index_type,
    class I = uint64_t>
using RowMajorPartitionedMatrixWrapper = PartitionedMatrixWrapper<
    T,
    partitioned_ids_type,
    part_index_type,
    stdx::layout_right,
    I>;

/**
=======
>>>>>>> fc0d189e
 * Convenience class for column-major matrices.
 */
template <
    class T,
    class partitioned_ids_type,
    class part_index_type,
    class I = uint64_t>
using ColMajorPartitionedMatrixWrapper = PartitionedMatrixWrapper<
    T,
    partitioned_ids_type,
    part_index_type,
    stdx::layout_left,
    I>;

#endif  // TILEDB_COMPAT_H<|MERGE_RESOLUTION|>--- conflicted
+++ resolved
@@ -190,24 +190,6 @@
 };
 
 /**
-<<<<<<< HEAD
- * Convenience class for row-major matrices.
- */
-template <
-    class T,
-    class partitioned_ids_type,
-    class part_index_type,
-    class I = uint64_t>
-using RowMajorPartitionedMatrixWrapper = PartitionedMatrixWrapper<
-    T,
-    partitioned_ids_type,
-    part_index_type,
-    stdx::layout_right,
-    I>;
-
-/**
-=======
->>>>>>> fc0d189e
  * Convenience class for column-major matrices.
  */
 template <
