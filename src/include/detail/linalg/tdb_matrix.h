/**
 * @file   tdb_matrix.h
 *
 * @section LICENSE
 *
 * The MIT License
 *
 * @copyright Copyright (c) 2023 TileDB, Inc.
 *
 * Permission is hereby granted, free of charge, to any person obtaining a copy
 * of this software and associated documentation files (the "Software"), to deal
 * in the Software without restriction, including without limitation the rights
 * to use, copy, modify, merge, publish, distribute, sublicense, and/or sell
 * copies of the Software, and to permit persons to whom the Software is
 * furnished to do so, subject to the following conditions:
 *
 * The above copyright notice and this permission notice shall be included in
 * all copies or substantial portions of the Software.
 *
 * THE SOFTWARE IS PROVIDED "AS IS", WITHOUT WARRANTY OF ANY KIND, EXPRESS OR
 * IMPLIED, INCLUDING BUT NOT LIMITED TO THE WARRANTIES OF MERCHANTABILITY,
 * FITNESS FOR A PARTICULAR PURPOSE AND NONINFRINGEMENT. IN NO EVENT SHALL THE
 * AUTHORS OR COPYRIGHT HOLDERS BE LIABLE FOR ANY CLAIM, DAMAGES OR OTHER
 * LIABILITY, WHETHER IN AN ACTION OF CONTRACT, TORT OR OTHERWISE, ARISING FROM,
 * OUT OF OR IN CONNECTION WITH THE SOFTWARE OR THE USE OR OTHER DEALINGS IN
 * THE SOFTWARE.
 *
 * @section DESCRIPTION
 *
 * Class that provides a matrix interface to a TileDB array.
 *
 * @todo Include the right headers for BLAS support.
 * @todo Refactor ala tdb_partitioned_matrix.h
 *
 */

#ifndef TDB_MATRIX_H
#define TDB_MATRIX_H

#include <future>

#include <tiledb/tiledb>

#include "detail/linalg/linalg_defs.h"
#include "detail/linalg/matrix.h"
#include "detail/linalg/matrix_with_ids.h"
#include "detail/linalg/tdb_helpers.h"
#include "tdb_defs.h"

/**
 * Derived from `Matrix`.  Initialized in construction by filling from a given
 * TileDB array.
 *
 * @todo Evaluate whether or not we really need to do things this way or if
 * it is sufficient to simply have one Matrix class and have a factory that
 * creates them by reading from TileDB.
 */
template <
    class T,
    class LayoutPolicy = stdx::layout_right,
    class I = size_t,
    class MatrixBase = Matrix<T, LayoutPolicy, I>>
class tdbBlockedMatrix : public MatrixBase {
  using Base = MatrixBase;
  using Base::Base;

 public:
  using value_type = typename Base::value_type;
  using index_type = typename Base::index_type;
  using size_type = typename Base::size_type;
  using reference = typename Base::reference;

  constexpr static auto matrix_order_{order_v<LayoutPolicy>};

 protected:
  using col_domain_type = int32_t;

  log_timer constructor_timer{"tdbBlockedMatrix constructor"};

  tiledb::Context ctx_;
  std::string uri_;
  std::unique_ptr<tiledb::Array> array_;
  tiledb::ArraySchema schema_;

  /** The domain for each dimension (rows and columns) */
  // size_t row_capacity_{0};
  // size_t col_capacity_{0};

  // std::tuple<index_type, index_type> row_view_;
  // std::tuple<index_type, index_type> col_view_;
  index_type first_row_;
  index_type last_row_;
  index_type first_col_;
  index_type last_col_;

<<<<<<< HEAD
  // The columns loaded into memory.  Except for the last (remainder) block, this range will be equal to `load_blocksize_`.
=======
  // The columns loaded into memory.  Except for the last (remainder) block,
  // this range will be equal to `load_blocksize_`.
>>>>>>> ff7d04ec
  index_type first_resident_col_;
  index_type last_resident_col_;

  // How many columns to load at a time
  index_type load_blocksize_{0};

  // How many blocks we have loaded
  size_t num_loads_{0};

  // For future asynchronous loads
  // std::unique_ptr<T[]> backing_data_;
  // std::future<bool> fut_;
  // size_t pending_row_offset{0};
  // size_t pending_col_offset{0};

  size_t get_elements_to_load() const {
    return std::min(load_blocksize_, last_col_ - last_resident_col_);
  }

 public:
  tdbBlockedMatrix(tdbBlockedMatrix&& rhs) = default;

  /** Default destructor. array will be closed when it goes out of scope */
  virtual ~tdbBlockedMatrix() = default;

  /**
   * @brief Construct a new tdbBlockedMatrix object, limited to `upper_bound`
   * vectors. We read rows from 0 -> row non-empty domain length and cols from 0
   * -> col non-empty domain length. In this case, the `Matrix` is column-major,
   * so the number of vectors is the number of columns.
   *
   * @param ctx The TileDB context to use.
   * @param uri URI of the TileDB array to read.
   */
  tdbBlockedMatrix(const tiledb::Context& ctx, const std::string& uri) noexcept
    requires(std::is_same_v<LayoutPolicy, stdx::layout_left>)
      : tdbBlockedMatrix(ctx, uri, 0, std::nullopt, 0, std::nullopt, 0, {}) {
  }

  /**
   * @brief Construct a new tdbBlockedMatrix object, limited to `upper_bound`
   * vectors. We read rows from 0 -> row non-empty domain length and cols from 0
   * -> col non-empty domain length. In this case, the `Matrix` is column-major,
   * so the number of vectors is the number of columns.
   *
   * @param ctx The TileDB context to use.
   * @param uri URI of the TileDB array to read.
   * @param upper_bound The maximum number of vectors to read. Set to 0 for no
   * upper bound.
   * @param temporal_policy The TemporalPolicy to use for reading the array
   * data.
   */
  tdbBlockedMatrix(
      const tiledb::Context& ctx,
      const std::string& uri,
      size_t upper_bound,
      TemporalPolicy temporal_policy = {})
    requires(std::is_same_v<LayoutPolicy, stdx::layout_left>)
      : tdbBlockedMatrix(
            ctx,
            uri,
            0,
            std::nullopt,
            0,
            std::nullopt,
            upper_bound,
            temporal_policy) {
  }

  /** General constructor
   *
   * @param first_row The first row to read from.
   * @param last_row The last row to read to. Read rows from 0 -> row domain
   * length if nullopt is passed.
   * @param first_col The first col to read from.
   * @param last_col The last col to read to. Read rows from 0 -> col domain
   * length if nullopt is passed.
   */
  tdbBlockedMatrix(
      const tiledb::Context& ctx,
      const std::string& uri,
      size_t first_row,
      std::optional<size_t> last_row,
      size_t first_col,
      std::optional<size_t> last_col,
      size_t upper_bound,
      size_t timestamp)
    requires(std::is_same_v<LayoutPolicy, stdx::layout_left>)
      : tdbBlockedMatrix(
            ctx,
            uri,
            first_row,
            last_row,
            first_col,
            last_col,
            upper_bound,
            (timestamp == 0 ? TemporalPolicy() :
                              TemporalPolicy(TimeTravel, timestamp))) {
  }

  /** General constructor
   *
   * @param first_row The first row to read from.
   * @param last_row The last row to read to. Read rows from 0 -> row non-empty
   * domain length if nullopt is passed.
   * @param first_col The first col to read from.
   * @param last_col The last col to read to. Read rows from 0 -> col non-empty
   * domain length if nullopt is passed.
   */
  tdbBlockedMatrix(
      const tiledb::Context& ctx,
      const std::string& uri,
      size_t first_row,
      std::optional<size_t> last_row,
      size_t first_col,
      std::optional<size_t> last_col,
      size_t upper_bound,
      TemporalPolicy temporal_policy)  // noexcept
    requires(std::is_same_v<LayoutPolicy, stdx::layout_left>)
      : ctx_{ctx}
      , uri_{uri}
      , array_(std::make_unique<tiledb::Array>(
            ctx, uri, TILEDB_READ, temporal_policy.to_tiledb_temporal_policy()))
      , schema_{array_->schema()}
      , first_row_{first_row}
      , first_col_{first_col} {
    constructor_timer.stop();
    scoped_timer _{tdb_func__ + " " + uri};

    if (last_row && *last_row < first_row_) {
      throw std::runtime_error("last_row < first_row");
    }
    if (last_col && *last_col < first_col_) {
      throw std::runtime_error("last_col < first_col");
    }

    auto cell_order = schema_.cell_order();
    auto tile_order = schema_.tile_order();
    if ((matrix_order_ == TILEDB_ROW_MAJOR && cell_order == TILEDB_COL_MAJOR) ||
        (matrix_order_ == TILEDB_COL_MAJOR && cell_order == TILEDB_ROW_MAJOR)) {
      throw std::runtime_error("Cell order and matrix order must match");
    }
    if (cell_order != tile_order) {
      throw std::runtime_error("Cell order and tile order must match");
    }

    // If non_empty_domain() is an empty vector it means that
    // the array is empty. Else If the user specifies a value then we use it,
    // otherwise we use the non-empty domain.
    auto non_empty_domain = array_->non_empty_domain<int>();
    if (non_empty_domain.empty()) {
      last_row_ = 0;
      last_col_ = 0;
    } else {
      if (last_row.has_value()) {
        last_row_ = *last_row;
      } else {
        last_row_ = non_empty_domain[0].second.second -
                    non_empty_domain[0].second.first + 1;
      }
      if (last_col.has_value()) {
        last_col_ = *last_col;
      } else {
        last_col_ = non_empty_domain[1].second.second -
                    non_empty_domain[1].second.first + 1;
      }
    }

    size_t dimension = last_row_ - first_row_;
    size_t num_vectors = last_col_ - first_col_;

    // The default is to load all of the vectors
    if (upper_bound == 0 || upper_bound > num_vectors) {
      load_blocksize_ = num_vectors;
    } else {
      load_blocksize_ = upper_bound;
    }

    first_resident_col_ = first_col_;
    last_resident_col_ = first_col_;

#ifdef __cpp_lib_smart_ptr_for_overwrite
    auto data_ =
        std::make_unique_for_overwrite<T[]>(dimension * load_blocksize_);
#else
    auto data_ = std::unique_ptr<T[]>(new T[dimension * load_blocksize_]);
#endif
    // @todo Use concepts instead of concrete type.
    if constexpr (std::is_same<MatrixBase, Matrix<T, LayoutPolicy, I>>::value) {
      Base::operator=(Base{std::move(data_), dimension, load_blocksize_});
    } else if constexpr (
        std::is_same<
            MatrixBase,
            MatrixWithIds<T, typename Base::ids_type, LayoutPolicy, I>>::
            value) {
      auto ids = std::unique_ptr<typename MatrixBase::ids_type[]>(
          new typename MatrixBase::ids_type[load_blocksize_]);
      Base::operator=(
          Base{std::move(data_), std::move(ids), dimension, load_blocksize_});
    } else {
      static_assert(
          always_false<MatrixBase>,
          "MatrixBase must be Matrix or MatrixWithIds");
    }
  }

  // @todo Allow specification of how many columns to advance by
  virtual bool load() {
    scoped_timer _{tdb_func__ + " " + uri_};

    const size_t attr_idx{0};
    auto attr = schema_.attribute(attr_idx);

    std::string attr_name = attr.name();
    tiledb_datatype_t attr_type = attr.type();
    if (attr_type != tiledb::impl::type_to_tiledb<T>::tiledb_type) {
      throw std::runtime_error(
          "Attribute type mismatch: " + datatype_to_string(attr_type) + " != " +
          datatype_to_string(tiledb::impl::type_to_tiledb<T>::tiledb_type));
    }

    size_t dimension = last_row_ - first_row_;
    auto elements_to_load = get_elements_to_load();

    // Return if we're at the end
    if (elements_to_load == 0 || dimension == 0) {
      array_->close();
      return false;
    }

    // These calls change the current view
    first_resident_col_ = last_resident_col_;
    last_resident_col_ += elements_to_load;

    if (last_resident_col_ == first_resident_col_) {
      throw std::runtime_error(
          "[tdb_matrix@load] last_resident_col_ == first_resident_col_");
    }

    // Create a subarray for the next block of columns
    tiledb::Subarray subarray(ctx_, *array_);
    subarray.add_range(0, 0, (int)dimension - 1);
    subarray.add_range(
        1, (int)first_resident_col_, (int)last_resident_col_ - 1);

    auto layout_order = schema_.cell_order();

    // Create a query
    tiledb::Query query(ctx_, *array_);
    query.set_subarray(subarray)
        .set_layout(layout_order)
        .set_data_buffer(attr_name, this->data(), elements_to_load * dimension);
    tiledb_helpers::submit_query(tdb_func__, uri_, query);
    _memory_data.insert_entry(
        tdb_func__, elements_to_load * dimension * sizeof(T));

    // @todo Handle incomplete queries.
    if (tiledb::Query::Status::COMPLETE != query.query_status()) {
      throw std::runtime_error("Query status is not complete");
    }

    if (get_elements_to_load() == 0) {
      array_->close();
    }

    num_loads_++;
    return true;
  }

  index_type col_offset() const {
    return first_resident_col_;
  }

  index_type num_loads() const {
    return num_loads_;
  }

};  // tdbBlockedMatrix

template <class T, class LayoutPolicy = stdx::layout_right, class I = size_t>
class tdbPreLoadMatrix : public tdbBlockedMatrix<T, LayoutPolicy, I> {
  using Base = tdbBlockedMatrix<T, LayoutPolicy, I>;
  // This just about did me in.
  // using Base::Base;

 public:
  /**
   * @brief Construct a new tdbBlockedMatrix object, limited to `upper_bound`
   * vectors. In this case, the `Matrix` is column-major, so the number of
   * vectors is the number of columns.
   *
   * @param ctx The TileDB context to use.
   * @param uri URI of the TileDB array to read.
   * @param upper_bound The maximum number of vectors to read.
   */
  tdbPreLoadMatrix(
      const tiledb::Context& ctx,
      const std::string& uri,
      size_t upper_bound = 0,
      TemporalPolicy temporal_policy = {})
      : tdbPreLoadMatrix(
            ctx,
            uri,
            std::nullopt,
            std::nullopt,
            upper_bound,
            temporal_policy) {
  }

  tdbPreLoadMatrix(
      const tiledb::Context& ctx,
      const std::string& uri,
      std::optional<size_t> num_array_rows,
      std::optional<size_t> num_array_cols,
      size_t upper_bound = 0,
      TemporalPolicy temporal_policy = {})
      : Base(
            ctx,
            uri,
            0,
            num_array_rows,
            0,
            num_array_cols,
            upper_bound,
            temporal_policy) {
    Base::load();
  }
};

/**
 * Convenience class for column-major blockef matrices.
 */
template <class T, class I = size_t>
using tdbColMajorBlockedMatrix = tdbBlockedMatrix<T, stdx::layout_left, I>;

/**
 * Convenience class for column-major matrices.
 */
template <class T, class I = size_t>
using tdbColMajorMatrix = tdbBlockedMatrix<T, stdx::layout_left, I>;

/**
 * Convenience class for column-major matrices.
 */
template <class T, class I = size_t>
using tdbColMajorPreLoadMatrix = tdbPreLoadMatrix<T, stdx::layout_left, I>;

/**
 * Convenience class for row-major matrices.
 */
template <class T, class LayoutPolicy = stdx::layout_right, class I = size_t>
using tdbMatrix = tdbBlockedMatrix<T, LayoutPolicy, I>;

#endif  // TDB_MATRIX_H<|MERGE_RESOLUTION|>--- conflicted
+++ resolved
@@ -93,12 +93,8 @@
   index_type first_col_;
   index_type last_col_;
 
-<<<<<<< HEAD
-  // The columns loaded into memory.  Except for the last (remainder) block, this range will be equal to `load_blocksize_`.
-=======
   // The columns loaded into memory.  Except for the last (remainder) block,
   // this range will be equal to `load_blocksize_`.
->>>>>>> ff7d04ec
   index_type first_resident_col_;
   index_type last_resident_col_;
 
