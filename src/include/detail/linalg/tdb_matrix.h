--- conflicted
+++ resolved
@@ -130,50 +130,12 @@
   tdbBlockedMatrix(
       const tiledb::Context& ctx,
       const std::string& uri,
-<<<<<<< HEAD
       size_t upper_bound)  // noexcept
       requires(std::is_same_v<LayoutPolicy, stdx::layout_left>)
       : uri_{uri}
       , ctx_{ctx}
-      , array_{ctx, uri, TILEDB_READ}
-=======
-      std::tuple<size_t, size_t> rows,
-      std::tuple<size_t, size_t> cols) noexcept
-      : tdbMatrix(
-            uri,
-            std::get<0>(rows),
-            std::get<1>(rows),
-            std::get<0>(cols),
-            std::get<1>(cols)) {
-  }
-
- private:
-  using row_domain_type = int32_t;
-  using col_domain_type = int32_t;
-
-  /**
-   * @brief General constructor.  Read a view of the array, delimited by the
-   * given row and column indices.
-   *
-   * @param uri
-   * @param row_begin
-   * @param row_end
-   * @param col_begin
-   * @param col_end
-   *
-   * @todo Make this compatible with various schemas we are using
-   */
-  tdbMatrix(
-      const tiledb::Context& ctx,
-      const std::string& uri,
-      size_t row_begin,
-      size_t row_end,
-      size_t col_begin,
-      size_t col_end)  // noexcept
-      : ctx_{ctx}
       , uri_{uri}
       , array_{tiledb_helpers::open_array(tdb_func__, ctx, uri, TILEDB_READ)}
->>>>>>> 2ed2004b
       , schema_{array_.schema()} {
     constructor_timer.stop();
     scoped_timer _{tdb_func__ + " " + uri};
@@ -237,213 +199,20 @@
           std::to_string(tiledb::impl::type_to_tiledb<T>::tiledb_type));
     }
 
-<<<<<<< HEAD
     auto dimension = num_array_rows_;
     auto num_end_elts =
         std::min(blocksize_, num_array_cols_ - std::get<1>(col_view_));
-=======
-    // Create a subarray that reads the array up to the specified subset.
-    std::vector<int32_t> subarray_vals = {
-        (int32_t)row_begin,
-        (int32_t)row_end - 1,
-        (int32_t)col_begin,
-        (int32_t)col_end - 1};
-    tiledb::Subarray subarray(ctx_, array_);
-    subarray.set_subarray(subarray_vals);
-
-    auto layout_order = cell_order;
-
-    tiledb::Query query(ctx_, array_);
-
-    query.set_subarray(subarray)
-        .set_layout(layout_order)
-        .set_data_buffer(attr_name, data_.get(), num_rows * num_cols);
-    tiledb_helpers::submit_query(tdb_func__, uri, query);
-    _memory_data.insert_entry(tdb_func__, num_rows * num_cols * sizeof(T));
-
-    // assert(tiledb::Query::Status::COMPLETE == query.query_status());
-    if (tiledb::Query::Status::COMPLETE != query.query_status()) {
-      throw std::runtime_error("Query status is not complete -- fix me");
-    }
-
-    if ((matrix_order_ == TILEDB_ROW_MAJOR && cell_order == TILEDB_COL_MAJOR) ||
-        (matrix_order_ == TILEDB_COL_MAJOR && cell_order == TILEDB_ROW_MAJOR)) {
-      std::swap(num_rows, num_cols);
-    }
-
-    Base::operator=(Base{std::move(data_), num_rows, num_cols});
-  }
-
- public:
-  /**
-   * Gather pieces of a partitioned array into a single array (along with the
-   * vector ids into a corresponding 1D array)
-   */
-  tdbMatrix(
-      const std::string& uri,
-      std::vector<uint64_t>& indices,
-      const std::vector<size_t>& top_top_k,
-      const std::string& id_uri,
-      std::vector<uint64_t>& shuffled_ids,
-      size_t nthreads)
-      : array_{ctx_, uri, TILEDB_READ}
-      , schema_{array_.schema()} {
-    size_t nprobe = size(top_top_k);
-    size_t num_cols = 0;
-    for (size_t i = 0; i < nprobe; ++i) {
-      num_cols += indices[top_top_k[i] + 1] - indices[top_top_k[i]];
-    }
-
-    {
-      scoped_timer _{"read tdb matrix " + uri};
-
-      auto cell_order = schema_.cell_order();
-      auto tile_order = schema_.tile_order();
-
-      // @todo Maybe throw an exception here?  Have to properly handle since
-      // this is a constructor.
-      assert(cell_order == tile_order);
-
-      const size_t attr_idx = 0;
-
-      auto attr_num{schema_.attribute_num()};
-      auto attr = schema_.attribute(attr_idx);
-
-      std::string attr_name = attr.name();
-      tiledb_datatype_t attr_type = attr.type();
-      if (attr_type != tiledb::impl::type_to_tiledb<T>::tiledb_type) {
-        throw std::runtime_error(
-            "Attribute type mismatch: " + std::to_string(attr_type) + " != " +
-            std::to_string(tiledb::impl::type_to_tiledb<T>::tiledb_type));
-      }
-
-      auto domain_{schema_.domain()};
-
-      auto array_rows_{domain_.dimension(0)};
-      auto array_cols_{domain_.dimension(1)};
-
-      num_array_rows_ =
-          (array_rows_.template domain<row_domain_type>().second -
-           array_rows_.template domain<row_domain_type>().first + 1);
-      num_array_cols_ =
-          (array_cols_.template domain<col_domain_type>().second -
-           array_cols_.template domain<col_domain_type>().first + 1);
->>>>>>> 2ed2004b
 
     std::get<0>(col_view_) = std::get<1>(col_view_);
     std::get<1>(col_view_) += num_end_elts;
     col_offset_ = std::get<0>(col_view_);
 
-<<<<<<< HEAD
     num_cols_ = std::get<1>(col_view_) - std::get<0>(col_view_);
     if (num_cols_ == 0) {
       return false;
     }
 
     assert(std::get<1>(col_view_) <= num_array_cols_);
-=======
-      size_t dimension = num_array_rows_;
-
-#ifndef __APPLE__
-      auto data_ = std::make_unique_for_overwrite<T[]>(dimension * num_cols);
-#else
-      auto data_ = std::unique_ptr<T[]>(new T[dimension * num_cols]);
-#endif
-
-      /**
-       * Read in the partitions
-       */
-      size_t offset = 0;
-      for (size_t j = 0; j < nprobe; ++j) {
-        size_t start = indices[top_top_k[j]];
-        size_t stop = indices[top_top_k[j] + 1];
-        size_t len = stop - start;
-        size_t num_elements = len * dimension;
-
-        // Create a subarray that reads the array up to the specified subset.
-        std::vector<int32_t> subarray_vals = {
-            (int32_t)0,
-            (int32_t)dimension - 1,
-            (int32_t)start,
-            (int32_t)stop - 1};
-        tiledb::Subarray subarray(ctx_, array_);
-        subarray.set_subarray(subarray_vals);
-
-        auto layout_order = cell_order;
-
-        tiledb::Query query(ctx_, array_);
-
-        auto ptr = data_.get() + offset;
-        query.set_subarray(subarray)
-            .set_layout(layout_order)
-            .set_data_buffer(attr_name, ptr, num_elements);
-        tiledb_helpers::submit_query(tdb_func__, uri, query);
-        _memory_data.insert_entry(tdb_func__, num_elements * sizeof(T));
-
-        // assert(tiledb::Query::Status::COMPLETE == query.query_status());
-        if (tiledb::Query::Status::COMPLETE != query.query_status()) {
-          throw std::runtime_error("Query status is not complete -- fix me");
-        }
-        offset += len;
-      }
-
-      Base::operator=(Base{std::move(data_), dimension, num_cols});
-    }
-
-    auto part_ids = std::vector<uint64_t>(num_cols);
-
-    {
-      scoped_timer _{"read partitioned vector" + id_uri};
-      /**
-       * Now deal with ids
-       */
-      auto attr_idx = 0;
-
-      tiledb::Array ids_array_ = tiledb_helpers::open_array(tdb_func__, ctx_, id_uri, TILEDB_READ);
-      auto ids_schema_ = ids_array_.schema();
-
-      auto attr_num{ids_schema_.attribute_num()};
-      auto attr = ids_schema_.attribute(attr_idx);
-
-      std::string attr_name = attr.name();
-
-      auto domain_{ids_schema_.domain()};
-      auto array_rows_{domain_.dimension(0)};
-
-      auto total_vec_rows_{
-          (array_rows_.template domain<row_domain_type>().second -
-           array_rows_.template domain<row_domain_type>().first + 1)};
-
-      size_t offset = 0;
-      for (size_t j = 0; j < nprobe; ++j) {
-        size_t start = indices[top_top_k[j]];
-        size_t stop = indices[top_top_k[j] + 1];
-        size_t len = stop - start;
-        size_t num_elements = len;
-
-        // Create a subarray that reads the array up to the specified subset.
-        std::vector<int32_t> subarray_vals = {
-            (int32_t)start, (int32_t)stop - 1};
-        tiledb::Subarray subarray(ctx_, ids_array_);
-        subarray.set_subarray(subarray_vals);
-
-        tiledb::Query query(ctx_, ids_array_);
-        auto ptr = part_ids.data() + offset;
-        query.set_subarray(subarray).set_data_buffer(
-            attr_name, ptr, num_elements);
-        tiledb_helpers::submit_query(tdb_func__, uri, query);
-        _memory_data.insert_entry(tdb_func__, num_elements * sizeof(T));
-
-        if (tiledb::Query::Status::COMPLETE != query.query_status()) {
-          throw std::runtime_error("Query status is not complete -- fix me");
-        }
-        offset += len;
-      }
-      ids_array_.close();
-    }
-    shuffled_ids = std::move(part_ids);
-  }
->>>>>>> 2ed2004b
 
     // Create a subarray for the next block of columns
     tiledb::Subarray subarray(ctx_, array_);
@@ -457,15 +226,9 @@
     tiledb::Query query(ctx_, array_);
     query.set_subarray(subarray)
         .set_layout(layout_order)
-<<<<<<< HEAD
         .set_data_buffer(attr_name, this->data(), num_cols_ * dimension);
-    query.submit();
+    tiledb_helpers::submit_query(tdb_func__, uri_, query);
     _memory_data.insert_entry(tdb_func__, num_cols_ * dimension * sizeof(T));
-=======
-        .set_data_buffer(attr_name, this_data, read_size);
-    tiledb_helpers::submit_query(tdb_func__, uri_, query);
-    _memory_data.insert_entry(tdb_func__, read_size * sizeof(T));
->>>>>>> 2ed2004b
 
     if (tiledb::Query::Status::COMPLETE != query.query_status()) {
       throw std::runtime_error("Query status is not complete -- fix me");
