--- conflicted
+++ resolved
@@ -35,8 +35,6 @@
 #include <initializer_list>
 #include <memory>
 #include <span>
-<<<<<<< HEAD
-=======
 #include <tiledb/tiledb>
 #include <vector>
 
@@ -54,7 +52,6 @@
 
 template <class T>
 using VectorView = std::span<T>;
->>>>>>> 2985579e
 
 /**
  * @brief A 1-D vector class that owns its storage.  Unlike std::vector, this
