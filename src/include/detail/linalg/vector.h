/**
 * @file   vector.h
 *
 * @section LICENSE
 *
 * The MIT License
 *
 * @copyright Copyright (c) 2023 TileDB, Inc.
 *
 * Permission is hereby granted, free of charge, to any person obtaining a copy
 * of this software and associated documentation files (the "Software"), to deal
 * in the Software without restriction, including without limitation the rights
 * to use, copy, modify, merge, publish, distribute, sublicense, and/or sell
 * copies of the Software, and to permit persons to whom the Software is
 * furnished to do so, subject to the following conditions:
 *
 * The above copyright notice and this permission notice shall be included in
 * all copies or substantial portions of the Software.
 *
 * THE SOFTWARE IS PROVIDED "AS IS", WITHOUT WARRANTY OF ANY KIND, EXPRESS OR
 * IMPLIED, INCLUDING BUT NOT LIMITED TO THE WARRANTIES OF MERCHANTABILITY,
 * FITNESS FOR A PARTICULAR PURPOSE AND NONINFRINGEMENT. IN NO EVENT SHALL THE
 * AUTHORS OR COPYRIGHT HOLDERS BE LIABLE FOR ANY CLAIM, DAMAGES OR OTHER
 * LIABILITY, WHETHER IN AN ACTION OF CONTRACT, TORT OR OTHERWISE, ARISING FROM,
 * OUT OF OR IN CONNECTION WITH THE SOFTWARE OR THE USE OR OTHER DEALINGS IN
 * THE SOFTWARE.
 *
 * @section DESCRIPTION
 *
 */

#ifndef TILEDB_VECTOR_H
#define TILEDB_VECTOR_H

#include <initializer_list>
#include <memory>

#include <span>
#include <tiledb/tiledb>
#include <vector>
#include "concepts.h"

// Not needed
#if 0
template <class T>
std::vector<T> read_vector(
    const tiledb::Context& ctx,
    const std::string&,
    size_t start_pos,
    size_t end_pos,
    uint64_t timestamp);
#endif

template <class M>
concept is_view = requires(M) { typename M::view_type; };

template <class T>
using VectorView = std::span<T>;

/**
 * @brief A 1-D vector class that owns its storage.  Unlike std::vector, this
 * class does not initialize its data.
 * @tparam T
 */
template <class T>
class Vector : public std::span<T> {
  using Base = std::span<T>;
  using Base::Base;

 public:
  using value_type = typename Base::value_type;
  using index_type = typename Base::difference_type;
  using size_type = typename Base::size_type;
  using reference = typename Base::reference;

 private:
  size_type nrows_;
  std::unique_ptr<T[]> storage_;

 public:
  // @todo use make_unique_for_overwrite
  explicit Vector(index_type nrows) noexcept
      : nrows_(nrows)
#ifdef __cpp_lib_smart_ptr_for_overwrite
      , storage_{std::make_unique_for_overwrite<T[]>(nrows_)}
#else
      , storage_{new T[nrows_]}
#endif
  {
    Base::operator=(Base{storage_.get(), nrows_});
  }

  Vector(index_type nrows, std::unique_ptr<T[]> storage)
      : nrows_(nrows)
      , storage_{std::move(storage)} {
    Base::operator=(Base{storage_.get(), nrows_});
  }

  Vector(std::initializer_list<T> lst)
      : nrows_(lst.size())
#ifdef __cpp_lib_smart_ptr_for_overwrite
      , storage_{std::make_unique_for_overwrite<T[]>(nrows_)}
#else
      , storage_{new T[nrows_]}
#endif
  {
    Base::operator=(Base{storage_.get(), nrows_});
    std::copy(lst.begin(), lst.end(), storage_.get());
  }

  Vector(std::vector<T> lst)
      : nrows_(lst.size())
#ifdef __cpp_lib_smart_ptr_for_overwrite
      , storage_{std::make_unique_for_overwrite<T[]>(nrows_)}
#else
      , storage_{new T[nrows_]}
#endif
  {
    Base::operator=(Base{storage_.get(), nrows_});
    std::copy(lst.begin(), lst.end(), storage_.get());
  }

  Vector(Vector&& rhs) noexcept
      : nrows_{rhs.nrows_}
      , storage_{std::move(rhs.storage_)} {
    rhs.nrows_ = 0;
    *static_cast<Base*>(&rhs) = Base{rhs.storage_.get(), 0};
    Base::operator=(Base{storage_.get(), nrows_});
  }

  Vector& operator=(Vector&& rhs) noexcept {
    nrows_ = rhs.nrows_;
    storage_ = std::move(rhs.storage_);
    Base::operator=(Base{storage_.get(), nrows_});
    return *this;
  }

  constexpr reference operator()(index_type idx) noexcept {
    return Base::operator[](idx);
  }

  constexpr reference operator()(index_type idx) const noexcept {
    return Base::operator[](idx);
  }

  constexpr reference operator[](index_type idx) noexcept {
    return Base::operator[](idx);
  }

  constexpr reference operator[](index_type idx) const noexcept {
    return Base::operator[](idx);
  }

  constexpr size_type num_rows() const noexcept {
    return nrows_;
  }

  constexpr auto data() const {
    return storage_.get();
  }
};

template <feature_vector V>
void debug_vector(
    const V& v, const std::string& msg = "", size_t max_size = 10) {
  size_t end = std::min(max_size, dimensions(v));
  if (!msg.empty()) {
    std::cout << msg << ": ";
  }
  std::cout << "[";
  for (size_t i = 0; i < end; ++i) {
    std::cout << v[i];
    if (i != end - 1) {
      std::cout << ", ";
    }
  }
  if (dimensions(v) > max_size) {
    std::cout << "...";
  }
  std::cout << "]\n";
}

template <std::ranges::forward_range V>
void debug_vector(
    const V& v, const std::string& msg = "", size_t max_size = 10) {
  size_t end = std::min(max_size, dimensions(v));
<<<<<<< HEAD
    if (!msg.empty()) {
=======
  if (!msg.empty()) {
>>>>>>> bcf7220d
    std::cout << msg << ": ";
  }
  std::cout << "[";
  int idx = 0;
  for (auto&& i : v) {
    if (idx++ >= max_size) {
      break;
    }
    std::cout << i;
    if (i != end - 1) {
      std::cout << ", ";
    }
  }
  if (dimensions(v) > max_size) {
    std::cout << "...";
  }
  std::cout << "]\n";
}

template <feature_vector V>
void debug_matrix(
    const V& v, const std::string& msg = "", size_t max_size = 10) {
  debug_vector(v, msg, max_size);
}

template <class T>
<<<<<<< HEAD
void debug_vector_of_vectors(const std::vector<std::vector<T>>& v, const std::string& msg = "", size_t max_size = 10) {
=======
void debug_vector_of_vectors(
    const std::vector<std::vector<T>>& v,
    const std::string& msg = "",
    size_t max_size = 10) {
>>>>>>> bcf7220d
  std::cout << msg << ":\n";
  for (size_t i = 0; i < std::min(max_size, v.size()); ++i) {
    debug_vector(v[i], "", max_size);
  }
  if (v.size() > max_size) {
    std::cout << "...\n";
  }
}

#endif  // TILEDB_VECTOR_H<|MERGE_RESOLUTION|>--- conflicted
+++ resolved
@@ -184,11 +184,7 @@
 void debug_vector(
     const V& v, const std::string& msg = "", size_t max_size = 10) {
   size_t end = std::min(max_size, dimensions(v));
-<<<<<<< HEAD
-    if (!msg.empty()) {
-=======
   if (!msg.empty()) {
->>>>>>> bcf7220d
     std::cout << msg << ": ";
   }
   std::cout << "[";
@@ -215,14 +211,10 @@
 }
 
 template <class T>
-<<<<<<< HEAD
-void debug_vector_of_vectors(const std::vector<std::vector<T>>& v, const std::string& msg = "", size_t max_size = 10) {
-=======
 void debug_vector_of_vectors(
     const std::vector<std::vector<T>>& v,
     const std::string& msg = "",
     size_t max_size = 10) {
->>>>>>> bcf7220d
   std::cout << msg << ":\n";
   for (size_t i = 0; i < std::min(max_size, v.size()); ++i) {
     debug_vector(v[i], "", max_size);
