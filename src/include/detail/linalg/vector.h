/**
 * @file   vector.h
 *
 * @section LICENSE
 *
 * The MIT License
 *
 * @copyright Copyright (c) 2023 TileDB, Inc.
 *
 * Permission is hereby granted, free of charge, to any person obtaining a copy
 * of this software and associated documentation files (the "Software"), to deal
 * in the Software without restriction, including without limitation the rights
 * to use, copy, modify, merge, publish, distribute, sublicense, and/or sell
 * copies of the Software, and to permit persons to whom the Software is
 * furnished to do so, subject to the following conditions:
 *
 * The above copyright notice and this permission notice shall be included in
 * all copies or substantial portions of the Software.
 *
 * THE SOFTWARE IS PROVIDED "AS IS", WITHOUT WARRANTY OF ANY KIND, EXPRESS OR
 * IMPLIED, INCLUDING BUT NOT LIMITED TO THE WARRANTIES OF MERCHANTABILITY,
 * FITNESS FOR A PARTICULAR PURPOSE AND NONINFRINGEMENT. IN NO EVENT SHALL THE
 * AUTHORS OR COPYRIGHT HOLDERS BE LIABLE FOR ANY CLAIM, DAMAGES OR OTHER
 * LIABILITY, WHETHER IN AN ACTION OF CONTRACT, TORT OR OTHERWISE, ARISING FROM,
 * OUT OF OR IN CONNECTION WITH THE SOFTWARE OR THE USE OR OTHER DEALINGS IN
 * THE SOFTWARE.
 *
 * @section DESCRIPTION
 *
 */

#ifndef TILEDB_VECTOR_H
#define TILEDB_VECTOR_H

#include <initializer_list>
#include <memory>
#include <span>
#include <tiledb/tiledb>
#include <vector>
#include "concepts.h"

// Not needed
#if 0
template <class T>
std::vector<T> read_vector(
    const tiledb::Context& ctx,
    const std::string&,
    size_t start_pos,
    size_t end_pos,
    uint64_t timestamp);
#endif

template <class M>
concept is_view = requires(M) { typename M::view_type; };

template <class T>
using VectorView = std::span<T>;

/**
 * @brief A 1-D vector class that owns its storage.  Unlike std::vector, this
 * class does not initialize its data.
 * @tparam T
 */
template <class T>
class Vector : public std::span<T> {
  using Base = std::span<T>;
  using Base::Base;

 public:
<<<<<<< HEAD
  using value_type = typename Base::value_type;
=======
>>>>>>> 6f55e6ed
  using index_type = typename Base::difference_type;
  using size_type = typename Base::size_type;
  using reference = typename Base::reference;

 private:
  size_type nrows_;
  std::unique_ptr<T[]> storage_;

 public:
<<<<<<< HEAD
  // @todo use make_unique_for_overwrite
  explicit Vector(index_type nrows) noexcept
      : nrows_(nrows)
#ifdef __cpp_lib_smart_ptr_for_overwrite
      , storage_{std::make_unique_for_overwrite<T[]>(nrows_)}
#else
      , storage_{new T[nrows_]}
#endif
  {
=======
  explicit Vector(index_type nrows) noexcept
      : nrows_(nrows)
      , storage_{new T[nrows_]} {
>>>>>>> 6f55e6ed
    Base::operator=(Base{storage_.get(), nrows_});
  }

  Vector(index_type nrows, std::unique_ptr<T[]> storage)
      : nrows_(nrows)
      , storage_{std::move(storage)} {
<<<<<<< HEAD
    Base::operator=(Base{storage_.get(), nrows_});
  }

  Vector(std::initializer_list<T> lst)
      : nrows_(lst.size())
#ifdef __cpp_lib_smart_ptr_for_overwrite
      , storage_{std::make_unique_for_overwrite<T[]>(nrows_)}
#else
      , storage_{new T[nrows_]}
#endif
  {
=======
>>>>>>> 6f55e6ed
    Base::operator=(Base{storage_.get(), nrows_});
    std::copy(lst.begin(), lst.end(), storage_.get());
  }

  Vector(std::vector<T> lst)
      : nrows_(lst.size())
#ifdef __cpp_lib_smart_ptr_for_overwrite
      , storage_{std::make_unique_for_overwrite<T[]>(nrows_)}
#else
      , storage_{new T[nrows_]}
#endif
  {
    Base::operator=(Base{storage_.get(), nrows_});
    std::copy(lst.begin(), lst.end(), storage_.get());
  }

  Vector(Vector&& rhs) noexcept
      : nrows_{rhs.nrows_}
      , storage_{std::move(rhs.storage_)} {
<<<<<<< HEAD
    rhs.nrows_ = 0;
    *static_cast<Base*>(&rhs) = Base{rhs.storage_.get(), 0};
=======
>>>>>>> 6f55e6ed
    Base::operator=(Base{storage_.get(), nrows_});
  }

  Vector& operator=(Vector&& rhs) noexcept {
    nrows_ = rhs.nrows_;
    storage_ = std::move(rhs.storage_);
    Base::operator=(Base{storage_.get(), nrows_});
    return *this;
  }

  constexpr reference operator()(index_type idx) noexcept {
    return Base::operator[](idx);
  }

  constexpr reference operator()(index_type idx) const noexcept {
    return Base::operator[](idx);
  }

  constexpr reference operator[](index_type idx) noexcept {
    return Base::operator[](idx);
  }

  constexpr reference operator[](index_type idx) const noexcept {
    return Base::operator[](idx);
  }

  constexpr size_type num_rows() const noexcept {
    return nrows_;
  }

  constexpr auto data() const {
    return storage_.get();
  }
};

template <feature_vector V>
void debug_vector(const V& v, const std::string& msg = "") {
  std::cout << msg;
  for (size_t i = 0; i < dimension(v); ++i) {
    std::cout << v[i] << " ";
  }
  std::cout << "\n";
}

template <std::ranges::forward_range V>
void debug_vector(const V& v, const std::string& msg = "") {
  std::cout << msg;
  for (auto&& i : v) {
    std::cout << i << " ";
  }
  std::cout << "\n";
}

template <feature_vector V>
void debug_slice(const V& v, const std::string& msg = "") {
  debug_vector(v, msg);
}

#endif  // TILEDB_VECTOR_H<|MERGE_RESOLUTION|>--- conflicted
+++ resolved
@@ -67,10 +67,7 @@
   using Base::Base;
 
  public:
-<<<<<<< HEAD
   using value_type = typename Base::value_type;
-=======
->>>>>>> 6f55e6ed
   using index_type = typename Base::difference_type;
   using size_type = typename Base::size_type;
   using reference = typename Base::reference;
@@ -80,7 +77,6 @@
   std::unique_ptr<T[]> storage_;
 
  public:
-<<<<<<< HEAD
   // @todo use make_unique_for_overwrite
   explicit Vector(index_type nrows) noexcept
       : nrows_(nrows)
@@ -90,18 +86,12 @@
       , storage_{new T[nrows_]}
 #endif
   {
-=======
-  explicit Vector(index_type nrows) noexcept
-      : nrows_(nrows)
-      , storage_{new T[nrows_]} {
->>>>>>> 6f55e6ed
     Base::operator=(Base{storage_.get(), nrows_});
   }
 
   Vector(index_type nrows, std::unique_ptr<T[]> storage)
       : nrows_(nrows)
       , storage_{std::move(storage)} {
-<<<<<<< HEAD
     Base::operator=(Base{storage_.get(), nrows_});
   }
 
@@ -113,8 +103,6 @@
       , storage_{new T[nrows_]}
 #endif
   {
-=======
->>>>>>> 6f55e6ed
     Base::operator=(Base{storage_.get(), nrows_});
     std::copy(lst.begin(), lst.end(), storage_.get());
   }
@@ -134,11 +122,8 @@
   Vector(Vector&& rhs) noexcept
       : nrows_{rhs.nrows_}
       , storage_{std::move(rhs.storage_)} {
-<<<<<<< HEAD
     rhs.nrows_ = 0;
     *static_cast<Base*>(&rhs) = Base{rhs.storage_.get(), 0};
-=======
->>>>>>> 6f55e6ed
     Base::operator=(Base{storage_.get(), nrows_});
   }
 
