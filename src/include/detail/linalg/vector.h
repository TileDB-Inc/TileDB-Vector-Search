/**
 * @file   vector.h
 *
 * @section LICENSE
 *
 * The MIT License
 *
 * @copyright Copyright (c) 2023 TileDB, Inc.
 *
 * Permission is hereby granted, free of charge, to any person obtaining a copy
 * of this software and associated documentation files (the "Software"), to deal
 * in the Software without restriction, including without limitation the rights
 * to use, copy, modify, merge, publish, distribute, sublicense, and/or sell
 * copies of the Software, and to permit persons to whom the Software is
 * furnished to do so, subject to the following conditions:
 *
 * The above copyright notice and this permission notice shall be included in
 * all copies or substantial portions of the Software.
 *
 * THE SOFTWARE IS PROVIDED "AS IS", WITHOUT WARRANTY OF ANY KIND, EXPRESS OR
 * IMPLIED, INCLUDING BUT NOT LIMITED TO THE WARRANTIES OF MERCHANTABILITY,
 * FITNESS FOR A PARTICULAR PURPOSE AND NONINFRINGEMENT. IN NO EVENT SHALL THE
 * AUTHORS OR COPYRIGHT HOLDERS BE LIABLE FOR ANY CLAIM, DAMAGES OR OTHER
 * LIABILITY, WHETHER IN AN ACTION OF CONTRACT, TORT OR OTHERWISE, ARISING FROM,
 * OUT OF OR IN CONNECTION WITH THE SOFTWARE OR THE USE OR OTHER DEALINGS IN
 * THE SOFTWARE.
 *
 * @section DESCRIPTION
 *
 */

#ifndef TILEDB_VECTOR_H
#define TILEDB_VECTOR_H

#include <initializer_list>
#include <memory>
#include <span>
#include <tiledb/tiledb>
#include <vector>
<<<<<<< HEAD
#include "concepts.h"
=======

template <class T>
std::vector<T> read_vector(
    const tiledb::Context& ctx,
    const std::string&,
    size_t start_pos,
    size_t end_pos,
    uint64_t timestamp);
>>>>>>> e9c6772b

template <class M>
concept is_view = requires(M) {
  typename M::view_type;
};

template <class T>
using VectorView = std::span<T>;

/**
 * @brief A 1-D vector class that owns its storage.  Unlike std::vector, this
 * class does not initialize its data.
 * @tparam T
 */
template <class T>
class Vector : public std::span<T> {
  using Base = std::span<T>;
  using Base::Base;

<<<<<<< HEAD
 public:
  using value_type = typename Base::value_type;
=======
  public:
>>>>>>> e9c6772b
  using index_type = typename Base::difference_type;
  using size_type = typename Base::size_type;
  using reference = typename Base::reference;

  private:
  size_type nrows_;
  std::unique_ptr<T[]> storage_;

<<<<<<< HEAD
 public:
  // @todo use make_unique_for_overwrite
  explicit Vector(index_type nrows) noexcept
      : nrows_(nrows)
#ifdef __cpp_lib_smart_ptr_for_overwrite
      , storage_{std::make_unique_for_overwrite<T[]>(nrows_)}
#else
      , storage_{new T[nrows_]}
#endif
  {
=======
  public:
  explicit Vector(index_type nrows) noexcept
      : nrows_(nrows), storage_{new T[nrows_]} {
>>>>>>> e9c6772b
    Base::operator=(Base{storage_.get(), nrows_});
  }

  Vector(index_type nrows, std::unique_ptr<T[]> storage)
      : nrows_(nrows), storage_{std::move(storage)} {
    Base::operator=(Base{storage_.get(), nrows_});
  }

  Vector(std::initializer_list<T> lst)
      : nrows_(lst.size())
#ifdef __cpp_lib_smart_ptr_for_overwrite
      , storage_{std::make_unique_for_overwrite<T[]>(nrows_)}
#else
      , storage_{new T[nrows_]}
#endif
  {
    Base::operator=(Base{storage_.get(), nrows_});
    std::copy(lst.begin(), lst.end(), storage_.get());
  }

  Vector(std::vector<T> lst)
      : nrows_(lst.size())
#ifdef __cpp_lib_smart_ptr_for_overwrite
      , storage_{std::make_unique_for_overwrite<T[]>(nrows_)}
#else
      , storage_{new T[nrows_]}
#endif
  {
    Base::operator=(Base{storage_.get(), nrows_});
    std::copy(lst.begin(), lst.end(), storage_.get());
  }

  Vector(Vector&& rhs) noexcept
<<<<<<< HEAD
      : nrows_{rhs.nrows_}
      , storage_{std::move(rhs.storage_)} {
    rhs.nrows_ = 0;
    *static_cast<Base*>(&rhs) = Base{rhs.storage_.get(), 0};
    Base::operator=(Base{storage_.get(), nrows_});
  }

  Vector& operator=(Vector&& rhs) noexcept {
    nrows_ = rhs.nrows_;
    storage_ = std::move(rhs.storage_);
=======
      : nrows_{rhs.nrows_}, storage_{std::move(rhs.storage_)} {
>>>>>>> e9c6772b
    Base::operator=(Base{storage_.get(), nrows_});
    return *this;
  }

  constexpr reference operator()(index_type idx) noexcept {
    return Base::operator[](idx);
  }

  constexpr reference operator()(index_type idx) const noexcept {
    return Base::operator[](idx);
  }

  constexpr reference operator[](index_type idx) noexcept {
    return Base::operator[](idx);
  }

  constexpr reference operator[](index_type idx) const noexcept {
    return Base::operator[](idx);
  }

  constexpr size_type num_rows() const noexcept {
    return nrows_;
  }

  constexpr auto data() const {
    return storage_.get();
  }
};

template <feature_vector V>
void debug_vector(const V& v, const std::string& msg = "") {
  std::cout << msg;
  for (size_t i = 0; i < dimension(v); ++i) {
    std::cout << v[i] << " ";
  }
  std::cout << "\n";
}

template <std::ranges::forward_range V>
void debug_vector(const V& v, const std::string& msg = "") {
  std::cout << msg;
  for (auto&& i : v) {
    std::cout << i << " ";
  }
  std::cout << "\n";
}

template <feature_vector V>
void debug_slice(const V& v, const std::string& msg = "") {
  debug_vector(v, msg);
}

#endif  // TILEDB_VECTOR_H<|MERGE_RESOLUTION|>--- conflicted
+++ resolved
@@ -37,9 +37,7 @@
 #include <span>
 #include <tiledb/tiledb>
 #include <vector>
-<<<<<<< HEAD
 #include "concepts.h"
-=======
 
 template <class T>
 std::vector<T> read_vector(
@@ -48,7 +46,7 @@
     size_t start_pos,
     size_t end_pos,
     uint64_t timestamp);
->>>>>>> e9c6772b
+
 
 template <class M>
 concept is_view = requires(M) {
@@ -68,12 +66,8 @@
   using Base = std::span<T>;
   using Base::Base;
 
-<<<<<<< HEAD
  public:
   using value_type = typename Base::value_type;
-=======
-  public:
->>>>>>> e9c6772b
   using index_type = typename Base::difference_type;
   using size_type = typename Base::size_type;
   using reference = typename Base::reference;
@@ -82,7 +76,6 @@
   size_type nrows_;
   std::unique_ptr<T[]> storage_;
 
-<<<<<<< HEAD
  public:
   // @todo use make_unique_for_overwrite
   explicit Vector(index_type nrows) noexcept
@@ -93,11 +86,6 @@
       , storage_{new T[nrows_]}
 #endif
   {
-=======
-  public:
-  explicit Vector(index_type nrows) noexcept
-      : nrows_(nrows), storage_{new T[nrows_]} {
->>>>>>> e9c6772b
     Base::operator=(Base{storage_.get(), nrows_});
   }
 
@@ -131,7 +119,6 @@
   }
 
   Vector(Vector&& rhs) noexcept
-<<<<<<< HEAD
       : nrows_{rhs.nrows_}
       , storage_{std::move(rhs.storage_)} {
     rhs.nrows_ = 0;
@@ -142,9 +129,6 @@
   Vector& operator=(Vector&& rhs) noexcept {
     nrows_ = rhs.nrows_;
     storage_ = std::move(rhs.storage_);
-=======
-      : nrows_{rhs.nrows_}, storage_{std::move(rhs.storage_)} {
->>>>>>> e9c6772b
     Base::operator=(Base{storage_.get(), nrows_});
     return *this;
   }
