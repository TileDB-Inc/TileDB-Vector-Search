/**
 * @file   tdb_partitioned_matrix.h
 *
 * @section LICENSE
 *
 * The MIT License
 *
 * @copyright Copyright (c) 2023 TileDB, Inc.
 *
 * Permission is hereby granted, free of charge, to any person obtaining a copy
 * of this software and associated documentation files (the "Software"), to deal
 * in the Software without restriction, including without limitation the rights
 * to use, copy, modify, merge, publish, distribute, sublicense, and/or sell
 * copies of the Software, and to permit persons to whom the Software is
 * furnished to do so, subject to the following conditions:
 *
 * The above copyright notice and this permission notice shall be included in
 * all copies or substantial portions of the Software.
 *
 * THE SOFTWARE IS PROVIDED "AS IS", WITHOUT WARRANTY OF ANY KIND, EXPRESS OR
 * IMPLIED, INCLUDING BUT NOT LIMITED TO THE WARRANTIES OF MERCHANTABILITY,
 * FITNESS FOR A PARTICULAR PURPOSE AND NONINFRINGEMENT. IN NO EVENT SHALL THE
 * AUTHORS OR COPYRIGHT HOLDERS BE LIABLE FOR ANY CLAIM, DAMAGES OR OTHER
 * LIABILITY, WHETHER IN AN ACTION OF CONTRACT, TORT OR OTHERWISE, ARISING FROM,
 * OUT OF OR IN CONNECTION WITH THE SOFTWARE OR THE USE OR OTHER DEALINGS IN
 * THE SOFTWARE.
 *
 * @section DESCRIPTION
 *
 * Class for maintaining a partitioned matrix (ala a CSR matrix), with
 * TileDB arrays as the source of the data.
 *
 * The actual partitioned data is stored in a PartitionedMatirix base class
 * that contains the partitioned vectors, partitioned ids, and indexing
 * information. The data in the tdbPartitionedMatrix may represent:
 *   1) All of the partitions in the TileDB array
 *   2) A subset of the partitions in the TileDB array, but all the
 *      partitions that will be necessary for subsequent queries
 *   3) Out of core case.  A subset of the partitions in the TileDB array,
 *      which are a subset of the partitions that will be necessary for
 *      subsequent queries.  Additional partitions are loaded by calling
 *      the load() method.
 *
 * Further note that
 *   1) "Partitions" consist of a set of vectors and a set of corresponding ids
 *   2) The partitions are loaded in order, so that the first partition
 *      in the resident set is the first relevant partition in the partitioned
 *      TileDB array
 *   3) Only complete partitions are resident
 *   4) The complete ("master") indexing information for the entire partitioned
 *      matrix is stored in the tdbPartitionedMatrix base class.
 *   5) The indexing information for the resident partitions is stored in the
 *      PartitionedMatrix base class and is self-consistent with the partitions
 *      that are resident there.
 */

#ifndef TILEDB_PARTITIONED_MATRIX_H
#define TILEDB_PARTITIONED_MATRIX_H

#include <algorithm>
#include <cstddef>
#include <future>
#include <memory>
#include <span>
#include <stdexcept>
#include <thread>
#include <type_traits>
#include <vector>
#include <version>

#include <tiledb/tiledb>
#include "mdspan/mdspan.hpp"

#include "detail/linalg/partitioned_matrix.h"
#include "tdb_defs.h"

#include "tdb_helpers.h"
#include "utils/timer.h"

namespace stdx {
using namespace Kokkos;
// using namespace Kokkos::Experimental;
}  // namespace stdx

/**
 * @brief Class for maintaining a partitioned matrix (ala a CSR matrix), with
 * TileDB arrays as the source of the data.
 * @tparam T
 * @tparam IdType
 * @tparam IndicesType
 * @tparam LayoutPolicy
 * @tparam I
 */
template <
    class T,
    class IdType,
    class IndicesType,
    class LayoutPolicy = stdx::layout_right,
    class I = size_t>
class tdbPartitionedMatrix
    : public PartitionedMatrix<T, IdType, IndicesType, LayoutPolicy, I> {
  /****************************************************************************
   *
   * Duplication from tdbMatrix
   *
   * @todo Unify duplicated code
   *
   ****************************************************************************/
  using Base = PartitionedMatrix<T, IdType, IndicesType, LayoutPolicy, I>;
  // using Base::Base;

 public:
  using value_type = typename Base::value_type;  // should be same as T
  using typename Base::index_type;
  using typename Base::reference;
  using typename Base::size_type;

  using id_type = IdType;
  using indices_type = IndicesType;

  constexpr static auto matrix_order_{order_v<LayoutPolicy>};

 private:
  /*****************************************************************************
   * Information for reading from TileDB arrays
   ****************************************************************************/
  using row_domain_type = int32_t;
  using col_domain_type = int32_t;

  // For now, we assume this is always valid so we don't need to add constructor
  // arguments to limit it
  size_t num_array_rows_{0};

  // We don't actually use this
  // size_t num_array_cols_{0};

  tiledb::Context ctx_;

  std::string partitioned_vectors_uri_;
  std::unique_ptr<tiledb::Array> partitioned_vectors_array_;
  tiledb::ArraySchema partitioned_vectors_schema_;

  std::string partitioned_ids_uri_;
  std::unique_ptr<tiledb::Array> partitioned_ids_array_;
  tiledb::ArraySchema ids_schema_;

  /*****************************************************************************
   * Partitioning information
   ****************************************************************************/

  // Vector of indices for all of the partitions.  We need to maintain this
  // so that we can specify the partitions (which use the master indices) from
  // to read from the partitioned TileDB array.
  std::vector<indices_type> master_indices_;  // @todo pointer and span?

  // Vector of the partition numbers of all the partitions that we want to load
  // This could be much smaller than the master indices, but is the same size
  // as the squashed indices.  We use indices_type as its type.
  std::vector<indices_type> relevant_parts_;  // @todo pointer and span?

  // Vector of indices for all of the partitions that will be loaded from the
  // TileDB array into contiguous memory.
  std::vector<indices_type> squashed_indices_;  // @todo pointer and span?

  // The total number of partitions in the partitioned array (resident plus
  // non-resident)
  size_t total_num_parts_{0};

  // The number of resident partitions
  size_t num_resident_parts_{0};

  // The offset of the first partitions in the resident vectors
  // Should be equal to first element of part_view_
  index_type resident_part_offset_{0};

  // The initial and final partition number of the resident partitions
  index_type first_resident_part_{0};
  index_type last_resident_part_{0};

  /*****************************************************************************
   * Column information
   ****************************************************************************/

  // The max number of columns that can fit in allocated memory
  size_t column_capacity{0};

  // The number of columns that are currently loaded into memory
  size_t num_resident_cols_{0};

  // The offset of the first column in the resident vector
  // Should be equal to first element of col_view_
  index_type resident_col_offset_{0};

  // The initial and final index numbers of the resident columns
  index_type first_resident_col_{0};
  index_type last_resident_col_{0};

  /*****************************************************************************
   * Accounting information
   ****************************************************************************/
  size_t max_part_size_{0};
  size_t max_resident_parts_{0};
  size_t num_loads_{0};

 public:
  tdbPartitionedMatrix(const tdbPartitionedMatrix&) = delete;
  tdbPartitionedMatrix(tdbPartitionedMatrix&&) = default;
  tdbPartitionedMatrix& operator=(tdbPartitionedMatrix&&) = default;
  tdbPartitionedMatrix& operator=(const tdbPartitionedMatrix&) = delete;

  /**
   * @brief Primary constructor.  Reads in vectors from a partitioned array,
   * as indicated by partition numbers in the relevant_partitions vector.
   * The data that is read in is also a set of partitioned vectors, but
   * with new demarcations between partitions.  The indicices_ vector in
   * the class is used for the partitions that have actually been read in.
   * This constructor does not load any data (that happense on invocations
   * of load()).
   *
   * @tparam P
   * @param ctx
   * @param partitioned_vectors_uri
   * @param indices_uri
   * @param ids_uri
   * @param relevant_parts
   * @param upper_bound
   */
  template <std::ranges::contiguous_range P>
  tdbPartitionedMatrix(
      const tiledb::Context& ctx,
      const std::string& partitioned_vectors_uri,
      const std::string& indices_uri,
      const std::string& ids_uri,
      const P& relevant_parts,
      size_t upper_bound,
      TemporalPolicy temporal_policy = {})
      : tdbPartitionedMatrix(
            ctx,
            partitioned_vectors_uri,
            read_vector<indices_type>(ctx, indices_uri, temporal_policy),
            ids_uri,
            relevant_parts,
            upper_bound,
            temporal_policy) {
  }

  template <std::ranges::contiguous_range P>
  tdbPartitionedMatrix(
      const tiledb::Context& ctx,
      const std::string& partitioned_vectors_uri,
      const std::string& indices_uri,
      size_t num_indices,
      const std::string& ids_uri,
      const P& relevant_parts,
      size_t upper_bound,
      TemporalPolicy temporal_policy = {})
      : tdbPartitionedMatrix(
            ctx,
            partitioned_vectors_uri,
            read_vector<indices_type>(
                ctx, indices_uri, 0, num_indices, temporal_policy),
            ids_uri,
            relevant_parts,
            upper_bound,
            temporal_policy) {
  }

  template <std::ranges::contiguous_range P>
  tdbPartitionedMatrix(
      const tiledb::Context& ctx,
      const std::string& partitioned_vectors_uri,
      const std::vector<indices_type>& indices,
      const std::string& ids_uri,
      const P& relevant_parts,
      size_t upper_bound,
      const TemporalPolicy temporal_policy = {})
      : ctx_{ctx}
      , partitioned_vectors_uri_{partitioned_vectors_uri}
      , partitioned_vectors_array_(tiledb_helpers::open_array(
            tdb_func__,
            ctx_,
            partitioned_vectors_uri_,
            TILEDB_READ,
            temporal_policy))
      , partitioned_vectors_schema_{partitioned_vectors_array_->schema()}
      , partitioned_ids_uri_{ids_uri}
      , partitioned_ids_array_(tiledb_helpers::open_array(
<<<<<<< HEAD
            tdb_func__, ctx_, partitioned_ids_uri_, TILEDB_READ, temporal_policy))
=======
            tdb_func__,
            ctx_,
            partitioned_ids_uri_,
            TILEDB_READ,
            temporal_policy))
>>>>>>> bcf7220d
      , ids_schema_{partitioned_ids_array_->schema()}
      //      , master_indices_{std::move(indices)}
      //      , relevant_parts_(std::move(relevant_parts))
      , master_indices_{indices}
      , relevant_parts_(relevant_parts)
      , squashed_indices_(size(relevant_parts_) + 1)
      , first_resident_part_{0}
      , last_resident_part_{0} {
    if (relevant_parts_.size() >= indices.size()) {
      throw std::runtime_error(
          "Invalid partitioning, relevant_parts_ size (" +
          std::to_string(relevant_parts_.size()) +
          ") must be less than indices size (" +
          std::to_string(indices.size()) + ")");
    }

    total_num_parts_ = size(relevant_parts_);

    scoped_timer _{tdb_func__ + " " + partitioned_vectors_uri_};

    auto cell_order = partitioned_vectors_schema_.cell_order();
    auto tile_order = partitioned_vectors_schema_.tile_order();

    if (cell_order != tile_order) {
      throw std::runtime_error("Cell order and tile order must match");
    }

    auto domain_{partitioned_vectors_schema_.domain()};

    auto array_rows_{domain_.dimension(0)};
    auto array_cols_{domain_.dimension(1)};

    num_array_rows_ =
        (array_rows_.template domain<row_domain_type>().second -
         array_rows_.template domain<row_domain_type>().first + 1);

// We don't use this.  The active partitions naturally limits the number of
// columns that we will read in.
// Comment out for now
#if 0
    num_array_cols_ =
        (array_cols_.template domain<col_domain_type>().second -
         array_cols_.template domain<col_domain_type>().first + 1);
#endif

    if ((matrix_order_ == TILEDB_ROW_MAJOR && cell_order == TILEDB_COL_MAJOR) ||
        (matrix_order_ == TILEDB_COL_MAJOR && cell_order == TILEDB_ROW_MAJOR)) {
      throw std::runtime_error("Cell order and matrix order must match");
    }

    size_t dimension = num_array_rows_;

    // indices might not be contiguous, so we need to explicitly add the deltas
    auto total_max_cols = 0UL;
    for (size_t i = 0; i < total_num_parts_; ++i) {
      auto part_size = master_indices_[relevant_parts_[i] + 1] -
                       master_indices_[relevant_parts_[i]];
      total_max_cols += part_size;
      max_part_size_ = std::max<size_t>(max_part_size_, part_size);
    }

    if (upper_bound != 0 && upper_bound < max_part_size_) {
      throw std::runtime_error(
          "Upper bound is less than max partition size: " +
          std::to_string(upper_bound) + " < " + std::to_string(max_part_size_));
    }

    if (upper_bound == 0 || upper_bound > total_max_cols) {
      column_capacity = total_max_cols;
    } else {
      column_capacity = upper_bound;
    }

    // auto max_resident_parts = 0UL;
    size_t running_resident_parts = 0UL;
    size_t running_resident_size = 0UL;
    for (size_t i = 0; i < total_num_parts_; ++i) {
      auto part_size = master_indices_[relevant_parts_[i] + 1] -
                       master_indices_[relevant_parts_[i]];

      if (running_resident_size + part_size > column_capacity) {
        max_resident_parts_ =
            std::max(running_resident_parts, max_resident_parts_);
        running_resident_parts = 0;
        running_resident_size = 0;
      }

      running_resident_parts += 1;
      running_resident_size += part_size;
    }
    max_resident_parts_ = std::max(running_resident_parts, max_resident_parts_);

    if (max_resident_parts_ == 0) {
      max_resident_parts_ = total_num_parts_;
    }

    /*
     * Create new indices that are relative to all of the partitions that will
     * be resident.
     *
     * @todo Do this load() by load() and maintain in the PartitionedMatrix
     * base class
     */
    squashed_indices_[0] = 0;
    for (size_t i = 0; i < size(relevant_parts_); ++i) {
      squashed_indices_[i + 1] = squashed_indices_[i] +
                                 master_indices_[relevant_parts_[i] + 1] -
                                 master_indices_[relevant_parts_[i]];
    }

    /*
     * Now that we have computed the parameters for storing the partitioned
     * data, we prep the storage for subsequent loads.
     *
     * column_capacity is the max number of vectors we will ever make resident.
     * We use this to size the "nnz" of the partitioned_matrix base class.
     *
     * max_resident_parts is the max number of partitions that will ever be
     * resident at any one time.  We use this to size the index of the
     * partitioned_matrix base class.
     */
    Base::operator=(
        std::move(Base{dimension, column_capacity, max_resident_parts_}));
    // this->num_vectors() = 0;
    // this->num_partitions() = 0;
    this->num_vectors_ = 0;
    this->num_parts_ = 0;

    if (this->part_index_.size() != max_resident_parts_ + 1) {
      throw std::runtime_error(
          "Invalid partitioning, part_index_ size " +
          std::to_string(this->part_index_.size()) +
          " != " + std::to_string(max_resident_parts_ + 1));
    }
  }

  /**
   * Read in the next partitions
   * todo Allow to specify how many columns to read in
   */
  bool load() override {
    scoped_timer _{tdb_func__ + " " + partitioned_vectors_uri_};

    if (this->part_index_.size() != max_resident_parts_ + 1) {
      throw std::runtime_error(
          "Invalid partitioning, part_index_ size " +
          std::to_string(this->part_index_.size()) +
          " != " + std::to_string(max_resident_parts_ + 1));
    }

    // @todo -- col oriented only for now -- generalize!!
    {
      const size_t attr_idx = 0;
      auto attr = partitioned_vectors_schema_.attribute(attr_idx);

      std::string attr_name = attr.name();
      tiledb_datatype_t attr_type = attr.type();
      if (attr_type != tiledb::impl::type_to_tiledb<T>::tiledb_type) {
        throw std::runtime_error(
            "Attribute type mismatch: " + std::to_string(attr_type) + " != " +
            std::to_string(tiledb::impl::type_to_tiledb<T>::tiledb_type));
      }

      auto dimension = num_array_rows_;

      /*
       * Fit as many partitions as we can into column_capacity
       */

      first_resident_col_ = last_resident_col_;    // # columns
      first_resident_part_ = last_resident_part_;  // # partitions

      last_resident_part_ = first_resident_part_;
      for (size_t i = first_resident_part_; i < total_num_parts_; ++i) {
        auto next_part_size = squashed_indices_[i + 1] - squashed_indices_[i];

        // Continue if this partition is empty
        if (next_part_size == 0) {
          continue;
        }

        if ((last_resident_col_ + next_part_size) >
            first_resident_col_ + column_capacity) {
          break;
        }
        last_resident_col_ += next_part_size;  // FIXME ??
        last_resident_part_ = i + 1;
      }
      num_resident_cols_ = last_resident_col_ - first_resident_col_;
      resident_col_offset_ = first_resident_col_;

      assert(num_resident_cols_ <= column_capacity);
      if (num_resident_cols_ > column_capacity) {
        throw std::runtime_error(
            "Invalid partitioning, num_resident_cols_ " +
            std::to_string(num_resident_cols_) + " > " +
            std::to_string(column_capacity));
      }

      num_resident_parts_ = last_resident_part_ - first_resident_part_;
      resident_part_offset_ = first_resident_part_;

      assert(num_resident_parts_ <= max_resident_parts_);
      if (num_resident_parts_ > max_resident_parts_) {
        throw std::runtime_error(
            "Invalid partitioning, num_resident_parts_ " +
            std::to_string(num_resident_parts_) + " > " +
            std::to_string(max_resident_parts_));
      }

      if ((num_resident_cols_ == 0 && num_resident_parts_ != 0) ||
          (num_resident_cols_ != 0 && num_resident_parts_ == 0)) {
        throw std::runtime_error("Invalid partitioning");
      }
      if (num_resident_cols_ == 0) {
        return false;
      }

      if (this->part_index_.size() != max_resident_parts_ + 1) {
        throw std::runtime_error(
            "Invalid partitioning, part_index_ size " +
            std::to_string(this->part_index_.size()) +
            " != " + std::to_string(max_resident_parts_ + 1));
      }
      if (num_resident_parts_ > max_resident_parts_) {
        throw std::runtime_error(
            "Invalid partitioning, num_resident_parts_ " +
            std::to_string(num_resident_parts_) + " > " +
            std::to_string(max_resident_parts_));
      }

      /*
       * Set up the subarray to read the partitions
       */
      tiledb::Subarray subarray(ctx_, *(this->partitioned_vectors_array_));

      // Dimension 0 goes from 0 to 127
      subarray.add_range(0, 0, (int)dimension - 1);

      /**
       * Read in the next batch of partitions
       */
      size_t col_count = 0;
      for (size_t j = first_resident_part_; j < last_resident_part_; ++j) {
        size_t start = master_indices_[relevant_parts_[j]];
        size_t stop = master_indices_[relevant_parts_[j] + 1];
        size_t len = stop - start;
        if (len == 0) {
          continue;
        }
        col_count += len;
        subarray.add_range(1, (int)start, (int)stop - 1);
      }
      if (col_count != last_resident_col_ - first_resident_col_) {
        throw std::runtime_error("Column count mismatch");
      }

      auto cell_order = partitioned_vectors_schema_.cell_order();
      auto layout_order = cell_order;

      tiledb::Query query(ctx_, *(this->partitioned_vectors_array_));

      auto ptr = this->data();
      query.set_subarray(subarray)
          .set_layout(layout_order)
          .set_data_buffer(attr_name, ptr, col_count * dimension);
      // tiledb_helpers::submit_query(tdb_func__, partitioned_vectors_uri_,
      // query);
      query.submit();
      _memory_data.insert_entry(tdb_func__, col_count * dimension * sizeof(T));

      // assert(tiledb::Query::Status::COMPLETE == query.query_dstatus());
      auto qs = query.query_status();
      // @todo Handle incomplete queries.
      if (tiledb::Query::Status::COMPLETE != query.query_status()) {
        throw std::runtime_error("Query status is not complete -- fix me");
      }
    }

    /**
     * Lather, rinse, repeat for ids -- use separate scopes for partitions
     * and ids to keep from cross pollinating identifiers
     *
     * @todo -- combine these two blocks
     */
    {
      auto ids_attr_idx = 0;

      auto ids_attr = ids_schema_.attribute(ids_attr_idx);
      std::string ids_attr_name = ids_attr.name();

      tiledb::Subarray ids_subarray(ctx_, *partitioned_ids_array_);

      size_t ids_col_count = 0;
      for (size_t j = first_resident_part_; j < last_resident_part_; ++j) {
        size_t start = master_indices_[relevant_parts_[j]];
        size_t stop = master_indices_[relevant_parts_[j] + 1];
        size_t len = stop - start;
        if (len == 0) {
          continue;
        }
        ids_col_count += len;
        ids_subarray.add_range(0, (int)start, (int)stop - 1);
      }
      if (ids_col_count != last_resident_col_ - first_resident_col_) {
        throw std::runtime_error("Column count mismatch");
      }

      tiledb::Query ids_query(ctx_, *partitioned_ids_array_);

      auto ids_ptr = this->ids_.data();
      ids_query.set_subarray(ids_subarray)
          .set_data_buffer(ids_attr_name, ids_ptr, ids_col_count);
      tiledb_helpers::submit_query(tdb_func__, partitioned_ids_uri_, ids_query);
      _memory_data.insert_entry(tdb_func__, ids_col_count * sizeof(T));

      // assert(tiledb::Query::Status::COMPLETE == query.query_status());
      if (tiledb::Query::Status::COMPLETE != ids_query.query_status()) {
        throw std::runtime_error("Query status is not complete -- fix me");
      }
    }

    /*
     * Copy indices for resident partitions into Base::part_index_
     * resident_part_offset_ will be the first index into squashed
     * Also [first_resident_part_, last_resident_part_)
     */
    auto sub = squashed_indices_[resident_part_offset_];
    for (size_t i = 0; i < num_resident_parts_ + 1; ++i) {
      this->part_index_[i] = squashed_indices_[i + resident_part_offset_] - sub;
    }

    // this->num_vectors() =
    // this->num_partitions() =
    this->num_vectors_ = num_resident_cols_;
    ;
    this->num_parts_ = num_resident_parts_;
    ;

    num_loads_++;
    return true;
  }

  /**
   * Destructor.  Closes arrays if they are open.
   */
  ~tdbPartitionedMatrix() {
    // Don't really need these since tiledb::Array will close on destruction
    if (partitioned_vectors_array_->is_open()) {
      partitioned_vectors_array_->close();
    }
    if (partitioned_ids_array_->is_open()) {
      partitioned_ids_array_->close();
    }
  }
};

/**
 * Convenience class for row-major matrices.
 */
template <
    class T,
    class partitioned_ids_type,
    class indices_type,
    class I = size_t>
using tdbRowMajorPartitionedMatrix = tdbPartitionedMatrix<
    T,
    partitioned_ids_type,
    indices_type,
    stdx::layout_right,
    I>;

/**
 * Convenience class for column-major matrices.
 */
template <
    class T,
    class partitioned_ids_type,
    class indices_type,
    class I = size_t>
using tdbColMajorPartitionedMatrix = tdbPartitionedMatrix<
    T,
    partitioned_ids_type,
    indices_type,
    stdx::layout_left,
    I>;

#endif  // TILEDB_PARTITIONED_MATRIX_H<|MERGE_RESOLUTION|>--- conflicted
+++ resolved
@@ -285,15 +285,11 @@
       , partitioned_vectors_schema_{partitioned_vectors_array_->schema()}
       , partitioned_ids_uri_{ids_uri}
       , partitioned_ids_array_(tiledb_helpers::open_array(
-<<<<<<< HEAD
-            tdb_func__, ctx_, partitioned_ids_uri_, TILEDB_READ, temporal_policy))
-=======
             tdb_func__,
             ctx_,
             partitioned_ids_uri_,
             TILEDB_READ,
             temporal_policy))
->>>>>>> bcf7220d
       , ids_schema_{partitioned_ids_array_->schema()}
       //      , master_indices_{std::move(indices)}
       //      , relevant_parts_(std::move(relevant_parts))
