/**
 * @file   tdb_matrix_multi_range.h
 *
 * @section LICENSE
 *
 * The MIT License
 *
 * @copyright Copyright (c) 2024 TileDB, Inc.
 *
 * Permission is hereby granted, free of charge, to any person obtaining a copy
 * of this software and associated documentation files (the "Software"), to deal
 * in the Software without restriction, including without limitation the rights
 * to use, copy, modify, merge, publish, distribute, sublicense, and/or sell
 * copies of the Software, and to permit persons to whom the Software is
 * furnished to do so, subject to the following conditions:
 *
 * The above copyright notice and this permission notice shall be included in
 * all copies or substantial portions of the Software.
 *
 * THE SOFTWARE IS PROVIDED "AS IS", WITHOUT WARRANTY OF ANY KIND, EXPRESS OR
 * IMPLIED, INCLUDING BUT NOT LIMITED TO THE WARRANTIES OF MERCHANTABILITY,
 * FITNESS FOR A PARTICULAR PURPOSE AND NONINFRINGEMENT. IN NO EVENT SHALL THE
 * AUTHORS OR COPYRIGHT HOLDERS BE LIABLE FOR ANY CLAIM, DAMAGES OR OTHER
 * LIABILITY, WHETHER IN AN ACTION OF CONTRACT, TORT OR OTHERWISE, ARISING FROM,
 * OUT OF OR IN CONNECTION WITH THE SOFTWARE OR THE USE OR OTHER DEALINGS IN
 * THE SOFTWARE.
 *
 * @section DESCRIPTION
 *
 * Class that provides a matrix interface to a TileDB array containing
 * vectors. We load in a multi-range query using indices into the columns.
 *
 */

#ifndef TDB_MATRIX_MULTI_RANGE_H
#define TDB_MATRIX_MULTI_RANGE_H

#include "detail/linalg/matrix.h"
#include "detail/linalg/tdb_helpers.h"
#include "detail/linalg/tdb_matrix.h"
#include "tdb_defs.h"

/**
 * Derived from `Matrix`.
 * Initialized in construction by filling from the TileDB vectors array.
 */
template <class T, class LayoutPolicy = stdx::layout_right, class I = size_t>
class tdbBlockedMatrixMultiRange : public Matrix<T, LayoutPolicy, I> {
  using Base = Matrix<T, LayoutPolicy, I>;
  using Base::Base;

 public:
  using index_type = typename Base::index_type;
  using size_type = typename Base::size_type;

  constexpr static auto matrix_order_{order_v<LayoutPolicy>};

 private:
  log_timer constructor_timer{"tdbBlockedMatrixMultiRange constructor"};

  tiledb::Context ctx_;

  uint64_t dimensions_{0};

  std::string uri_;
  std::unique_ptr<tiledb::Array> array_;
  tiledb::ArraySchema schema_;

  // This class supports two ways of multi-range queries. One of these two will
  // be used.
  enum class QueryType { ColumnIndices, ColumnSlices };
  QueryType query_type_{QueryType::ColumnIndices};

  // 1. By passing the indices of the columns to load.
  std::vector<I> column_indices_;
  // 2. By passing slices of the columns to load.
  std::vector<std::pair<I, I>> column_slices_;

  // The total number of columns in either column_indices_ or column_slices_.
  size_t total_num_columns_{0};

  // The max number of columns that can fit in allocated memory
  size_t column_capacity_{0};

  // The number of columns that are currently loaded into memory
  size_t num_resident_cols_{0};

  // The final index numbers of the resident columns
  size_t last_resident_col_{0};

  [[nodiscard]] size_t get_elements_to_load() const {
    // Note that here we try to load the max number of vectors. If we are
    // time travelling, these vectors may not exist in the array, but we still
    // need to load them to know that they don't exist.
    return std::min(column_capacity_, total_num_columns_ - last_resident_col_);
  }

  /**
   * @brief Construct a new tdbBlockedMatrixMultiRange object, limited to
   * `upper_bound` vectors. In this case, the `Matrix` is column-major, so the
   * number of vectors is the number of columns.
   *
   * @param ctx The TileDB context to use.
   * @param uri URI of the TileDB array to read.
   * @param indices The indices of the columns to read.
   * @param dimensions The number of dimensions in each vector.
   * @param query_type The type of query to perform.
   * @param column_indices The indices of the columns to read. Should only be
   * passed with QueryType::ColumnIndices.
   * @param column_slices The slices of the columns to read. Should only be
   * passed with QueryType::ColumnSlices.
   * @param total_num_columns The total number of columns in the array.
   * @param upper_bound The maximum number of vectors to read in at once.
   * @param temporal_policy The TemporalPolicy to use for reading the array
   * data.
   */
  tdbBlockedMatrixMultiRange(
      const tiledb::Context& ctx,
      const std::string& uri,
      size_type dimensions,
      QueryType query_type,
      const std::vector<I>& column_indices,
      const std::vector<std::pair<I, I>>& column_slices,
      size_t total_num_columns,
      size_t upper_bound,
      TemporalPolicy temporal_policy = TemporalPolicy{})
    requires(std::is_same_v<LayoutPolicy, stdx::layout_left>)
      : Base(dimensions, total_num_columns)
      , ctx_{ctx}
      , dimensions_{dimensions}
      , uri_{uri}
      , array_(std::make_unique<tiledb::Array>(
            ctx, uri, TILEDB_READ, temporal_policy.to_tiledb_temporal_policy()))
      , schema_{array_->schema()}
      , query_type_{query_type}
      , column_indices_{column_indices}
      , column_slices_{column_slices}
      , total_num_columns_{total_num_columns} {
    constructor_timer.stop();

    // The default is to load all the vectors.
    if (upper_bound == 0 || upper_bound > total_num_columns_) {
      column_capacity_ = total_num_columns_;
    } else {
      column_capacity_ = upper_bound;
    }

    // Check the cell and tile order.
    auto cell_order = schema_.cell_order();
    auto tile_order = schema_.tile_order();
    if ((matrix_order_ == TILEDB_ROW_MAJOR && cell_order == TILEDB_COL_MAJOR) ||
        (matrix_order_ == TILEDB_COL_MAJOR && cell_order == TILEDB_ROW_MAJOR)) {
      throw std::runtime_error("Cell order and matrix order must match");
    }
    if (cell_order != tile_order) {
      throw std::runtime_error("Cell order and tile order must match");
    }

#ifdef __cpp_lib_smart_ptr_for_overwrite
    auto data =
        std::make_unique_for_overwrite<T[]>(dimensions * column_capacity_);
#else
    auto data = std::unique_ptr<T[]>(new T[dimensions * column_capacity_]);
#endif
    Base::operator=(Base{std::move(data), dimensions, column_capacity_});
  }

 public:
  tdbBlockedMatrixMultiRange(tdbBlockedMatrixMultiRange&& rhs) = default;

  /** Default destructor. array will be closed when it goes out of scope */
  virtual ~tdbBlockedMatrixMultiRange() = default;

  /**
   * @brief Construct a new tdbBlockedMatrixMultiRange object, limited to
   * `upper_bound` vectors. In this case, the `Matrix` is column-major, so the
   * number of vectors is the number of columns.
   *
   * @param ctx The TileDB context to use.
   * @param uri URI of the TileDB array to read.
<<<<<<< HEAD
   * @param column_indices The indices of the columns to read.
   * @param dimensions The number of dimensions in each vector.
   * @param upper_bound The maximum number of vectors to read.
=======
   * @param dimensions The number of dimensions in each vector.
   * @param column_indices The indices of the columns to read.
   * @param upper_bound The maximum number of vectors to read in at once.
>>>>>>> 36978a68
   * @param temporal_policy The TemporalPolicy to use for reading the array
   * data.
   */
  tdbBlockedMatrixMultiRange(
      const tiledb::Context& ctx,
      const std::string& uri,
      size_type dimensions,
      const std::vector<I>& column_indices,
      size_t upper_bound,
      TemporalPolicy temporal_policy = TemporalPolicy{})
    requires(std::is_same_v<LayoutPolicy, stdx::layout_left>)
      : tdbBlockedMatrixMultiRange(
            ctx,
            uri,
            dimensions,
            QueryType::ColumnIndices,
            column_indices,
            {},
            column_indices.size(),
            upper_bound,
            temporal_policy) {
  }

  /**
   * @brief Construct a new tdbBlockedMatrixMultiRange object, limited to
   * `upper_bound` vectors. In this case, the `Matrix` is column-major, so the
   * number of vectors is the number of columns.
   *
   * @param ctx The TileDB context to use.
   * @param uri URI of the TileDB array to read.
<<<<<<< HEAD
   * @param column_slices The slices of the columns to read.
   * @param dimensions The number of dimensions in each vector.
   * @param upper_bound The maximum number of vectors to read.
=======
   * @param dimensions The number of dimensions in each vector.
   * @param column_slices The slices of the columns to read.
   * @param total_slices_size The total number of columns in the slices.
   * @param upper_bound The maximum number of vectors to read in at once.
>>>>>>> 36978a68
   * @param temporal_policy The TemporalPolicy to use for reading the array
   * data.
   */
  tdbBlockedMatrixMultiRange(
      const tiledb::Context& ctx,
      const std::string& uri,
      size_type dimensions,
      const std::vector<std::pair<I, I>>& column_slices,
      size_t total_slices_size,
      size_t upper_bound,
      TemporalPolicy temporal_policy = TemporalPolicy{})
    requires(std::is_same_v<LayoutPolicy, stdx::layout_left>)
      : tdbBlockedMatrixMultiRange(
            ctx,
            uri,
            dimensions,
            QueryType::ColumnSlices,
            {},
            column_slices,
            total_slices_size,
            upper_bound,
            temporal_policy) {
  }

  bool load() {
    scoped_timer _{"tdb_matrix_multi_range@load"};

    auto elements_to_load = get_elements_to_load();

    // Return early if we're at the end already.
    if (elements_to_load == 0 || dimensions_ == 0) {
      array_->close();
      return false;
    }

    const auto first_resident_col = last_resident_col_;
    last_resident_col_ += elements_to_load;
    num_resident_cols_ = last_resident_col_ - first_resident_col;

    // Set up the subarray.
    auto attr = schema_.attribute(0);
    std::string attr_name = attr.name();

    tiledb_datatype_t attr_type = attr.type();
    if (attr_type != tiledb::impl::type_to_tiledb<T>::tiledb_type) {
      throw std::runtime_error(
          "Attribute type mismatch: " + datatype_to_string(attr_type) + " != " +
          datatype_to_string(tiledb::impl::type_to_tiledb<T>::tiledb_type));
    }
    tiledb::Subarray subarray(ctx_, *array_);
    // For a 128 dimension vector, Dimension 0 will go from 0 to 127.
    subarray.add_range(0, 0, static_cast<int>(dimensions_) - 1);

    // Setup the query ranges.
    if (query_type_ == QueryType::ColumnIndices) {
      for (size_t i = 0; i < column_indices_.size(); ++i) {
        const auto index = static_cast<int>(column_indices_[i]);
        subarray.add_range(1, index, index);
      }
    } else {
      for (size_t i = 0; i < column_slices_.size(); ++i) {
        const auto start = static_cast<int>(column_slices_[i].first);
        const auto end = static_cast<int>(column_slices_[i].second);
        subarray.add_range(1, start, end);
      }
    }

    // Execute the query.
    tiledb::Query query(ctx_, *array_);
    query.set_subarray(subarray)
        .set_layout(schema_.cell_order())
        .set_data_buffer(
            attr_name, this->data(), num_resident_cols_ * dimensions_);
    tiledb_helpers::submit_query(tdb_func__, uri_, query);
    // @todo Handle incomplete queries.
    if (tiledb::Query::Status::COMPLETE != query.query_status()) {
      throw std::runtime_error(
          "[tdb_matrix_multi_range@load] Query status is not complete");
    }

    // Close the arrays if we're done.
    if (get_elements_to_load() == 0) {
      array_->close();
    }

    return true;
  }
};

/**
 * Convenience class for column-major matrices.
 */
template <class T, class I = size_t>
using tdbColMajorMatrixMultiRange =
    tdbBlockedMatrixMultiRange<T, stdx::layout_left, I>;

#endif  // TDB_MATRIX_MULTI_RANGE_H<|MERGE_RESOLUTION|>--- conflicted
+++ resolved
@@ -178,15 +178,9 @@
    *
    * @param ctx The TileDB context to use.
    * @param uri URI of the TileDB array to read.
-<<<<<<< HEAD
-   * @param column_indices The indices of the columns to read.
-   * @param dimensions The number of dimensions in each vector.
-   * @param upper_bound The maximum number of vectors to read.
-=======
    * @param dimensions The number of dimensions in each vector.
    * @param column_indices The indices of the columns to read.
    * @param upper_bound The maximum number of vectors to read in at once.
->>>>>>> 36978a68
    * @param temporal_policy The TemporalPolicy to use for reading the array
    * data.
    */
@@ -217,16 +211,10 @@
    *
    * @param ctx The TileDB context to use.
    * @param uri URI of the TileDB array to read.
-<<<<<<< HEAD
-   * @param column_slices The slices of the columns to read.
-   * @param dimensions The number of dimensions in each vector.
-   * @param upper_bound The maximum number of vectors to read.
-=======
    * @param dimensions The number of dimensions in each vector.
    * @param column_slices The slices of the columns to read.
    * @param total_slices_size The total number of columns in the slices.
    * @param upper_bound The maximum number of vectors to read in at once.
->>>>>>> 36978a68
    * @param temporal_policy The TemporalPolicy to use for reading the array
    * data.
    */
