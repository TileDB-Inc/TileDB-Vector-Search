--- conflicted
+++ resolved
@@ -113,7 +113,7 @@
     load(partitioned_db);
   }
   scoped_timer _{"Total time " + tdb_func__};
-  
+
   // using feature_type = typename std::remove_reference_t<decltype(partitioned_db)>::value_type;
   using id_type = typename std::remove_reference_t<decltype(partitioned_ids)>::value_type;
   using score_type = float;
@@ -136,13 +136,8 @@
   auto top_centroids =
       detail::flat::qv_query_heap_0(centroids, q, nprobe, nthreads);
 
-<<<<<<< HEAD
-  auto min_scores = std::vector<fixed_min_pair_heap<float, size_t>>(
-      num_vectors(q), fixed_min_pair_heap<float, size_t>(k_nn));
-=======
   auto min_scores = std::vector<fixed_min_pair_heap<score_type, id_type>>(
       size(q), fixed_min_pair_heap<score_type, id_type>(k_nn));
->>>>>>> e14d040a
 
   // Parallelizing over q is not going to be very efficient
   {
@@ -324,7 +319,7 @@
     load(partitioned_db);
   }
   scoped_timer _{tdb_func__ + std::string{"_in_ram"}};
-  
+
   // using feature_type = typename std::remove_reference_t<decltype(partitioned_db)>::value_type;
   using id_type = typename std::remove_reference_t<decltype(partitioned_ids)>::value_type;
   using score_type = float;
@@ -490,7 +485,7 @@
     load(partitioned_db);
   }
   scoped_timer _{tdb_func__ + std::string{"_in_ram"}};
-  
+
   // using feature_type = typename std::remove_reference_t<decltype(partitioned_db)>::value_type;
   using id_type = typename std::remove_reference_t<decltype(partitioned_ids)>::value_type;
   using score_type = float;
@@ -507,13 +502,8 @@
   auto&& [active_partitions, active_queries] =
       partition_ivf_index(centroids, query, nprobe, nthreads);
 
-<<<<<<< HEAD
-  // auto min_scores = std::vector<fixed_min_pair_heap<float, size_t>>(
-  //     num_vectors(q), fixed_min_pair_heap<float, size_t>(k_nn));
-=======
   // auto min_scores = std::vector<fixed_min_pair_heap<score_type, id_type>>(
   //     size(q), fixed_min_pair_heap<score_type, id_type>(k_nn));
->>>>>>> e14d040a
 
   auto min_scores = std::vector<std::vector<fixed_min_pair_heap<score_type, id_type>>> (
       nthreads,
@@ -801,13 +791,8 @@
   debug_matrix(partitioned_db, "partitioned_db");
   debug_matrix(partitioned_db.ids(), "partitioned_db.ids()");
 
-<<<<<<< HEAD
-  // auto min_scores = std::vector<fixed_min_pair_heap<float, size_t>>(
-  //       num_vectors(q), fixed_min_pair_heap<float, size_t>(k_nn));
-=======
   // auto min_scores = std::vector<fixed_min_pair_heap<score_type, id_type>>(
   //       size(q), fixed_min_pair_heap<score_type, id_type>(k_nn));
->>>>>>> e14d040a
 
   auto min_scores = std::vector<std::vector<fixed_min_pair_heap<score_type, id_type>>> (
       nthreads,
@@ -1077,13 +1062,8 @@
   debug_matrix(partitioned_db, "partitioned_db");
   debug_matrix(partitioned_db.ids(), "partitioned_db.ids()");
 
-<<<<<<< HEAD
-  // auto min_scores = std::vector<fixed_min_pair_heap<float, size_t>>(
-  //       num_vectors(q), fixed_min_pair_heap<float, size_t>(k_nn));
-=======
   // auto min_scores = std::vector<fixed_min_pair_heap<score_type, id_type>>(
   //       size(q), fixed_min_pair_heap<score_type, id_type>(k_nn));
->>>>>>> e14d040a
 
   std::vector<std::vector<fixed_min_pair_heap<score_type, id_type>>> min_scores(
       nthreads,
@@ -1258,13 +1238,8 @@
   debug_matrix(partitioned_db, "partitioned_db");
   debug_matrix(partitioned_db.ids(), "partitioned_db.ids()");
 
-<<<<<<< HEAD
-  // auto min_scores = std::vector<fixed_min_pair_heap<float, size_t>>(
-  //       num_vectors(q), fixed_min_pair_heap<float, size_t>(k_nn));
-=======
   // auto min_scores = std::vector<fixed_min_pair_heap<score_type, id_type>>(
   //       size(q), fixed_min_pair_heap<score_type, id_type>(k_nn));
->>>>>>> e14d040a
 
   std::vector<std::vector<fixed_min_pair_heap<score_type, id_type>>> min_scores(
       nthreads,
@@ -1432,19 +1407,13 @@
     size_t last_part) {
   //  print_types(query, partitioned_db, new_indices, active_queries);
 
-<<<<<<< HEAD
-  auto num_queries = num_vectors(query);
-  auto min_scores = std::vector<fixed_min_pair_heap<float, size_t>>(
-      num_queries, fixed_min_pair_heap<float, size_t>(k_nn));
-=======
   // using feature_type = typename std::remove_reference_t<decltype(partitioned_db)>::value_type;
   using id_type = typename std::remove_reference_t<decltype(ids)>::value_type;
   using score_type = float;
-  
-  auto num_queries = size(query);
+
+  auto num_queries = num_vectors(query);
   auto min_scores = std::vector<fixed_min_pair_heap<score_type, id_type>>(
       num_queries, fixed_min_pair_heap<score_type, id_type>(k_nn));
->>>>>>> e14d040a
 
   size_t part_offset = 0;
   size_t col_offset = 0;
@@ -1575,7 +1544,7 @@
     size_t nthreads,
     size_t min_parts_per_thread = 0) {
   scoped_timer _{tdb_func__ + " " + part_uri};
-  
+
   // Check that the size of the indices vector is correct
   assert(size(indices) == centroids.num_cols() + 1);
 
@@ -1732,7 +1701,7 @@
   // using feature_type = typename std::remove_reference_t<decltype(partitioned_db)>::value_type;
   using id_type = typename std::remove_reference_t<decltype(partitioned_ids)>::value_type;
   using score_type = float;
-  
+
   assert(partitioned_db.num_cols() == partitioned_ids.size());
 
   // Check that the indices vector is the right size
