--- conflicted
+++ resolved
@@ -1150,7 +1150,6 @@
       if (first_part != last_part) {
         futs.emplace_back(std::async(
             std::launch::async,
-<<<<<<< HEAD
             [&min_scores,
              &query,
              &shuffled_db,
@@ -1159,10 +1158,6 @@
              n,
              first_part,
              last_part]() {
-=======
-            [&min_scores, &query, &shuffled_db, &new_indices, &active_queries = active_queries, n, first_part, last_part]() {
-
->>>>>>> 48823a07
               /*
                * For each partition, process the queries that have that
                * partition as their top centroid.
