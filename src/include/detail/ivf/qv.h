/**
 * @file   ivf/qv.h
 *
 * @section LICENSE
 *
 * The MIT License
 *
 * @copyright Copyright (c) 2023 TileDB, Inc.
 *
 * Permission is hereby granted, free of charge, to any person obtaining a copy
 * of this software and associated documentation files (the "Software"), to deal
 * in the Software without restriction, including without limitation the rights
 * to use, copy, modify, merge, publish, distribute, sublicense, and/or sell
 * copies of the Software, and to permit persons to whom the Software is
 * furnished to do so, subject to the following conditions:
 *
 * The above copyright notice and this permission notice shall be included in
 * all copies or substantial portions of the Software.
 *
 * THE SOFTWARE IS PROVIDED "AS IS", WITHOUT WARRANTY OF ANY KIND, EXPRESS OR
 * IMPLIED, INCLUDING BUT NOT LIMITED TO THE WARRANTIES OF MERCHANTABILITY,
 * FITNESS FOR A PARTICULAR PURPOSE AND NONINFRINGEMENT. IN NO EVENT SHALL THE
 * AUTHORS OR COPYRIGHT HOLDERS BE LIABLE FOR ANY CLAIM, DAMAGES OR OTHER
 * LIABILITY, WHETHER IN AN ACTION OF CONTRACT, TORT OR OTHERWISE, ARISING FROM,
 * OUT OF OR IN CONNECTION WITH THE SOFTWARE OR THE USE OR OTHER DEALINGS IN
 * THE SOFTWARE.
 *
 * @section DESCRIPTION
 *
 *
 */

#ifndef TILEDB_IVF_QV_H
#define TILEDB_IVF_QV_H

#include <map>

#include "algorithm.h"
#include "detail/linalg/tdb_matrix.h"
#include "detail/linalg/tdb_partitioned_matrix.h"
#include "flat_query.h"
#include "linalg.h"

extern double global_time_of_interest;

namespace detail::ivf {
template <typename T = shuffled_db_type>
auto qv_query_heap_infinite_ram(
    auto&& shuffled_db,
    auto&& centroids,
    auto&& q,
    auto&& indices,
    auto&& shuffled_ids,
    size_t nprobe,
    size_t k_nn,
    bool nth,
    size_t nthreads);

template <typename T = shuffled_db_type>
auto qv_query_heap_infinite_ram(
    tiledb::Context& ctx,
    const std::string& part_uri,
    auto&& centroids,
    auto&& q,
    auto&& indices,
    const std::string& id_uri,
    size_t nprobe,
    size_t k_nn,
    bool nth,
    size_t nthreads);

/**
 * @brief Query a (small) set of query vectors against a vector database.
 * This version loads the entire partition array into memory and then
 * queries each vector in the query set against the appropriate partitions.
 */

template <typename T>
auto qv_query_heap_infinite_ram(
    tiledb::Context& ctx,
    const std::string& part_uri,
    auto&& centroids,
    auto&& q,
    auto&& indices,
    const std::string& id_uri,
    size_t nprobe,
    size_t k_nn,
    bool nth,
    size_t nthreads) {
<<<<<<< HEAD
  scoped_timer _{tdb_func__};
=======
  life_timer _{tdb_func__};
>>>>>>> 2f7e2da1

  // Read the shuffled database and ids
  // @todo To this more systematically
  auto shuffled_db = tdbColMajorMatrix<T>(ctx, part_uri);
  auto shuffled_ids = read_vector<shuffled_ids_type>(ctx, id_uri);

  return qv_query_heap_infinite_ram<T>(
      shuffled_db,
      centroids,
      q,
      indices,
      shuffled_ids,
      nprobe,
      k_nn,
      nth,
      nthreads);
}

template <typename T = shuffled_db_type>
auto qv_query_heap_infinite_ram(
    const std::string& part_uri,
    auto&& centroids,
    auto&& q,
    auto&& indices,
    const std::string& id_uri,
    size_t nprobe,
    size_t k_nn,
    bool nth,
    size_t nthreads) {
  tiledb::Context ctx;
  return qv_query_heap_infinite_ram<T>(
      ctx,
      part_uri,
      centroids,
      q,
      indices,
      id_uri,
      nprobe,
      k_nn,
      nth,
      nthreads);
}

template <typename T>
auto qv_query_heap_infinite_ram(
    auto&& shuffled_db,
    auto&& centroids,
    auto&& q,
    auto&& indices,
    auto&& shuffled_ids,
    size_t nprobe,
    size_t k_nn,
    bool nth,
    size_t nthreads) {
  life_timer _{"Total time " + tdb_func__};

  assert(shuffled_db.num_cols() == shuffled_ids.size());
  if (size(indices) == centroids.num_cols()) {
    indices.resize(size(indices) + 1);
    indices[size(indices) - 1] = shuffled_db.num_cols();
  }
  assert(size(indices) == centroids.num_cols() + 1);

  debug_matrix(shuffled_db, "shuffled_db");
  debug_matrix(shuffled_ids, "shuffled_ids");

  // get closest centroid for each query vector
  // auto top_k = qv_query(centroids, q, nprobe, nthreads);
  //  auto top_centroids = vq_query_heap(centroids, q, nprobe, nthreads);

  // @todo is this the best (fastest) algorithm to use?  (it takes miniscule
  // time)
  auto top_centroids =
      detail::flat::qv_query_nth(centroids, q, nprobe, false, nthreads);

  auto min_scores = std::vector<fixed_min_pair_heap<float, size_t>>(
      size(q), fixed_min_pair_heap<float, size_t>(k_nn));
  // auto min_scores = std::vector<fixed_min_heap<std::pair<float,
  // size_t>>>(size(q), fixed_min_heap<std::pair<float, size_t>>(k_nn));

  {
    scoped_timer __{tdb_func__ + std::string{"_in_ram"}};
    auto par = stdx::execution::indexed_parallel_policy{nthreads};
    stdx::range_for_each(
        std::move(par),
        q,
        [&, nprobe](auto&& q_vec, auto&& n = 0, auto&& j = 0) {
          for (size_t p = 0; p < nprobe; ++p) {
            size_t start = indices[top_centroids(p, j)];
            size_t stop = indices[top_centroids(p, j) + 1];

            for (size_t i = start; i < stop; ++i) {
              auto score = L2(q_vec /*q[j]*/, shuffled_db[i]);
              min_scores[j].insert(score, shuffled_ids[i]);
              // min_scores[j].insert({score, shuffled_ids[i]});
            }
          }
        });
  }

  ColMajorMatrix<size_t> top_k(k_nn, q.num_cols());
  {
    scoped_timer ___{tdb_func__ + std::string{"_top_k"}};

    // get_top_k_from_heap(min_scores, top_k);

    // @todo get_top_k_from_heap
    for (int j = 0; j < size(q); ++j) {
      sort_heap(min_scores[j].begin(), min_scores[j].end());
      std::transform(
          min_scores[j].begin(),
          min_scores[j].end(),
          top_k[j].begin(),
          ([](auto&& e) { return std::get<1>(e); }));
    }
  }

  return top_k;
}

auto qv_query_heap_finite_ram(
    tiledb::Context& ctx,
    const std::string& part_uri,
    auto&& centroids,
    auto&& q,
    auto&& indices,
    const std::string& id_uri,
    size_t nprobe,
    size_t k_nn,
    size_t upper_bound,
    bool nth,
    size_t nthreads) {
  scoped_timer _{tdb_func__};

  size_t num_queries = size(q);

  // get closest centroid for each query vector
  auto top_centroids =
      detail::flat::qv_query_nth(centroids, q, nprobe, false, nthreads);

  /*
   * `top_centroids` maps from rank X query index to the centroid index.
   *
   * To process centroids (partitions) in order, we need to map from `centroid`
   * to the set of queries having that centroid.
   *
   * We also need to know the "active" centroids, i.e., the ones having at
   * least one query.
   */
  auto centroid_query = std::multimap<parts_type, size_t>{};
  auto active_centroids = std::set<parts_type>{};
  for (size_t j = 0; j < num_queries; ++j) {
    for (size_t p = 0; p < nprobe; ++p) {
      auto tmp = top_centroids(p, j);
      centroid_query.emplace(top_centroids(p, j), j);
      active_centroids.emplace(top_centroids(p, j));
    }
  }

  // debug_slice(top_centroids, "top_centroids",
  // std::min<size_t>(16, top_centroids.num_rows()),
  // std::min<size_t>(16, top_centroids.num_cols()));

  auto active_partitions =
      std::vector<parts_type>(begin(active_centroids), end(active_centroids));
  // std::copy(begin(active_centroids), end(active_centroids),
  // begin(active_partitions));

  /*
   * Read the necessary partitions and ids
   */
  if (size(indices) != centroids.num_cols() + 1) {
    std::cout << "#\n# indices " << size(indices)
              << " != " << centroids.num_cols() + 1 << std::endl;
    std::cout << "# some minimal inaccuracy until fixed\n#" << std::endl;
    indices.resize(centroids.num_cols() + 1);
    indices[size(indices) - 1] = indices[size(indices) - 2];
  }
  std::vector<parts_type> new_indices(size(active_partitions) + 1);
  new_indices[0] = 0;
  for (size_t i = 0; i < size(active_partitions); ++i) {
    new_indices[i + 1] = new_indices[i] + indices[active_partitions[i] + 1] -
                         indices[active_partitions[i]];
  }

  // std::vector<shuffled_ids_type> shuffled_ids;

  auto shuffled_db = tdbColMajorPartitionedMatrix<shuffled_db_type>(
      part_uri,
      std::move(indices),
      active_partitions,
      id_uri,
      upper_bound,
      /* shuffled_ids,*/ nthreads);

  assert(shuffled_db.num_cols() == size(shuffled_db.ids()));

  debug_matrix(shuffled_db, "shuffled_db");
  debug_matrix(shuffled_db.ids(), "shuffled_db.ids()");

  // auto min_scores = std::vector<fixed_min_pair_heap<float, size_t>>(
  //       size(q), fixed_min_pair_heap<float, size_t>(k_nn));

  std::vector<std::vector<fixed_min_pair_heap<float, size_t>>> min_scores(
      nthreads,
      std::vector<fixed_min_pair_heap<float, size_t>>(
          size(q), fixed_min_pair_heap<float, size_t>(k_nn)));

  log_timer _i{tdb_func__ + "_iteration"};

  for (;;) {
    _i.start();
    // size_t block_size = (size(active_partitions) + nthreads - 1) / nthreads;
    size_t parts_per_thread =
        (shuffled_db.num_col_parts() + nthreads - 1) / nthreads;

    std::vector<std::future<void>> futs;
    futs.reserve(nthreads);

    for (size_t n = 0; n < nthreads; ++n) {
      auto first_part =
          std::min<size_t>(n * parts_per_thread, shuffled_db.num_col_parts());
      auto last_part = std::min<size_t>(
          (n + 1) * parts_per_thread, shuffled_db.num_col_parts());

      if (first_part != last_part) {
        futs.emplace_back(
            std::async(std::launch::async, [&, n, first_part, last_part]() {
              /*
               * For each partition, process the queries that have that
               * partition as their top centroid.
               */
              for (size_t p = first_part; p < last_part; ++p) {
                auto partno = p + shuffled_db.col_part_offset();
                auto start = new_indices[partno];
                auto stop = new_indices[partno + 1];

                /*
                 * Get the queries associated with this partition.
                 */
                auto range =
                    centroid_query.equal_range(active_partitions[partno]);
                for (auto i = range.first; i != range.second; ++i) {
                  auto j = i->second;
                  auto q_vec = q[j];

                  // @todo shift start / stop back by the offset
                  for (size_t k = start; k < stop; ++k) {
                    auto kp = k - shuffled_db.col_offset();

                    auto score = L2(q_vec, shuffled_db[kp]);

                    // @todo any performance with apparent extra indirection?
                    min_scores[n][j].insert(score, shuffled_db.ids()[kp]);
                  }
                }
              }
            }));
      }
    }

    for (int n = 0; n < size(futs); ++n) {
      futs[n].get();
    }
    _i.stop();
    {
      scoped_timer _a{tdb_func__ + "_advance"};
      if (!shuffled_db.advance()) {
        break;
      }
    }
  }

  _i.start();
  for (int j = 0; j < size(q); ++j) {
    for (int n = 1; n < nthreads; ++n) {
      for (auto&& e : min_scores[n][j]) {
        min_scores[0][j].insert(std::get<0>(e), std::get<1>(e));
      }
    }
  }
  _i.stop();

  ColMajorMatrix<size_t> top_k(k_nn, q.num_cols());

  scoped_timer ___{tdb_func__ + std::string{"_top_k"}};

  // get_top_k_from_heap(min_scores, top_k);

  // @todo get_top_k_from_heap
  for (int j = 0; j < size(q); ++j) {
    sort_heap(min_scores[0][j].begin(), min_scores[0][j].end());
    std::transform(
        min_scores[0][j].begin(),
        min_scores[0][j].end(),
        top_k[j].begin(),
        ([](auto&& e) { return std::get<1>(e); }));
  }

  return top_k;
}

#if 0
auto kmeans_query_small_q_minparts(
    const std::string& part_uri,
    auto&& centroids,
    auto&& q,
    auto&& indices,
    const std::string& id_uri,
    size_t nprobe,
    size_t k_nn,
    bool nth,
    size_t nthreads) {

  size_t num_queries = q.num_cols();
  // get closest centroid for each query vector
  // auto top_k = qv_query(centroids, q, nprobe, nthreads);
  //  auto top_centroids = vq_query_heap(centroids, q, nprobe, nthreads);
  auto top_centroids = qv_query_nth(centroids, q, nprobe, false, nthreads);

  std::vector<std::multiset<size_t>> queries_per_centroid(top_centroids.num_cols(), std::multiset<size_t>{});
  for (size_t j = 0; j < num_queries; ++j) {
    for (size_t p = 0; p < nprobe; ++p) {
      queries_per_centroid[j].insert(top_centroids(p, j));
    }
  }
  std::sort(begin(raveled(top_centroids)), end(raveled(top_centroids)));
  auto new_begin = begin(raveled(top_centroids));
  auto new_end = std::unique(begin(raveled(top_centroids)), end(raveled(top_centroids)));
  std::vector<parts_type> parts(new_begin, new_end);

  std::map<size_t, size_t> part_map;
  for (size_t i = 0; i < parts.size(); ++i) {
    part_map[parts[i]] = i;
  }

  // Read the shuffled database and ids
  // @todo To this more systematically
  // auto shuffled_db = tdbColMajorMatrix<shuffled_db_type>(part_uri);
  // auto shuffled_ids = read_vector<shuffled_ids_type>(id_uri);

  std::vector<shuffled_ids_type> shuffled_ids;
  auto shuffled_db = tdbColMajorMatrix<shuffled_db_type>(part_uri, indices, parts, id_uri, shuffled_ids, nthreads);

  debug_matrix(shuffled_db, "shuffled_db");
  debug_matrix(shuffled_ids, "shuffled_ids");

  auto min_scores = std::vector<fixed_min_heap<element>>(
      size(q), fixed_min_heap<element>(k_nn));

  life_timer __{std::string{"In memory portion of "} + tdb_func__};
  auto par = stdx::execution::indexed_parallel_policy{nthreads};

  stdx::range_for_each(
      std::move(par), q, [&, nprobe](auto&& q_vec, auto&& n = 0, auto&& j = 0) {
        for (size_t p = 0; p < nprobe; ++p) {
          size_t start = part_map[indices[top_centroids(p, j)]];
          size_t stop = part_map[indices[top_centroids(p, j) + 1]];

          for (size_t i = start; i < stop; ++i) {
            auto score = L2(q[j], shuffled_db[i]);
            min_scores[j].insert(element{score, shuffled_ids[i]});
          }
        }
      });


  ColMajorMatrix<size_t> top_k(k_nn, q.num_cols());


  life_timer ___{std::string{"Top k portion of "} + tdb_func__};

  // @todo this pattern repeats alot -- put into a function
  for (int j = 0; j < size(q); ++j) {
    sort_heap(min_scores[j].begin(), min_scores[j].end());
    std::transform(
        min_scores[j].begin(),
        min_scores[j].end(),
        top_k[j].begin(),
        ([](auto&& e) { return e.second; }));
  }

  // @todo this is an ugly and embarrassing hack
  __.stop();
  global_time_of_interest = __.elapsed();

  return top_k;
}
#endif

}  // namespace detail::ivf

#endif  // TILEDB_IVF_QV_H<|MERGE_RESOLUTION|>--- conflicted
+++ resolved
@@ -87,11 +87,7 @@
     size_t k_nn,
     bool nth,
     size_t nthreads) {
-<<<<<<< HEAD
-  scoped_timer _{tdb_func__};
-=======
   life_timer _{tdb_func__};
->>>>>>> 2f7e2da1
 
   // Read the shuffled database and ids
   // @todo To this more systematically
@@ -172,42 +168,41 @@
   // auto min_scores = std::vector<fixed_min_heap<std::pair<float,
   // size_t>>>(size(q), fixed_min_heap<std::pair<float, size_t>>(k_nn));
 
-  {
-    scoped_timer __{tdb_func__ + std::string{"_in_ram"}};
-    auto par = stdx::execution::indexed_parallel_policy{nthreads};
-    stdx::range_for_each(
-        std::move(par),
-        q,
-        [&, nprobe](auto&& q_vec, auto&& n = 0, auto&& j = 0) {
-          for (size_t p = 0; p < nprobe; ++p) {
-            size_t start = indices[top_centroids(p, j)];
-            size_t stop = indices[top_centroids(p, j) + 1];
-
-            for (size_t i = start; i < stop; ++i) {
-              auto score = L2(q_vec /*q[j]*/, shuffled_db[i]);
-              min_scores[j].insert(score, shuffled_ids[i]);
-              // min_scores[j].insert({score, shuffled_ids[i]});
-            }
+  life_timer __{std::string{"In memory portion of "} + tdb_func__};
+  auto par = stdx::execution::indexed_parallel_policy{nthreads};
+  stdx::range_for_each(
+      std::move(par), q, [&, nprobe](auto&& q_vec, auto&& n = 0, auto&& j = 0) {
+        for (size_t p = 0; p < nprobe; ++p) {
+          size_t start = indices[top_centroids(p, j)];
+          size_t stop = indices[top_centroids(p, j) + 1];
+
+          for (size_t i = start; i < stop; ++i) {
+            auto score = L2(q_vec /*q[j]*/, shuffled_db[i]);
+            min_scores[j].insert(score, shuffled_ids[i]);
+            // min_scores[j].insert({score, shuffled_ids[i]});
           }
-        });
-  }
+        }
+      });
 
   ColMajorMatrix<size_t> top_k(k_nn, q.num_cols());
-  {
-    scoped_timer ___{tdb_func__ + std::string{"_top_k"}};
-
-    // get_top_k_from_heap(min_scores, top_k);
-
-    // @todo get_top_k_from_heap
-    for (int j = 0; j < size(q); ++j) {
-      sort_heap(min_scores[j].begin(), min_scores[j].end());
-      std::transform(
-          min_scores[j].begin(),
-          min_scores[j].end(),
-          top_k[j].begin(),
-          ([](auto&& e) { return std::get<1>(e); }));
-    }
-  }
+
+  life_timer ___{std::string{"Top k portion of "} + tdb_func__};
+
+  // get_top_k_from_heap(min_scores, top_k);
+
+  // @todo get_top_k_from_heap
+  for (int j = 0; j < size(q); ++j) {
+    sort_heap(min_scores[j].begin(), min_scores[j].end());
+    std::transform(
+        min_scores[j].begin(),
+        min_scores[j].end(),
+        top_k[j].begin(),
+        ([](auto&& e) { return std::get<1>(e); }));
+  }
+
+  // @todo this is an ugly and embarrassing hack
+  _.stop();
+  global_time_of_interest = _.elapsed();
 
   return top_k;
 }
@@ -224,7 +219,7 @@
     size_t upper_bound,
     bool nth,
     size_t nthreads) {
-  scoped_timer _{tdb_func__};
+  life_timer _{"Total time " + tdb_func__};
 
   size_t num_queries = size(q);
 
@@ -280,6 +275,7 @@
   // std::vector<shuffled_ids_type> shuffled_ids;
 
   auto shuffled_db = tdbColMajorPartitionedMatrix<shuffled_db_type>(
+      ctx,
       part_uri,
       std::move(indices),
       active_partitions,
@@ -300,10 +296,9 @@
       std::vector<fixed_min_pair_heap<float, size_t>>(
           size(q), fixed_min_pair_heap<float, size_t>(k_nn)));
 
-  log_timer _i{tdb_func__ + "_iteration"};
+  life_timer __{std::string{"Iteration portion of "} + tdb_func__};
 
   for (;;) {
-    _i.start();
     // size_t block_size = (size(active_partitions) + nthreads - 1) / nthreads;
     size_t parts_per_thread =
         (shuffled_db.num_col_parts() + nthreads - 1) / nthreads;
@@ -356,16 +351,12 @@
     for (int n = 0; n < size(futs); ++n) {
       futs[n].get();
     }
-    _i.stop();
-    {
-      scoped_timer _a{tdb_func__ + "_advance"};
-      if (!shuffled_db.advance()) {
-        break;
-      }
-    }
-  }
-
-  _i.start();
+
+    if (!shuffled_db.advance()) {
+      break;
+    }
+  }
+
   for (int j = 0; j < size(q); ++j) {
     for (int n = 1; n < nthreads; ++n) {
       for (auto&& e : min_scores[n][j]) {
@@ -373,11 +364,10 @@
       }
     }
   }
-  _i.stop();
 
   ColMajorMatrix<size_t> top_k(k_nn, q.num_cols());
 
-  scoped_timer ___{tdb_func__ + std::string{"_top_k"}};
+  life_timer ___{std::string{"Top k portion of "} + tdb_func__};
 
   // get_top_k_from_heap(min_scores, top_k);
 
@@ -391,6 +381,10 @@
         ([](auto&& e) { return std::get<1>(e); }));
   }
 
+  // @todo this is an ugly and embarrassing hack
+  _.stop();
+  global_time_of_interest = _.elapsed();
+
   return top_k;
 }
 
