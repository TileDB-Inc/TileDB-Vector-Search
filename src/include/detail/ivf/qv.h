/**
 * @file   ivf/qv.h
 *
 * @section LICENSE
 *
 * The MIT License
 *
 * @copyright Copyright (c) 2023 TileDB, Inc.
 *
 * Permission is hereby granted, free of charge, to any person obtaining a copy
 * of this software and associated documentation files (the "Software"), to deal
 * in the Software without restriction, including without limitation the rights
 * to use, copy, modify, merge, publish, distribute, sublicense, and/or sell
 * copies of the Software, and to permit persons to whom the Software is
 * furnished to do so, subject to the following conditions:
 *
 * The above copyright notice and this permission notice shall be included in
 * all copies or substantial portions of the Software.
 *
 * THE SOFTWARE IS PROVIDED "AS IS", WITHOUT WARRANTY OF ANY KIND, EXPRESS OR
 * IMPLIED, INCLUDING BUT NOT LIMITED TO THE WARRANTIES OF MERCHANTABILITY,
 * FITNESS FOR A PARTICULAR PURPOSE AND NONINFRINGEMENT. IN NO EVENT SHALL THE
 * AUTHORS OR COPYRIGHT HOLDERS BE LIABLE FOR ANY CLAIM, DAMAGES OR OTHER
 * LIABILITY, WHETHER IN AN ACTION OF CONTRACT, TORT OR OTHERWISE, ARISING FROM,
 * OUT OF OR IN CONNECTION WITH THE SOFTWARE OR THE USE OR OTHER DEALINGS IN
 * THE SOFTWARE.
 *
 * @section DESCRIPTION
 *
 * Implementation of queries for the "qv" orderings, i.e., for which the loop
 * over the queries is on the outer loop and the loop over the vectors is on the
 * inner loop.  Since the vectors in the inner loop are partitioned, we can
 * operate on them blockwise, which ameliorates the locality issues that
 * arise when doing this order with a flat index, say.
 *
 * There are two implementations here: infinite RAM and finite RAM.  The
 * infinite RAM case loads the entire partitioned database into memory, and then
 * searches in the partitions as indicated by the nearest centroids to the
 * queries.  The infinite RAM case does not perform any out-of-core operations.
 * The finite RAM case only loads the partitions into memory that are necessary
 * for the search. The user can specify an upper bound on the amount of RAM to
 * be used for holding the queries being searched.  The searches are ordered so
 * that the partitions can be loaded into memory in the order they are layed out
 * in the array.
 *
 * In general there is probably no reason to ever use the infinite RAM case
 * other than for benchmarking, as it requires machines with very large amounts
 * of RAM.
 */

#ifndef TILEDB_IVF_QV_H
#define TILEDB_IVF_QV_H

#include <future>
#include <map>
#include <string>

#include "algorithm.h"
#include "detail/ivf/partition.h"
#include "detail/linalg/tdb_matrix.h"
#include "detail/linalg/tdb_partitioned_matrix.h"
#include "flat_query.h"
#include "linalg.h"

namespace detail::ivf {

/**
 * Overload for already opened arrays.  Since the array is already opened, we
 * don't need to specify its type with a template parameter.
 */
auto qv_query_heap_infinite_ram(
    auto&& shuffled_db,
    auto&& centroids,
    auto&& q,
    auto&& indices,
    auto&& shuffled_ids,
    size_t nprobe,
    size_t k_nn,
    bool nth,
    size_t nthreads);

/**
 * Overload for case where we need to open the vector and id arrays.  We can't
 * do any template argument deduction here because we need to know the type of
 * the vector array.
 */
template <typename T>
auto qv_query_heap_infinite_ram(
    tiledb::Context& ctx,
    const std::string& part_uri,
    auto&& centroids,
    auto&& q,
    auto&& indices,
    const std::string& id_uri,
    size_t nprobe,
    size_t k_nn,
    bool nth,
    size_t nthreads);

/**
 * @brief Query a (small) set of query vectors against a vector database.
 * This version loads the entire partition array into memory and then
 * queries each vector in the query set against the appropriate partitions.
 *
 * For now that type of the array needs to be passed as a template argument.
 */
template <typename T, class shuffled_ids_type>
auto qv_query_heap_infinite_ram(
    tiledb::Context& ctx,
    const std::string& part_uri,
    auto&& centroids,
    auto&& q,
    auto&& indices,
    const std::string& id_uri,
    size_t nprobe,
    size_t k_nn,
    bool nth,
    size_t nthreads) {
  scoped_timer _{tdb_func__};

  // Read the shuffled database and ids
  // @todo To this more systematically
  auto shuffled_db = tdbColMajorMatrix<T>(ctx, part_uri);
  shuffled_db.load();
  auto shuffled_ids = read_vector<shuffled_ids_type>(ctx, id_uri);

  return qv_query_heap_infinite_ram(
      shuffled_db,
      centroids,
      q,
      indices,
      shuffled_ids,
      nprobe,
      k_nn,
      nth,
      nthreads);
}

auto qv_query_heap_infinite_ram(
    const std::string& part_uri,
    auto&& centroids,
    auto&& q,
    auto&& indices,
    const std::string& id_uri,
    size_t nprobe,
    size_t k_nn,
    bool nth,
    size_t nthreads) {
  tiledb::Context ctx;
  return qv_query_heap_infinite_ram(
      ctx,
      part_uri,
      centroids,
      q,
      indices,
      id_uri,
      nprobe,
      k_nn,
      nth,
      nthreads);
}

auto nuv_query_heap_infinite_ram(
    auto&& shuffled_db,
    auto&& centroids,
    auto&& query,
    auto&& indices,
    auto&& shuffled_ids,
    size_t nprobe,
    size_t k_nn,
    bool nth,
    size_t nthreads);

template <typename T, class shuffled_ids_type>
auto nuv_query_heap_infinite_ram(
    tiledb::Context& ctx,
    const std::string& part_uri,
    auto&& centroids,
    auto&& q,
    auto&& indices,
    const std::string& id_uri,
    size_t nprobe,
    size_t k_nn,
    bool nth,
    size_t nthreads) {
  scoped_timer _{tdb_func__};

  // Read the shuffled database and ids
  // @todo To this more systematically
  auto shuffled_db = tdbColMajorMatrix<T>(ctx, part_uri);
  shuffled_db.load();
  auto shuffled_ids = read_vector<shuffled_ids_type>(ctx, id_uri);

  return nuv_query_heap_infinite_ram(
      shuffled_db,
      centroids,
      q,
      indices,
      shuffled_ids,
      nprobe,
      k_nn,
      nth,
      nthreads);
}
// @todo We should still order the queries so partitions are searched in order
auto nuv_query_heap_infinite_ram(
    auto&& shuffled_db,
    auto&& centroids,
    auto&& query,
    auto&& indices,
    auto&& shuffled_ids,
    size_t nprobe,
    size_t k_nn,
    bool nth,
    size_t nthreads) {
  scoped_timer _{tdb_func__ + std::string{"_in_ram"}};

  assert(shuffled_db.num_cols() == shuffled_ids.size());

  // Check that the indices vector is the right size
  assert(size(indices) == centroids.num_cols() + 1);

  auto num_queries = size(query);

  // @todo Maybe we don't want to do new_indices in partition_ivf_index after
  //  all since they aren't used in this function
  auto&& [active_partitions, active_queries] =
      partition_ivf_index(centroids, indices, query, nprobe, nthreads);

  // auto min_scores = std::vector<fixed_min_pair_heap<float, size_t>>(
  //     size(q), fixed_min_pair_heap<float, size_t>(k_nn));

  std::vector<std::vector<fixed_min_pair_heap<float, size_t>>> min_scores(
      nthreads,
      std::vector<fixed_min_pair_heap<float, size_t>>(
          num_queries, fixed_min_pair_heap<float, size_t>(k_nn)));

  size_t parts_per_thread = (size(active_partitions) + nthreads - 1) / nthreads;

  std::vector<std::future<void>> futs;
  futs.reserve(nthreads);

  for (size_t n = 0; n < nthreads; ++n) {
    auto first_part =
        std::min<size_t>(n * parts_per_thread, size(active_partitions));
    auto last_part =
        std::min<size_t>((n + 1) * parts_per_thread, size(active_partitions));

    if (first_part != last_part) {
      futs.emplace_back(std::async(
          std::launch::async,
          [&, &active_queries = active_queries, n, first_part, last_part]() {
            /*
             * For each partition, process the queries that have that
             * partition as their top centroid.
             */
            auto& mscores = min_scores[n];
            for (size_t partno = first_part; partno < last_part; ++partno) {
              auto start = indices[partno];
              auto stop = indices[partno + 1];

              /*
               * Get the queries associated with this partition.
               */
              for (auto j : active_queries[partno]) {
                auto& msj = mscores[j];
                auto q_vec = query[j];

                // for (size_t k = start; k < stop; ++k) {
                //   auto kp = k - shuffled_db.col_offset();
                for (size_t kp = start; kp < stop; ++kp) {
                  auto score = L2(q_vec, shuffled_db[kp]);

                  // @todo any performance with apparent extra indirection?
                  // (Compiler should do the right thing, but...)
                  min_scores[n][j].insert(score, shuffled_ids[kp]);
                  // msj.insert(score, shuffled_ids[kp]);
                }
              }
            }
          }));
    }
  }
  for (size_t n = 0; n < size(futs); ++n) {
    futs[n].get();
  }

  for (size_t j = 0; j < num_queries; ++j) {
    for (size_t n = 1; n < nthreads; ++n) {
      for (auto&& e : min_scores[n][j]) {
        min_scores[0][j].insert(std::get<0>(e), std::get<1>(e));
      }
    }
  }

  scoped_timer ___{tdb_func__ + std::string{"_top_k"}};

  ColMajorMatrix<size_t> top_k(k_nn, num_queries);

  // get_top_k_from_heap(min_scores, top_k);

  // @todo get_top_k_from_heap
  for (size_t j = 0; j < num_queries; ++j) {
    sort_heap(min_scores[0][j].begin(), min_scores[0][j].end());
    std::transform(
        min_scores[0][j].begin(),
        min_scores[0][j].end(),
        top_k[j].begin(),
        ([](auto&& e) { return std::get<1>(e); }));
  }

  return top_k;
}

// OG version
// @todo We should still order the queries so partitions are searched in order
auto qv_query_heap_infinite_ram(
    auto&& shuffled_db,
    auto&& centroids,
    auto&& q,
    auto&& indices,
    auto&& shuffled_ids,
    size_t nprobe,
    size_t k_nn,
    bool nth,
    size_t nthreads) {
  scoped_timer _{"Total time " + tdb_func__};

  assert(shuffled_db.num_cols() == shuffled_ids.size());

  // Check that the indices vector is the right size
  assert(size(indices) == centroids.num_cols() + 1);

  debug_matrix(shuffled_db, "shuffled_db");
  debug_matrix(shuffled_ids, "shuffled_ids");

  // get closest centroid for each query vector
  // auto top_k = qv_query(centroids, q, nprobe, nthreads);
  //  auto top_centroids = vq_query_heap(centroids, q, nprobe, nthreads);

  // @todo is this the best (fastest) algorithm to use?  (it takes miniscule
  // time at rate)
  auto top_centroids =
      detail::flat::qv_query_nth(centroids, q, nprobe, false, nthreads);

  auto min_scores = std::vector<fixed_min_pair_heap<float, size_t>>(
      size(q), fixed_min_pair_heap<float, size_t>(k_nn));

  // Parallelizing over q is not going to be very efficient
  {
    scoped_timer __{tdb_func__ + std::string{"_in_ram"}};
    auto par = stdx::execution::indexed_parallel_policy{nthreads};
    stdx::range_for_each(
        std::move(par),
        q,
        [&, nprobe](auto&& q_vec, auto&& n = 0, auto&& j = 0) {
          for (size_t p = 0; p < nprobe; ++p) {
            size_t start = indices[top_centroids(p, j)];
            size_t stop = indices[top_centroids(p, j) + 1];

            for (size_t i = start; i < stop; ++i) {
              auto score = L2(q_vec /*q[j]*/, shuffled_db[i]);
              min_scores[j].insert(score, shuffled_ids[i]);
            }
          }
        });
  }

  ColMajorMatrix<size_t> top_k(k_nn, q.num_cols());
  {
    scoped_timer ___{tdb_func__ + std::string{"_top_k"}};

    // get_top_k_from_heap(min_scores, top_k);

    // @todo get_top_k_from_heap
    for (int j = 0; j < size(q); ++j) {
      sort_heap(min_scores[j].begin(), min_scores[j].end());
      std::transform(
          min_scores[j].begin(),
          min_scores[j].end(),
          top_k[j].begin(),
          ([](auto&& e) { return std::get<1>(e); }));
    }
  }

  return top_k;
}

/**
 * Forward declaration
 */
template <typename T, class shuffled_ids_type>
auto qv_query_heap_finite_ram(
    tiledb::Context& ctx,
    const std::string& part_uri,
    auto&& centroids,
    auto&& query,
    auto&& indices,
    const std::string& id_uri,
    size_t nprobe,
    size_t k_nn,
    size_t upper_bound,
    bool nth,
    size_t nthreads);

template <typename T, class shuffled_ids_type>
auto nuv_query_heap_finite_ram(
    tiledb::Context& ctx,
    const std::string& part_uri,
    auto&& centroids,
    auto&& query,
    auto&& indices,
    const std::string& id_uri,
    size_t nprobe,
    size_t k_nn,
    size_t upper_bound,
    bool nth,
    size_t nthreads);

/**
 * Interface with uris for all arguments.
 */
template <
    typename db_type,
    class shuffled_ids_type,
    class centroids_type,
    class indices_type>
auto qv_query_heap_finite_ram(
    const std::string& part_uri,
    const std::string& centroids_uri,
    const std::string& query_uri,
    const std::string& indices_uri,
    const std::string& id_uri,
    size_t nqueries,
    size_t nprobe,
    size_t k_nn,
    size_t upper_bound,
    bool nth,
    size_t nthreads) {
  tiledb::Context ctx;

  auto centroids = tdbColMajorMatrix<centroids_type>(ctx, centroids_uri);
  centroids.load();

  auto query =
      tdbColMajorMatrix<db_type, shuffled_ids_type>(ctx, query_uri, nqueries);
  query.load();

  auto indices = read_vector<indices_type>(ctx, indices_uri);

  return qv_query_heap_finite_ram(
      ctx,
      part_uri,
      centroids,
      query,
      indices,
      id_uri,
      nprobe,
      k_nn,
      upper_bound,
      nth,
      nthreads);
}

/**
 * Interface with uris for all arguments.
 */
template <
    typename db_type,
    class shuffled_ids_type,
    class centroids_type,
    class indices_type>
auto nuv_query_heap_finite_ram(
    const std::string& part_uri,
    const std::string& centroids_uri,
    const std::string& query_uri,
    const std::string& indices_uri,
    const std::string& id_uri,
    size_t nqueries,
    size_t nprobe,
    size_t k_nn,
    size_t upper_bound,
    bool nth,
    size_t nthreads) {
  tiledb::Context ctx;

  // using centroid_type =
  // std::invoke_result_t<tdbColMajorMatrix<centroids_type>>;
  using query_type = std::invoke_result_t<tdbColMajorMatrix<db_type>>;
  using idx_type = std::invoke_result_t<tdbColMajorMatrix<indices_type>>;

  std::future<centroids_type> centroids_future =
      std::async(std::launch::async, [&]() {
        auto centroids = tdbColMajorMatrix<centroids_type>(ctx, centroids_uri);
        centroids.load();
        return centroids;
      });
  // auto centroids = tdbColMajorMatrix<centroids_type>(ctx, centroids_uri);
  // centroids.load();

  std::future<query_type> query_future = std::async(std::launch::async, [&]() {
    auto query =
        tdbColMajorMatrix<db_type, shuffled_ids_type>(ctx, query_uri, nqueries);
    query.load();
    return query;
  });
  // auto query =
  //      tdbColMajorMatrix<db_type, shuffled_ids_type>(ctx, query_uri,
  //      nqueries);
  // query.load();

  std::future<idx_type> indices_future = std::async(std::launch::async, [&]() {
    auto indices = read_vector<indices_type>(ctx, indices_uri);
    return indices;
  });
  //  auto indices = read_vector<indices_type>(ctx, indices_uri);

  // Wait for completion in order of expected access time
  auto indices = indices_future.get();
  auto query = query_future.get();
  auto centroids = centroids_future.get();

  return qv_query_heap_finite_ram(
      ctx,
      part_uri,
      centroids,
      query,
      indices,
      id_uri,
      nprobe,
      k_nn,
      upper_bound,
      nth,
      nthreads);
}

template <typename T, class shuffled_ids_type>
auto nuv_query_heap_finite_ram(
    tiledb::Context& ctx,
    const std::string& part_uri,
    auto&& centroids,
    auto&& query,
    auto&& indices,
    const std::string& id_uri,
    size_t nprobe,
    size_t k_nn,
    size_t upper_bound,
    bool nth,
    size_t nthreads) {
  scoped_timer _{tdb_func__ + " " + part_uri};

  // Check that the size of the indices vector is correct
  assert(size(indices) == centroids.num_cols() + 1);

  using indices_type =
      typename std::remove_reference_t<decltype(indices)>::value_type;

  auto num_queries = size(query);

  auto&& [active_partitions, active_queries] =
      partition_ivf_index(centroids, indices, query, nprobe, nthreads);

  using parts_type = typename decltype(active_partitions)::value_type;

  auto shuffled_db = tdbColMajorPartitionedMatrix<
      T,
      shuffled_ids_type,
      indices_type,
      parts_type>(
      ctx, part_uri, indices, active_partitions, id_uri, upper_bound);

  std::vector<parts_type> new_indices(size(active_partitions) + 1);
  new_indices[0] = 0;
  for (size_t i = 0; i < size(active_partitions); ++i) {
    new_indices[i + 1] = new_indices[i] + indices[active_partitions[i] + 1] -
                         indices[active_partitions[i]];
  }

  {
    // Record some memory usage stats
    size_t max_partition_size{0};
    for (size_t i = 0; i < size(new_indices) - 1; ++i) {
      auto partition_size = new_indices[i + 1] - new_indices[i];
      max_partition_size = std::max<size_t>(max_partition_size, partition_size);
      _memory_data.insert_entry(
          tdb_func__ + " (predicted)",
          partition_size * sizeof(T) * shuffled_db.num_rows());
    }
    _memory_data.insert_entry(
        tdb_func__ + " (upper bound)",
        nprobe * num_queries * sizeof(T) * max_partition_size);
  }

  assert(shuffled_db.num_cols() == size(shuffled_db.ids()));
  debug_matrix(shuffled_db, "shuffled_db");
  debug_matrix(shuffled_db.ids(), "shuffled_db.ids()");

  // auto min_scores = std::vector<fixed_min_pair_heap<float, size_t>>(
  //       size(q), fixed_min_pair_heap<float, size_t>(k_nn));

  std::vector<std::vector<fixed_min_pair_heap<float, size_t>>> min_scores(
      nthreads,
      std::vector<fixed_min_pair_heap<float, size_t>>(
          num_queries, fixed_min_pair_heap<float, size_t>(k_nn)));

  log_timer _i{tdb_func__ + " in RAM"};

  while (shuffled_db.load()) {
    _i.start();

    size_t parts_per_thread =
        (size(active_partitions) + nthreads - 1) / nthreads;

    std::vector<std::future<void>> futs;
    futs.reserve(nthreads);

    for (size_t n = 0; n < nthreads; ++n) {
      auto first_part =
          std::min<size_t>(n * parts_per_thread, size(active_partitions));
      auto last_part =
          std::min<size_t>((n + 1) * parts_per_thread, size(active_partitions));

      if (first_part != last_part) {
        futs.emplace_back(std::async(
            std::launch::async,
            [&, &active_queries = active_queries, n, first_part, last_part]() {
              /*
               * For each partition, process the queries that have that
               * partition as their top centroid.
               */
              auto& ms = min_scores[n];
              for (size_t p = first_part; p < last_part; ++p) {
                auto partno = p + shuffled_db.col_part_offset();
                auto start = new_indices[partno] - shuffled_db.col_offset();
                auto stop = new_indices[partno + 1] - shuffled_db.col_offset();
                ;

                /*
                 * Get the queries associated with this partition.
                 */
                //
                for (auto j : active_queries[partno]) {
                  auto& msj = ms[j];
                  auto q_vec = query[j];

                  /*
                   * Apply the query to the partition.
                   */
                  for (size_t kp = start; kp < stop; ++kp) {
                    auto score = L2(q_vec, shuffled_db[kp]);

                    // @todo any performance with apparent extra indirection?
                    // min_scores[n][j].insert(score, shuffled_db.ids()[kp]);
                    msj.insert(score, shuffled_db.ids()[kp]);
                  }
                }
              }
            }));
      }
    }

    for (size_t n = 0; n < size(futs); ++n) {
      futs[n].get();
    }
    _i.stop();
  }

  _i.start();
  for (size_t j = 0; j < num_queries; ++j) {
    for (size_t n = 1; n < nthreads; ++n) {
      for (auto&& e : min_scores[n][j]) {
        min_scores[0][j].insert(std::get<0>(e), std::get<1>(e));
      }
    }
  }
  _i.stop();

  scoped_timer ___{tdb_func__ + std::string{"_top_k"}};

  ColMajorMatrix<size_t> top_k(k_nn, num_queries);

  // get_top_k_from_heap(min_scores, top_k);

  // @todo get_top_k_from_heap
  for (size_t j = 0; j < num_queries; ++j) {
    sort_heap(min_scores[0][j].begin(), min_scores[0][j].end());
    std::transform(
        min_scores[0][j].begin(),
        min_scores[0][j].end(),
        top_k[j].begin(),
        ([](auto&& e) { return std::get<1>(e); }));
  }

  return top_k;
}

/**
 * OG version of the query function.
 */
template <typename T, class shuffled_ids_type>
auto qv_query_heap_finite_ram(
    tiledb::Context& ctx,
    const std::string& part_uri,
    auto&& centroids,
    auto&& query,
    auto&& indices,
    const std::string& id_uri,
    size_t nprobe,
    size_t k_nn,
    size_t upper_bound,
    bool nth,
    size_t nthreads) {
  scoped_timer _{tdb_func__};

  using indices_type =
      typename std::remove_reference_t<decltype(indices)>::value_type;

  // Check that the size of the indices vector is correct
  assert(size(indices) == centroids.num_cols() + 1);

  size_t num_queries = size(query);

  // get closest centroid for each query vector
  auto top_centroids =
      detail::flat::qv_query_nth(centroids, query, nprobe, false, nthreads);

  using parts_type = typename decltype(top_centroids)::value_type;

  /*
   * `top_centroids` maps from rank X query index to the centroid *index*.
   *
   * To process centroids (partitions) in order, we need to map from `centroid`
   * to the set of queries having that centroid.
   *
   * We also need to know the "active" centroids, i.e., the ones having at
   * least one query.
   */
  auto centroid_query = std::multimap<parts_type, size_t>{};
  auto active_centroids = std::set<parts_type>{};
  for (size_t j = 0; j < num_queries; ++j) {
    for (size_t p = 0; p < nprobe; ++p) {
      auto tmp = top_centroids(p, j);
      centroid_query.emplace(top_centroids(p, j), j);
      active_centroids.emplace(top_centroids(p, j));
    }
  }

  auto active_partitions =
      std::vector<parts_type>(begin(active_centroids), end(active_centroids));

  auto shuffled_db = tdbColMajorPartitionedMatrix<
      T,
      shuffled_ids_type,
      indices_type,
      parts_type>(
      ctx, part_uri, indices, active_partitions, id_uri, upper_bound);

  std::vector<parts_type> new_indices(size(active_partitions) + 1);
  new_indices[0] = 0;
  for (size_t i = 0; i < size(active_partitions); ++i) {
    new_indices[i + 1] = new_indices[i] + indices[active_partitions[i] + 1] -
                         indices[active_partitions[i]];
  }

  {
    size_t max_partition_size{0};
    for (size_t i = 0; i < size(new_indices) - 1; ++i) {
      auto partition_size = new_indices[i + 1] - new_indices[i];
      max_partition_size = std::max<size_t>(max_partition_size, partition_size);
      _memory_data.insert_entry(
				tdb_func__ + " (predicted)",
				partition_size * sizeof(T) * shuffled_db.num_rows());
    }
    _memory_data.insert_entry(
			      tdb_func__ + " (upper bound)",
			      nprobe * num_queries * sizeof(T) * max_partition_size);
  }

  assert(shuffled_db.num_cols() == size(shuffled_db.ids()));

  debug_matrix(shuffled_db, "shuffled_db");
  debug_matrix(shuffled_db.ids(), "shuffled_db.ids()");

  // auto min_scores = std::vector<fixed_min_pair_heap<float, size_t>>(
  //       size(q), fixed_min_pair_heap<float, size_t>(k_nn));

  std::vector<std::vector<fixed_min_pair_heap<float, size_t>>> min_scores(
      nthreads,
      std::vector<fixed_min_pair_heap<float, size_t>>(
          num_queries, fixed_min_pair_heap<float, size_t>(k_nn)));

  log_timer _i{tdb_func__ + " in RAM"};

  while (shuffled_db.load()) {
    _i.start();

    auto current_part_size = shuffled_db.num_col_parts();

    // size_t block_size = (size(active_partitions) + nthreads - 1) / nthreads;
    // size_t parts_per_thread =
    //        (size(active_partitions) + nthreads - 1) / nthreads;
    size_t parts_per_thread =
<<<<<<< HEAD
        (shuffled_db.num_col_parts() + nthreads - 1) / nthreads;
=======
        (current_part_size + nthreads - 1) / nthreads;
>>>>>>> 9b13a048

    std::vector<std::future<void>> futs;
    futs.reserve(nthreads);

    for (size_t n = 0; n < nthreads; ++n) {
      auto first_part =
<<<<<<< HEAD
          std::min<size_t>(n * parts_per_thread, shuffled_db.num_col_parts());
      auto last_part = std::min<size_t>(
          (n + 1) * parts_per_thread, shuffled_db.num_col_parts());
=======
          std::min<size_t>(n * parts_per_thread, current_part_size);
      auto last_part =
          std::min<size_t>((n + 1) * parts_per_thread, current_part_size);
>>>>>>> 9b13a048

      if (first_part != last_part) {
        futs.emplace_back(
			  std::async(std::launch::async, [&query, &min_scores, &shuffled_db, &new_indices, &centroid_query, &active_partitions, n, first_part, last_part, upper_bound]() {
              /*
               * For each partition, process the queries that have that
               * partition as their top centroid.
               */
              for (size_t p = first_part; p < last_part; ++p) {
                auto partno = p + shuffled_db.col_part_offset();

                auto start = new_indices[partno];
                auto stop = new_indices[partno + 1];

                /*
                 * Get the queries associated with this partition.
                 */
                auto range =
                    centroid_query.equal_range(active_partitions[partno]);
                for (auto i = range.first; i != range.second; ++i) {
                  auto j = i->second;
                  auto q_vec = query[j];

                  // @todo shift start / stop back by the offset
                  for (size_t k = start; k < stop; ++k) {
                    auto kp = k - shuffled_db.col_offset();

		    assert (kp < upper_bound);

                    auto score = L2(q_vec, shuffled_db[kp]);

                    // @todo any performance with apparent extra indirection?
                    min_scores[n][j].insert(score, shuffled_db.ids()[kp]);
                  }
                }
              }
            }));
      }
    }

    for (int n = 0; n < size(futs); ++n) {
      futs[n].get();
    }
    _i.stop();
  }

  _i.start();
  for (int j = 0; j < num_queries; ++j) {
    for (int n = 1; n < nthreads; ++n) {
      for (auto&& e : min_scores[n][j]) {
        min_scores[0][j].insert(std::get<0>(e), std::get<1>(e));
      }
    }
  }
  _i.stop();

  scoped_timer ___{tdb_func__ + std::string{"_top_k"}};

  ColMajorMatrix<size_t> top_k(k_nn, num_queries);

  // get_top_k_from_heap(min_scores, top_k);

  // @todo get_top_k_from_heap
  for (int j = 0; j < num_queries; ++j) {
    sort_heap(min_scores[0][j].begin(), min_scores[0][j].end());
    std::transform(
        min_scores[0][j].begin(),
        min_scores[0][j].end(),
        top_k[j].begin(),
        ([](auto&& e) { return std::get<1>(e); }));
  }

  return top_k;
}

// @todo We should still order the queries so partitions are searched in order
auto nuv_query_heap_infinite_ram_reg_blocked(
    auto&& shuffled_db,
    auto&& centroids,
    auto&& query,
    auto&& indices,
    auto&& shuffled_ids,
    size_t nprobe,
    size_t k_nn,
    bool nth,
    size_t nthreads) {
  scoped_timer _{tdb_func__ + std::string{"_in_ram"}};

  assert(shuffled_db.num_cols() == shuffled_ids.size());

  // Check that the indices vector is the right size
  assert(size(indices) == centroids.num_cols() + 1);

  auto num_queries = size(query);

  // @todo Maybe we don't want to do new_indices in partition_ivf_index after
  //  all since they aren't used in this function
  auto&& [active_partitions, active_queries] =
      partition_ivf_index(centroids, indices, query, nprobe, nthreads);

  // auto min_scores = std::vector<fixed_min_pair_heap<float, size_t>>(
  //     size(q), fixed_min_pair_heap<float, size_t>(k_nn));

  std::vector<std::vector<fixed_min_pair_heap<float, size_t>>> min_scores(
      nthreads,
      std::vector<fixed_min_pair_heap<float, size_t>>(
          num_queries, fixed_min_pair_heap<float, size_t>(k_nn)));

  size_t parts_per_thread = (size(active_partitions) + nthreads - 1) / nthreads;

  std::vector<std::future<void>> futs;
  futs.reserve(nthreads);

  for (size_t n = 0; n < nthreads; ++n) {
    auto first_part =
        std::min<size_t>(n * parts_per_thread, size(active_partitions));
    auto last_part =
        std::min<size_t>((n + 1) * parts_per_thread, size(active_partitions));

    if (first_part != last_part) {
      futs.emplace_back(std::async(
          std::launch::async,
          [&, &active_queries = active_queries, n, first_part, last_part]() {
            /*
             * For each partition, process the queries that have that
             * partition as their top centroid.
             */
            auto& mscores = min_scores[n];
            for (size_t partno = first_part; partno < last_part; ++partno) {
              auto start = indices[partno];
              auto stop = indices[partno + 1];

              auto len = 2 * (size(active_queries[partno]) / 2);
              auto end =  active_queries[partno].begin() + len;
              for (auto j = active_queries[partno].begin(); j != end; j += 2) {
                auto j0 = j[0];
                auto j1 = j[1];
                auto q_vec_0 = query[j0];
                auto q_vec_1 = query[j1];

                auto kstop = std::min<size_t>(stop, 2 * (stop / 2));
                for (size_t kp = start; kp < kstop; kp += 2) {

                  auto score_00 = L2(q_vec_0, shuffled_db[kp+0]);
                  auto score_01 = L2(q_vec_0, shuffled_db[kp+1]);
                  auto score_10 = L2(q_vec_1, shuffled_db[kp+0]);
                  auto score_11 = L2(q_vec_1, shuffled_db[kp+1]);

                  min_scores[n][j0].insert(score_00, shuffled_ids[kp+0]);
                  min_scores[n][j0].insert(score_01, shuffled_ids[kp+1]);
                  min_scores[n][j1].insert(score_10, shuffled_ids[kp+0]);
                  min_scores[n][j1].insert(score_11, shuffled_ids[kp+1]);
                }

                /*
                   * Cleanup the last iteration(s) of k
                 */
                for (size_t kp = kstop; kp < kstop; ++kp) {
                  auto score_00 = L2(q_vec_0, shuffled_db[kp+0]);
                  auto score_10 = L2(q_vec_1, shuffled_db[kp+0]);
                  min_scores[n][j0].insert(score_00, shuffled_ids[kp+0]);
                  min_scores[n][j1].insert(score_10, shuffled_ids[kp+0]);
                }
              }

              /*
                 * Cleanup the last iteration(s) of j
               */
              for (auto j = end; j < active_queries[partno].end(); ++j) {
                auto j0 = j[0];
                auto q_vec_0 = query[j0];

                auto kstop = std::min<size_t>(stop, 2 * (stop / 2));
                for (size_t kp = start; kp < kstop; kp += 2) {
                  auto score_00 = L2(q_vec_0, shuffled_db[kp + 0]);
                  auto score_01 = L2(q_vec_0, shuffled_db[kp + 1]);

                  min_scores[n][j0].insert(
                      score_00, shuffled_ids[kp + 0]);
                  min_scores[n][j0].insert(
                      score_01, shuffled_ids[kp + 1]);
                }
                for (size_t kp = kstop; kp < stop; ++kp) {
                  auto score_00 = L2(q_vec_0, shuffled_db[kp + 0]);
                  min_scores[n][j0].insert(
                      score_00, shuffled_ids[kp + 0]);
                }
              }
            }
          }));
#if 0
      /*
               * Get the queries associated with this partition.
               */
              for (auto j : active_queries[partno]) {
                auto& msj = mscores[j];
                auto q_vec = query[j];

                // for (size_t k = start; k < stop; ++k) {
                //   auto kp = k - shuffled_db.col_offset();
                for (size_t kp = start; kp < stop; ++kp) {
                  auto score = L2(q_vec, shuffled_db[kp]);

                  // @todo any performance with apparent extra indirection?
                  // (Compiler should do the right thing, but...)
                  // min_scores[n][j].insert(score, shuffled_ids[kp]);
                  msj.insert(score, shuffled_ids[kp]);
                }
              }
            }
          }));
#endif
    }
  }
  for (size_t n = 0; n < size(futs); ++n) {
    futs[n].get();
  }

  for (size_t j = 0; j < num_queries; ++j) {
    for (size_t n = 1; n < nthreads; ++n) {
      for (auto&& e : min_scores[n][j]) {
        min_scores[0][j].insert(std::get<0>(e), std::get<1>(e));
      }
    }
  }

  scoped_timer ___{tdb_func__ + std::string{"_top_k"}};

  ColMajorMatrix<size_t> top_k(k_nn, num_queries);

  // get_top_k_from_heap(min_scores, top_k);

  // @todo get_top_k_from_heap
  for (size_t j = 0; j < num_queries; ++j) {
    sort_heap(min_scores[0][j].begin(), min_scores[0][j].end());
    std::transform(
        min_scores[0][j].begin(),
        min_scores[0][j].end(),
        top_k[j].begin(),
        ([](auto&& e) { return std::get<1>(e); }));
  }

  return top_k;
}




template <typename T, class shuffled_ids_type>
auto nuv_query_heap_finite_ram_reg_blocked(
    tiledb::Context& ctx,
    const std::string& part_uri,
    auto&& centroids,
    auto&& query,
    auto&& indices,
    const std::string& id_uri,
    size_t nprobe,
    size_t k_nn,
    size_t upper_bound,
    bool nth,
    size_t nthreads) {
  scoped_timer _{tdb_func__ + " " + part_uri};

  // Check that the size of the indices vector is correct
  assert(size(indices) == centroids.num_cols() + 1);

  using indices_type =
      typename std::remove_reference_t<decltype(indices)>::value_type;

  auto num_queries = size(query);

  auto&& [active_partitions, active_queries] =
      partition_ivf_index(centroids, indices, query, nprobe, nthreads);

  using parts_type = typename decltype(active_partitions)::value_type;

  auto shuffled_db = tdbColMajorPartitionedMatrix<
      T,
      shuffled_ids_type,
      indices_type,
      parts_type>(
      ctx, part_uri, indices, active_partitions, id_uri, upper_bound);

  std::vector<parts_type> new_indices(size(active_partitions) + 1);
  new_indices[0] = 0;
  for (size_t i = 0; i < size(active_partitions); ++i) {
    new_indices[i + 1] = new_indices[i] + indices[active_partitions[i] + 1] -
                         indices[active_partitions[i]];
  }

  {
    // Record some memory usage stats
    size_t max_partition_size{0};
    for (size_t i = 0; i < size(new_indices) - 1; ++i) {
      auto partition_size = new_indices[i + 1] - new_indices[i];
      max_partition_size = std::max<size_t>(max_partition_size, partition_size);
      _memory_data.insert_entry(
          tdb_func__ + " (predicted)",
          partition_size * sizeof(T) * shuffled_db.num_rows());
    }
    _memory_data.insert_entry(
        tdb_func__ + " (upper bound)",
        nprobe * num_queries * sizeof(T) * max_partition_size);
  }

  assert(shuffled_db.num_cols() == size(shuffled_db.ids()));
  debug_matrix(shuffled_db, "shuffled_db");
  debug_matrix(shuffled_db.ids(), "shuffled_db.ids()");

  // auto min_scores = std::vector<fixed_min_pair_heap<float, size_t>>(
  //       size(q), fixed_min_pair_heap<float, size_t>(k_nn));

  std::vector<std::vector<fixed_min_pair_heap<float, size_t>>> min_scores(
      nthreads,
      std::vector<fixed_min_pair_heap<float, size_t>>(
          num_queries, fixed_min_pair_heap<float, size_t>(k_nn)));

  log_timer _i{tdb_func__ + " in RAM"};

  while (shuffled_db.load()) {
    _i.start();

    size_t parts_per_thread =
        (size(active_partitions) + nthreads - 1) / nthreads;

    std::vector<std::future<void>> futs;
    futs.reserve(nthreads);

    for (size_t n = 0; n < nthreads; ++n) {
      auto first_part =
          std::min<size_t>(n * parts_per_thread, size(active_partitions));
      auto last_part =
          std::min<size_t>((n + 1) * parts_per_thread, size(active_partitions));

      if (first_part != last_part) {
        futs.emplace_back(std::async(
            std::launch::async,
            [&min_scores, &query, &shuffled_db, &new_indices, &active_queries = active_queries, n, first_part, last_part]() {
              /*
               * For each partition, process the queries that have that
               * partition as their top centroid.
               */
              auto& ms = min_scores[n];
              for (size_t p = first_part; p < last_part; ++p) {
                auto partno = p + shuffled_db.col_part_offset();
                auto start = new_indices[partno] - shuffled_db.col_offset();
                auto stop = new_indices[partno + 1] - shuffled_db.col_offset();

                auto len = 2 * (size(active_queries[partno]) / 2);
                auto end =  active_queries[partno].begin() + len;
                for (auto j = active_queries[partno].begin(); j != end; j += 2) {
                  auto j0 = j[0];
                  auto j1 = j[1];
                  auto q_vec_0 = query[j0];
                  auto q_vec_1 = query[j1];

                  auto kstop = std::min<size_t>(stop, 2 * (stop / 2));
                  for (size_t kp = start; kp < kstop; kp += 2) {

                    auto score_00 = L2(q_vec_0, shuffled_db[kp+0]);
                    auto score_01 = L2(q_vec_0, shuffled_db[kp+1]);
                    auto score_10 = L2(q_vec_1, shuffled_db[kp+0]);
                    auto score_11 = L2(q_vec_1, shuffled_db[kp+1]);

                    min_scores[n][j0].insert(score_00, shuffled_db.ids()[kp+0]);
                    min_scores[n][j0].insert(score_01, shuffled_db.ids()[kp+1]);
                    min_scores[n][j1].insert(score_10, shuffled_db.ids()[kp+0]);
                    min_scores[n][j1].insert(score_11, shuffled_db.ids()[kp+1]);
                  }

                  /*
                   * Cleanup the last iteration(s) of k
                   */
                  for (size_t kp = kstop; kp < kstop; ++kp) {
                    auto score_00 = L2(q_vec_0, shuffled_db[kp+0]);
                    auto score_10 = L2(q_vec_1, shuffled_db[kp+0]);
                    min_scores[n][j0].insert(score_00, shuffled_db.ids()[kp+0]);
                    min_scores[n][j1].insert(score_10, shuffled_db.ids()[kp+0]);
                  }
                }

                /*
                 * Cleanup the last iteration(s) of j
                 */
                for (auto j = end; j < active_queries[partno].end(); ++j) {
                  auto j0 = j[0];
                  auto q_vec_0 = query[j0];

                  auto kstop = std::min<size_t>(stop, 2 * (stop / 2));
                  for (size_t kp = start; kp < kstop; kp += 2) {
                    auto score_00 = L2(q_vec_0, shuffled_db[kp + 0]);
                    auto score_01 = L2(q_vec_0, shuffled_db[kp + 1]);

                    min_scores[n][j0].insert(
                        score_00, shuffled_db.ids()[kp + 0]);
                    min_scores[n][j0].insert(
                        score_01, shuffled_db.ids()[kp + 1]);
                  }
                  for (size_t kp = kstop; kp < stop; ++kp) {
                    auto score_00 = L2(q_vec_0, shuffled_db[kp + 0]);
                    min_scores[n][j0].insert(
                        score_00, shuffled_db.ids()[kp + 0]);
                  }
                }
              }
            }));
      }
    }

    for (size_t n = 0; n < size(futs); ++n) {
      futs[n].get();
    }
    _i.stop();
  }

  _i.start();
  for (size_t j = 0; j < num_queries; ++j) {
    for (size_t n = 1; n < nthreads; ++n) {
      for (auto&& e : min_scores[n][j]) {
        min_scores[0][j].insert(std::get<0>(e), std::get<1>(e));
      }
    }
  }
  _i.stop();

  scoped_timer ___{tdb_func__ + std::string{"_top_k"}};

  ColMajorMatrix<size_t> top_k(k_nn, num_queries);

  // get_top_k_from_heap(min_scores, top_k);

  // @todo get_top_k_from_heap
  for (size_t j = 0; j < num_queries; ++j) {
    sort_heap(min_scores[0][j].begin(), min_scores[0][j].end());
    std::transform(
        min_scores[0][j].begin(),
        min_scores[0][j].end(),
        top_k[j].begin(),
        ([](auto&& e) { return std::get<1>(e); }));
  }

  return top_k;
}


template <typename T, class shuffled_ids_type>
auto nuv_query_heap_infinite_ram_reg_blocked(
    tiledb::Context& ctx,
    const std::string& part_uri,
    auto&& centroids,
    auto&& q,
    auto&& indices,
    const std::string& id_uri,
    size_t nprobe,
    size_t k_nn,
    bool nth,
    size_t nthreads) {
  scoped_timer _{tdb_func__};

  // Read the shuffled database and ids
  // @todo To this more systematically
  auto shuffled_db = tdbColMajorMatrix<T>(ctx, part_uri);
  shuffled_db.load();
  auto shuffled_ids = read_vector<shuffled_ids_type>(ctx, id_uri);

  return nuv_query_heap_infinite_ram_reg_blocked(
      shuffled_db,
      centroids,
      q,
      indices,
      shuffled_ids,
      nprobe,
      k_nn,
      nth,
      nthreads);
}
}  // namespace detail::ivf

#endif  // TILEDB_IVF_QV_H<|MERGE_RESOLUTION|>--- conflicted
+++ resolved
@@ -800,26 +800,16 @@
     // size_t parts_per_thread =
     //        (size(active_partitions) + nthreads - 1) / nthreads;
     size_t parts_per_thread =
-<<<<<<< HEAD
-        (shuffled_db.num_col_parts() + nthreads - 1) / nthreads;
-=======
         (current_part_size + nthreads - 1) / nthreads;
->>>>>>> 9b13a048
 
     std::vector<std::future<void>> futs;
     futs.reserve(nthreads);
 
     for (size_t n = 0; n < nthreads; ++n) {
       auto first_part =
-<<<<<<< HEAD
-          std::min<size_t>(n * parts_per_thread, shuffled_db.num_col_parts());
-      auto last_part = std::min<size_t>(
-          (n + 1) * parts_per_thread, shuffled_db.num_col_parts());
-=======
           std::min<size_t>(n * parts_per_thread, current_part_size);
       auto last_part =
           std::min<size_t>((n + 1) * parts_per_thread, current_part_size);
->>>>>>> 9b13a048
 
       if (first_part != last_part) {
         futs.emplace_back(
