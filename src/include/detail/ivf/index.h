--- conflicted
+++ resolved
@@ -181,13 +181,8 @@
     TemporalPolicy temporal_policy = (timestamp == 0) ?
                                          TemporalPolicy() :
                                          TemporalPolicy(TimeTravel, timestamp);
-<<<<<<< HEAD
-    if (parts_uri != "") {
+    if (!parts_uri.empty()) {
       write_matrix<FeatureType, stdx::layout_left, uint64_t>(
-=======
-    if (!parts_uri.empty()) {
-      write_matrix<FeatureType, stdx::layout_left, size_t>(
->>>>>>> fc0d189e
           ctx,
           shuffled_input_vectors,
           parts_uri,
