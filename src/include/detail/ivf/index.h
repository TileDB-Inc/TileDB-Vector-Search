/**
 * @file   ivf/index.h
 *
 * @section LICENSE
 *
 * The MIT License
 *
 * @copyright Copyright (c) 2023 TileDB, Inc.
 *
 * Permission is hereby granted, free of charge, to any person obtaining a copy
 * of this software and associated documentation files (the "Software"), to deal
 * in the Software without restriction, including without limitation the rights
 * to use, copy, modify, merge, publish, distribute, sublicense, and/or sell
 * copies of the Software, and to permit persons to whom the Software is
 * furnished to do so, subject to the following conditions:
 *
 * The above copyright notice and this permission notice shall be included in
 * all copies or substantial portions of the Software.
 *
 * THE SOFTWARE IS PROVIDED "AS IS", WITHOUT WARRANTY OF ANY KIND, EXPRESS OR
 * IMPLIED, INCLUDING BUT NOT LIMITED TO THE WARRANTIES OF MERCHANTABILITY,
 * FITNESS FOR A PARTICULAR PURPOSE AND NONINFRINGEMENT. IN NO EVENT SHALL THE
 * AUTHORS OR COPYRIGHT HOLDERS BE LIABLE FOR ANY CLAIM, DAMAGES OR OTHER
 * LIABILITY, WHETHER IN AN ACTION OF CONTRACT, TORT OR OTHERWISE, ARISING FROM,
 * OUT OF OR IN CONNECTION WITH THE SOFTWARE OR THE USE OR OTHER DEALINGS IN
 * THE SOFTWARE.
 *
 * @section DESCRIPTION
 *
 *
 */

#ifndef TILEDB_IVF_IVF_INDEX_H
#define TILEDB_IVF_IVF_INDEX_H

#include <filesystem>
#include <string>
#include <thread>
#include <tiledb/tiledb>
#include <tuple>
#include <unordered_set>
#include <vector>

#include <docopt.h>

#include "detail/linalg/tdb_matrix.h"
#include "flat_query.h"
#include "ivf_query.h"
#include "utils/utils.h"

using namespace detail::flat;

namespace detail::ivf {

template <typename T, class ids_type, class centroids_type>
int ivf_index(
    tiledb::Context& ctx,
    const ColMajorMatrix<T>& db,
    const std::vector<ids_type>& external_ids,
    const std::vector<ids_type>& deleted_ids,
    const std::string& centroids_uri,
    const std::string& parts_uri,
    const std::string& index_uri,
    const std::string& id_uri,
    size_t start_pos,
    size_t end_pos,
    size_t nthreads) {
  if (nthreads == 0) {
    nthreads = std::thread::hardware_concurrency();
  }
  auto centroids = tdbColMajorMatrix<centroids_type>(ctx, centroids_uri);
  centroids.load();
  auto parts = detail::flat::qv_partition(centroids, db, nthreads);
  debug_matrix(parts, "parts");
  {
    scoped_timer _{"shuffling data"};
    std::unordered_set<ids_type> deleted_ids_set(deleted_ids.begin(), deleted_ids.end());
    std::vector<size_t> degrees(centroids.num_cols());
    std::vector<ids_type> indices(centroids.num_cols() + 1);
    if (deleted_ids.empty()) {
      for (size_t i = 0; i < db.num_cols(); ++i) {
        auto j = parts[i];
        ++degrees[j];
      }
    } else {
      for (size_t i = 0; i < db.num_cols(); ++i) {
        if (auto iter = deleted_ids_set.find(external_ids[i]); iter == deleted_ids_set.end()) {
          auto j = parts[i];
          ++degrees[j];
        }
      }
    }
    indices[0] = 0;
    std::inclusive_scan(begin(degrees), end(degrees), begin(indices) + 1);

    std::vector<size_t> check(indices.size());
    std::copy(begin(indices), end(indices), begin(check));

    debug_matrix(degrees, "degrees");
    debug_matrix(indices, "indices");

    // Some variables for debugging
    // @todo remove these once we are confident in the code
    auto mis = std::max_element(begin(indices), end(indices));
    auto a = std::distance(begin(indices), mis);
    auto b = std::distance(mis, end(indices));
    auto misx = *mis;

    // Array for storing the shuffled data
    auto shuffled_db = ColMajorMatrix<T>{db.num_rows(), db.num_cols()};
    std::vector shuffled_ids = std::vector<ids_type>(db.num_cols());

    debug_matrix(shuffled_db, "shuffled_db");
    debug_matrix(shuffled_ids, "shuffled_ids");

    // @todo parallelize
    // Unfortunately this variant of the algorithm is not parallelizable.
    // The other approach involves doing parallel sort on the indices,
    // which will group them nicely -- but a distributed parallel sort may
    // be difficult to implement.  Even this algorithm is not trivial to
    // parallelize, because of the random access to the indices array.
    if (deleted_ids.empty()) {
      for (size_t i = 0; i < db.num_cols(); ++i) {
        size_t bin = parts[i];
        size_t ibin = indices[bin];

        shuffled_ids[ibin] = external_ids[i];

        assert(ibin < shuffled_db.num_cols());
        for (size_t j = 0; j < db.num_rows(); ++j) {
          shuffled_db(j, ibin) = db(j, i);
        }
        ++indices[bin];
      }
    } else {
      for (size_t i = 0; i < db.num_cols(); ++i) {
        if (auto iter = deleted_ids_set.find(external_ids[i]); iter == deleted_ids_set.end()) {
          size_t bin = parts[i];
          size_t ibin = indices[bin];

          shuffled_ids[ibin] = external_ids[i];

          assert(ibin < shuffled_db.num_cols());
          for (size_t j = 0; j < db.num_rows(); ++j) {
            shuffled_db(j, ibin) = db(j, i);
          }
          ++indices[bin];
        }
      }
    }

    std::shift_right(begin(indices), end(indices), 1);
    indices[0] = 0;

    // A check for debugging
    auto x = std::equal(begin(indices), end(indices), begin(check));

    for (size_t i = 0; i < size(indices); ++i) {
      indices[i] = indices[i] + start_pos;
    }

    // Write out the arrays
    if (parts_uri != "") {
      write_matrix<T, stdx::layout_left, size_t>(
          ctx, shuffled_db, parts_uri, start_pos, false);
    }
    if (index_uri != "") {
      write_vector<ids_type>(ctx, indices, index_uri, 0, false);
    }
    if (id_uri != "") {
      write_vector<ids_type>(ctx, shuffled_ids, id_uri, start_pos, false);
    }
  }
  return 0;
}

template <typename T, class ids_type, class centroids_type>
int ivf_index(
    tiledb::Context& ctx,
    const std::string& db_uri,
    const std::string& external_ids_uri,
    const std::vector<ids_type>& deleted_ids,
    const std::string& centroids_uri,
    const std::string& parts_uri,
    const std::string& index_uri,
    const std::string& id_uri,
    size_t start_pos = 0,
    size_t end_pos = 0,
    size_t nthreads = 0) {
  auto db = tdbColMajorMatrix<T>(ctx, db_uri, 0, 0, start_pos, end_pos);
  db.load();
  std::vector<ids_type> external_ids;
  if (external_ids_uri.empty()) {
    external_ids = std::vector<ids_type>(db.num_cols());
    std::iota(begin(external_ids), end(external_ids), start_pos);
  } else {
    external_ids =
        read_vector<ids_type>(ctx, external_ids_uri, start_pos, end_pos);
  }
  return ivf_index<T, ids_type, centroids_type>(
<<<<<<< HEAD
      ctx, db, external_ids, deleted_ids, centroids_uri, parts_uri, index_uri, id_uri, start_pos, end_pos, nthreads);
=======
      ctx,
      db,
      external_ids,
      centroids_uri,
      parts_uri,
      index_uri,
      id_uri,
      start_pos,
      end_pos,
      nthreads);
>>>>>>> a1511dc5
}

template <typename T, class ids_type, class centroids_type>
int ivf_index(
    tiledb::Context& ctx,
    const std::string& db_uri,
    const std::vector<ids_type>& external_ids,
    const std::vector<ids_type>& deleted_ids,
    const std::string& centroids_uri,
    const std::string& parts_uri,
    const std::string& index_uri,
    const std::string& id_uri,
    size_t start_pos = 0,
    size_t end_pos = 0,
    size_t nthreads = 0) {
  auto db = tdbColMajorMatrix<T>(ctx, db_uri, 0, 0, start_pos, end_pos);
  db.load();
  return ivf_index<T, ids_type, centroids_type>(
<<<<<<< HEAD
      ctx, db, external_ids, deleted_ids, centroids_uri, parts_uri, index_uri, id_uri, start_pos, end_pos, nthreads);
=======
      ctx,
      db,
      external_ids,
      centroids_uri,
      parts_uri,
      index_uri,
      id_uri,
      start_pos,
      end_pos,
      nthreads);
>>>>>>> a1511dc5
}

template <typename T, class ids_type, class centroids_type>
int ivf_index(
    tiledb::Context& ctx,
    const ColMajorMatrix<T>& db,
    const std::string& external_ids_uri,
    const std::vector<ids_type>& deleted_ids,
    const std::string& centroids_uri,
    const std::string& parts_uri,
    const std::string& index_uri,
    const std::string& id_uri,
    size_t start_pos = 0,
    size_t end_pos = 0,
    size_t nthreads = 0) {
  std::vector<ids_type> external_ids;
  if (external_ids_uri.empty()) {
    external_ids = std::vector<ids_type>(db.num_cols());
    std::iota(begin(external_ids), end(external_ids), start_pos);
  } else {
    external_ids =
        read_vector<ids_type>(ctx, external_ids_uri, start_pos, end_pos);
  }
  return ivf_index<T, ids_type, centroids_type>(
<<<<<<< HEAD
      ctx, db, external_ids, deleted_ids, centroids_uri, parts_uri, index_uri, id_uri, start_pos, end_pos, nthreads);
=======
      ctx,
      db,
      external_ids,
      centroids_uri,
      parts_uri,
      index_uri,
      id_uri,
      start_pos,
      end_pos,
      nthreads);
>>>>>>> a1511dc5
}

}  // namespace detail::ivf

#endif  // TILEDB_IVF_IVF_INDEX_H<|MERGE_RESOLUTION|>--- conflicted
+++ resolved
@@ -198,12 +198,10 @@
         read_vector<ids_type>(ctx, external_ids_uri, start_pos, end_pos);
   }
   return ivf_index<T, ids_type, centroids_type>(
-<<<<<<< HEAD
-      ctx, db, external_ids, deleted_ids, centroids_uri, parts_uri, index_uri, id_uri, start_pos, end_pos, nthreads);
-=======
       ctx,
       db,
       external_ids,
+      deleted_ids,
       centroids_uri,
       parts_uri,
       index_uri,
@@ -211,7 +209,6 @@
       start_pos,
       end_pos,
       nthreads);
->>>>>>> a1511dc5
 }
 
 template <typename T, class ids_type, class centroids_type>
@@ -230,12 +227,10 @@
   auto db = tdbColMajorMatrix<T>(ctx, db_uri, 0, 0, start_pos, end_pos);
   db.load();
   return ivf_index<T, ids_type, centroids_type>(
-<<<<<<< HEAD
-      ctx, db, external_ids, deleted_ids, centroids_uri, parts_uri, index_uri, id_uri, start_pos, end_pos, nthreads);
-=======
       ctx,
       db,
       external_ids,
+      deleted_ids,
       centroids_uri,
       parts_uri,
       index_uri,
@@ -243,7 +238,6 @@
       start_pos,
       end_pos,
       nthreads);
->>>>>>> a1511dc5
 }
 
 template <typename T, class ids_type, class centroids_type>
@@ -268,12 +262,10 @@
         read_vector<ids_type>(ctx, external_ids_uri, start_pos, end_pos);
   }
   return ivf_index<T, ids_type, centroids_type>(
-<<<<<<< HEAD
-      ctx, db, external_ids, deleted_ids, centroids_uri, parts_uri, index_uri, id_uri, start_pos, end_pos, nthreads);
-=======
       ctx,
       db,
       external_ids,
+      deleted_ids,
       centroids_uri,
       parts_uri,
       index_uri,
@@ -281,7 +273,6 @@
       start_pos,
       end_pos,
       nthreads);
->>>>>>> a1511dc5
 }
 
 }  // namespace detail::ivf
