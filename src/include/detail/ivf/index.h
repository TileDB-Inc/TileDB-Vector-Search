/**
 * @file   ivf/index.h
 *
 * @section LICENSE
 *
 * The MIT License
 *
 * @copyright Copyright (c) 2023 TileDB, Inc.
 *
 * Permission is hereby granted, free of charge, to any person obtaining a copy
 * of this software and associated documentation files (the "Software"), to deal
 * in the Software without restriction, including without limitation the rights
 * to use, copy, modify, merge, publish, distribute, sublicense, and/or sell
 * copies of the Software, and to permit persons to whom the Software is
 * furnished to do so, subject to the following conditions:
 *
 * The above copyright notice and this permission notice shall be included in
 * all copies or substantial portions of the Software.
 *
 * THE SOFTWARE IS PROVIDED "AS IS", WITHOUT WARRANTY OF ANY KIND, EXPRESS OR
 * IMPLIED, INCLUDING BUT NOT LIMITED TO THE WARRANTIES OF MERCHANTABILITY,
 * FITNESS FOR A PARTICULAR PURPOSE AND NONINFRINGEMENT. IN NO EVENT SHALL THE
 * AUTHORS OR COPYRIGHT HOLDERS BE LIABLE FOR ANY CLAIM, DAMAGES OR OTHER
 * LIABILITY, WHETHER IN AN ACTION OF CONTRACT, TORT OR OTHERWISE, ARISING FROM,
 * OUT OF OR IN CONNECTION WITH THE SOFTWARE OR THE USE OR OTHER DEALINGS IN
 * THE SOFTWARE.
 *
 * @section DESCRIPTION
 *
 *
 */

#ifndef TILEDB_IVF_IVF_INDEX_H
#define TILEDB_IVF_IVF_INDEX_H

#include <filesystem>
#include <string>
#include <thread>
#include <tiledb/tiledb>
#include <tuple>
#include <unordered_set>
#include <vector>

#include <docopt.h>

#include "detail/flat/qv.h"
#include "detail/linalg/tdb_matrix.h"

#include "utils/utils.h"

namespace detail::ivf {

/**
 * Partitions a set of vectors, given a set of centroids.
 * @return
 */
template <typename T, class ids_type, class centroids_type>
int ivf_index(
    tiledb::Context& ctx,
    const ColMajorMatrix<T>& db,                // IN
    const std::vector<ids_type>& external_ids,  // IN
    const std::vector<ids_type>& deleted_ids,   // IN
    const std::string& centroids_uri,           // IN (from array centroids_uri)
    const std::string& parts_uri,               // OUT (to array at parts_uri)
    const std::string& index_uri,               // OUT (to array at index_uri)
    const std::string& id_uri,                  // OUT (to array at id_uri)
    size_t start_pos,
    size_t end_pos,
    size_t nthreads,
    uint64_t timestamp) {
  if (nthreads == 0) {
    nthreads = std::thread::hardware_concurrency();
  }
#if 0
  auto read_temporal_policy =
      (timestamp == 0) ? tiledb::TemporalPolicy() :
                         tiledb::TemporalPolicy(tiledb::TimeTravel, timestamp);
  auto centroid_read_temporal_policy =
      (timestamp == 0) ? tiledb::TemporalPolicy() :
                         tiledb::TemporalPolicy(
                             tiledb::TimestampStartEnd, timestamp, timestamp);
  auto write_temporal_policy =
      (timestamp == 0) ? tiledb::TemporalPolicy() :
                         tiledb::TemporalPolicy(tiledb::TimeTravel, timestamp);
  tiledb::Array array(
      ctx, centroids_uri, TILEDB_READ, centroid_read_temporal_policy);
  auto non_empty = array.non_empty_domain<int32_t>();
  auto partitions = non_empty[1].second.second + 1;

  auto centroids = tdbColMajorMatrix<centroids_type>(
      ctx, centroids_uri, 0, 0, 0, partitions, 0, centroid_read_temporal_policy);

#else
  auto centroid_read_temporal_policy =
      (timestamp == 0) ? tiledb::TemporalPolicy() :
                         tiledb::TemporalPolicy(
                             tiledb::TimestampStartEnd, timestamp, timestamp);
  tiledb::Array array(
      ctx, centroids_uri, TILEDB_READ, centroid_read_temporal_policy);
  auto non_empty = array.non_empty_domain<int32_t>();
  auto partitions = non_empty[1].second.second + 1;

  auto centroids = tdbColMajorMatrix<centroids_type>(
<<<<<<< HEAD
      ctx,
      centroids_uri,
      0,
      0,
      0,
      partitions,
      0,
      centroid_read_temporal_policy);
  centroids.load();
=======
      ctx, centroids_uri, 0, 0, 0, partitions, 0, timestamp);
#endif

  centroids.load();

>>>>>>> a1ca991f
  auto parts = detail::flat::qv_partition(centroids, db, nthreads);
  // debug_matrix(parts, "parts");
  {
    scoped_timer _{"shuffling data"};
    std::unordered_set<ids_type> deleted_ids_set(
        deleted_ids.begin(), deleted_ids.end());
    std::vector<size_t> degrees(centroids.num_cols());
    std::vector<ids_type> indices(centroids.num_cols() + 1);
    if (deleted_ids.empty()) {
      for (size_t i = 0; i < db.num_cols(); ++i) {
        auto j = parts[i];
        ++degrees[j];
      }
    } else {
      for (size_t i = 0; i < db.num_cols(); ++i) {
        if (auto iter = deleted_ids_set.find(external_ids[i]);
            iter == deleted_ids_set.end()) {
          auto j = parts[i];
          ++degrees[j];
        }
      }
    }
    indices[0] = 0;
    std::inclusive_scan(begin(degrees), end(degrees), begin(indices) + 1);

    std::vector<size_t> check(indices.size());
    std::copy(begin(indices), end(indices), begin(check));

    // @todo Add systematic mechanism for debugging algorithms / dat structures
    // debug_matrix(degrees, "degrees");
    // debug_matrix(indices, "indices");

    // Some variables for debugging
    // @todo remove these once we are confident in the code
    auto mis = std::max_element(begin(indices), end(indices));
    auto a = std::distance(begin(indices), mis);
    auto b = std::distance(mis, end(indices));
    auto misx = *mis;

    // Array for storing the shuffled data
    auto shuffled_db = ColMajorMatrix<T>{db.num_rows(), db.num_cols()};
    std::vector shuffled_ids = std::vector<ids_type>(db.num_cols());

    // @todo Add systematic mechanism for debugging algorithms / dat structures
    // debug_matrix(shuffled_db, "shuffled_db");
    // debug_matrix(shuffled_ids, "shuffled_ids");

    // @todo parallelize
    // Unfortunately this variant of the algorithm is not parallelizable.
    // The other approach involves doing parallel sort on the indices,
    // which will group them nicely -- but a distributed parallel sort may
    // be difficult to implement.  Even this algorithm is not trivial to
    // parallelize, because of the random access to the indices array.
    if (deleted_ids.empty()) {
      for (size_t i = 0; i < db.num_cols(); ++i) {
        size_t bin = parts[i];
        size_t ibin = indices[bin];

        shuffled_ids[ibin] = external_ids[i];

        assert(ibin < shuffled_db.num_cols());
        for (size_t j = 0; j < db.num_rows(); ++j) {
          shuffled_db(j, ibin) = db(j, i);
        }
        ++indices[bin];
      }
    } else {
      for (size_t i = 0; i < db.num_cols(); ++i) {
        if (auto iter = deleted_ids_set.find(external_ids[i]);
            iter == deleted_ids_set.end()) {
          size_t bin = parts[i];
          size_t ibin = indices[bin];

          shuffled_ids[ibin] = external_ids[i];

          assert(ibin < shuffled_db.num_cols());
          for (size_t j = 0; j < db.num_rows(); ++j) {
            shuffled_db(j, ibin) = db(j, i);
          }
          ++indices[bin];
        }
      }
    }

    std::shift_right(begin(indices), end(indices), 1);
    indices[0] = 0;

    // A check for debugging
    auto x = std::equal(begin(indices), end(indices), begin(check));

    for (size_t i = 0; i < size(indices); ++i) {
      indices[i] = indices[i] + start_pos;
    }

    // Write out the arrays
    if (parts_uri != "") {
      write_matrix<T, stdx::layout_left, size_t>(
          ctx, shuffled_db, parts_uri, start_pos, false, timestamp);
    }
    if (index_uri != "") {
      write_vector(ctx, indices, index_uri, 0, false, timestamp);
    }
    if (id_uri != "") {
      write_vector(ctx, shuffled_ids, id_uri, start_pos, false, timestamp);
    }
  }
  return 0;
}

/**
 * Open db and set up external ids to either be a contiguous set of integers
 * (i.e., the index of the vector in the db), or read from an external array.
 * Call the main ivf_index function above.
 */
template <typename T, class ids_type, class centroids_type>
int ivf_index(
    tiledb::Context& ctx,
    const std::string& db_uri,
    const std::string& external_ids_uri,
    const std::vector<ids_type>& deleted_ids,
    const std::string& centroids_uri,
    const std::string& parts_uri,
    const std::string& index_uri,
    const std::string& id_uri,
    size_t start_pos = 0,
    size_t end_pos = 0,
    size_t nthreads = 0,
    uint64_t timestamp = 0) {
  auto db =
      tdbColMajorMatrix<T>(ctx, db_uri, 0, 0, start_pos, end_pos, 0, timestamp);
  db.load();
  std::vector<ids_type> external_ids;
  if (external_ids_uri.empty()) {
    external_ids = std::vector<ids_type>(db.num_cols());
    std::iota(begin(external_ids), end(external_ids), start_pos);
  } else {
    external_ids = read_vector<ids_type>(
        ctx, external_ids_uri, start_pos, end_pos, timestamp);
  }
  return ivf_index<T, ids_type, centroids_type>(
      ctx,
      db,
      external_ids,
      deleted_ids,
      centroids_uri,
      parts_uri,
      index_uri,
      id_uri,
      start_pos,
      end_pos,
      nthreads,
      timestamp);
}

/**
 * Open db and call main ivf_index function above.
 */
template <typename T, class ids_type, class centroids_type>
int ivf_index(
    tiledb::Context& ctx,
    const std::string& db_uri,
    const std::vector<ids_type>& external_ids,
    const std::vector<ids_type>& deleted_ids,
    const std::string& centroids_uri,
    const std::string& parts_uri,
    const std::string& index_uri,
    const std::string& id_uri,
    size_t start_pos = 0,
    size_t end_pos = 0,
    size_t nthreads = 0,
    uint64_t timestamp = 0) {
<<<<<<< HEAD
  auto temporal_policy =
      (timestamp == 0) ? tiledb::TemporalPolicy() :
                         tiledb::TemporalPolicy(tiledb::TimeTravel, timestamp);
  auto db = tdbColMajorMatrix<T>(
      ctx, db_uri, 0, 0, start_pos, end_pos, 0, temporal_policy);
=======
  auto db =
      tdbColMajorMatrix<T>(ctx, db_uri, 0, 0, start_pos, end_pos, 0, timestamp);
>>>>>>> a1ca991f
  db.load();
  return ivf_index<T, ids_type, centroids_type>(
      ctx,
      db,
      external_ids,
      deleted_ids,
      centroids_uri,
      parts_uri,
      index_uri,
      id_uri,
      start_pos,
      end_pos,
      nthreads,
      timestamp);
}

/*
 * Set up external ids to be either the indices of the vectors in the db,
 * or read from an external array.  Call the main ivf_index function above.
 */
template <typename T, class ids_type, class centroids_type>
int ivf_index(
    tiledb::Context& ctx,
    const ColMajorMatrix<T>& db,
    const std::string& external_ids_uri,
    const std::vector<ids_type>& deleted_ids,
    const std::string& centroids_uri,
    const std::string& parts_uri,
    const std::string& index_uri,
    const std::string& id_uri,
    size_t start_pos = 0,
    size_t end_pos = 0,
    size_t nthreads = 0,
    uint64_t timestamp = 0) {
  std::vector<ids_type> external_ids;
  if (external_ids_uri.empty()) {
    external_ids = std::vector<ids_type>(db.num_cols());
    std::iota(begin(external_ids), end(external_ids), start_pos);
  } else {
    external_ids = read_vector<ids_type>(
        ctx, external_ids_uri, start_pos, end_pos, timestamp);
  }
  return ivf_index<T, ids_type, centroids_type>(
      ctx,
      db,
      external_ids,
      deleted_ids,
      centroids_uri,
      parts_uri,
      index_uri,
      id_uri,
      start_pos,
      end_pos,
      nthreads,
      timestamp);
}

}  // namespace detail::ivf

#endif  // TILEDB_IVF_IVF_INDEX_H<|MERGE_RESOLUTION|>--- conflicted
+++ resolved
@@ -101,7 +101,6 @@
   auto partitions = non_empty[1].second.second + 1;
 
   auto centroids = tdbColMajorMatrix<centroids_type>(
-<<<<<<< HEAD
       ctx,
       centroids_uri,
       0,
@@ -111,13 +110,6 @@
       0,
       centroid_read_temporal_policy);
   centroids.load();
-=======
-      ctx, centroids_uri, 0, 0, 0, partitions, 0, timestamp);
-#endif
-
-  centroids.load();
-
->>>>>>> a1ca991f
   auto parts = detail::flat::qv_partition(centroids, db, nthreads);
   // debug_matrix(parts, "parts");
   {
@@ -289,16 +281,8 @@
     size_t end_pos = 0,
     size_t nthreads = 0,
     uint64_t timestamp = 0) {
-<<<<<<< HEAD
-  auto temporal_policy =
-      (timestamp == 0) ? tiledb::TemporalPolicy() :
-                         tiledb::TemporalPolicy(tiledb::TimeTravel, timestamp);
-  auto db = tdbColMajorMatrix<T>(
-      ctx, db_uri, 0, 0, start_pos, end_pos, 0, temporal_policy);
-=======
   auto db =
       tdbColMajorMatrix<T>(ctx, db_uri, 0, 0, start_pos, end_pos, 0, timestamp);
->>>>>>> a1ca991f
   db.load();
   return ivf_index<T, ids_type, centroids_type>(
       ctx,
