--- conflicted
+++ resolved
@@ -107,16 +107,7 @@
   centroids.load();
 
   auto parts = detail::flat::qv_partition(centroids, db, nthreads);
-<<<<<<< HEAD
-
-  // std::cout << "nthreads: " << nthreads << std::endl;
-  // debug_slice(db, ">>> db ");
-  // debug_slice(centroids, ">>> centroids ");
-  // debug_slice(parts, ">>> parts ");
-
-=======
   // debug_matrix(parts, "parts");
->>>>>>> f1f16cdd
   {
     scoped_timer _{"shuffling data"};
     std::unordered_set<ids_type> deleted_ids_set(
@@ -143,14 +134,9 @@
     std::vector<size_t> check(indices.size());
     std::copy(begin(indices), end(indices), begin(check));
 
-<<<<<<< HEAD
-    // debug_slice(degrees, "degrees ");
-    // debug_slice(indices, "indices ");
-=======
     // @todo Add systematic mechanism for debugging algorithms / dat structures
     // debug_matrix(degrees, "degrees");
     // debug_matrix(indices, "indices");
->>>>>>> f1f16cdd
 
     // Some variables for debugging
     // @todo remove these once we are confident in the code
@@ -163,15 +149,10 @@
     auto shuffled_db = ColMajorMatrix<T>{db.num_rows(), db.num_cols()};
     std::vector shuffled_ids = std::vector<ids_type>(db.num_cols());
 
-<<<<<<< HEAD
-    // debug_matrix(shuffled_db, "shuffled_db");
-    // debug_matrix(shuffled_ids, "shuffled_ids");
-=======
     // @todo Add systematic mechanism for debugging algorithms / dat structures
     // debug_matrix(shuffled_db, "shuffled_db");
     // debug_matrix(shuffled_ids, "shuffled_ids");
 
->>>>>>> f1f16cdd
 
     // @todo parallelize
     // Unfortunately this variant of the algorithm is not parallelizable.
