--- conflicted
+++ resolved
@@ -80,10 +80,7 @@
   if (nthreads == 0) {
     nthreads = std::thread::hardware_concurrency();
   }
-<<<<<<< HEAD
-=======
   auto temporal_policy = (timestamp == 0) ? tiledb::TemporalPolicy() : tiledb::TemporalPolicy(tiledb::TimeTravel, timestamp);
->>>>>>> e9c6772b
 
   using score_type = float;
   using parts_type =
@@ -91,7 +88,7 @@
   using indices_type =
       typename std::remove_reference_t<decltype(indices)>::value_type;
 
-  size_t num_queries = num_vectors(query);
+  size_t num_queries = size(query);
 
   auto shuffled_db = tdbColMajorPartitionedMatrix<
       feature_type,
@@ -117,10 +114,8 @@
   }
   assert(shuffled_db.num_cols() == size(shuffled_db.ids()));
 
-  auto min_scores =
-      std::vector<fixed_min_pair_heap<score_type, shuffled_ids_type>>(
-          num_queries,
-          fixed_min_pair_heap<score_type, shuffled_ids_type>(k_nn));
+  auto min_scores = std::vector<fixed_min_pair_heap<score_type, shuffled_ids_type>>(
+      num_queries, fixed_min_pair_heap<score_type, shuffled_ids_type>(k_nn));
 
   auto current_part_size = shuffled_db.num_col_parts();
 
@@ -266,7 +261,7 @@
   using indices_type =
       typename std::remove_reference_t<decltype(indices)>::value_type;
 
-  auto num_queries = num_vectors(query);
+  auto num_queries = size(query);
 
   /*
    * Select the relevant partitions from the array, along with the queries
@@ -303,19 +298,6 @@
       /*
        * Each compute node returns a min_heap of its own min_scores
        */
-<<<<<<< HEAD
-      auto dist_min_scores =
-          dist_qv_finite_ram_part<feature_type, shuffled_ids_type>(
-              ctx,
-              part_uri,
-              dist_partitions,
-              query,
-              dist_active_queries,
-              indices,
-              id_uri,
-              k_nn,
-              nthreads);
-=======
       auto dist_min_scores = dist_qv_finite_ram_part<feature_type, shuffled_ids_type>(
           ctx,
           part_uri,
@@ -327,7 +309,6 @@
           k_nn,
           nthreads,
           timestamp);
->>>>>>> e9c6772b
 
       /*
        * Merge the min_scores from each compute node.
