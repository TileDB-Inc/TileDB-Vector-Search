/**
 * @file   linalg.h
 *
 * @section LICENSE
 *
 * The MIT License
 *
 * @copyright Copyright (c) 2023 TileDB, Inc.
 *
 * Permission is hereby granted, free of charge, to any person obtaining a copy
 * of this software and associated documentation files (the "Software"), to deal
 * in the Software without restriction, including without limitation the rights
 * to use, copy, modify, merge, publish, distribute, sublicense, and/or sell
 * copies of the Software, and to permit persons to whom the Software is
 * furnished to do so, subject to the following conditions:
 *
 * The above copyright notice and this permission notice shall be included in
 * all copies or substantial portions of the Software.
 *
 * THE SOFTWARE IS PROVIDED "AS IS", WITHOUT WARRANTY OF ANY KIND, EXPRESS OR
 * IMPLIED, INCLUDING BUT NOT LIMITED TO THE WARRANTIES OF MERCHANTABILITY,
 * FITNESS FOR A PARTICULAR PURPOSE AND NONINFRINGEMENT. IN NO EVENT SHALL THE
 * AUTHORS OR COPYRIGHT HOLDERS BE LIABLE FOR ANY CLAIM, DAMAGES OR OTHER
 * LIABILITY, WHETHER IN AN ACTION OF CONTRACT, TORT OR OTHERWISE, ARISING FROM,
 * OUT OF OR IN CONNECTION WITH THE SOFTWARE OR THE USE OR OTHER DEALINGS IN
 * THE SOFTWARE.
 *
 * @section DESCRIPTION
 *
 * Header-only library of some basic linear algebra data structures and
 * operations. Uses C++23 reference implementation of mdspan from Sandia
 * National Laboratories.
 *
 * The data structures here are lightweight wrappers around span (1-D) or
 * mdspan (2-D).  Their primary purpose is to provide classes that own
 * their storage while also presenting the span and mdspan interfaces.
 *
 * The tdbMatrix class is derived from Matrix, but gets its initial data
 * from a given TileDB array.
 *
 */

#ifndef TDB_LINALG_H
#define TDB_LINALG_H

#include "detail/linalg/choose_blas.h"
#include "detail/linalg/linalg_defs.h"
#include "detail/linalg/matrix.h"
#include "detail/linalg/tdb_io.h"
#include "detail/linalg/tdb_matrix.h"
#include "detail/linalg/tdb_partitioned_matrix.h"
#include "detail/linalg/vector.h"

<<<<<<< HEAD
#include <tiledb/tiledb>
#include "mdspan/mdspan.hpp"

#include "utils/timer.h"

namespace stdx {
using namespace Kokkos;
using namespace Kokkos::Experimental;
}  // namespace stdx

extern bool global_verbose;
extern bool global_debug;
extern std::string global_region;

template <class T>
std::vector<T> read_vector(const tiledb::Context&, const std::string&);

template <class M>
concept is_view = requires(M) {
  typename M::view_type;
};

template <class T>
using VectorView = std::span<T>;

/**
 * @brief A 1-D vector class that owns its storage.
 * @tparam T
 *
 * @todo More verification.  Replace uses of std::vector with this class.
 */
template <class T>
class Vector : public std::span<T> {
  using Base = std::span<T>;
  using Base::Base;

 public:
  using index_type = typename Base::difference_type;
  using size_type = typename Base::size_type;
  using reference = typename Base::reference;

 private:
  size_type nrows_;
  std::unique_ptr<T[]> storage_;

 public:
  explicit Vector(index_type nrows) noexcept
      : nrows_(nrows)
      , storage_{new T[nrows_]} {
    Base::operator=(Base{storage_.get(), nrows_});
  }

  Vector(index_type nrows, std::unique_ptr<T[]> storage)
      : nrows_(nrows)
      , storage_{std::move(storage)} {
    Base::operator=(Base{storage_.get(), nrows_});
  }

  Vector(Vector&& rhs) noexcept
      : nrows_{rhs.nrows_}
      , storage_{std::move(rhs.storage_)} {
    Base::operator=(Base{storage_.get(), nrows_});
  }

  constexpr reference operator()(size_type idx) const noexcept {
    return Base::operator[](idx);
  }

  Vector& operator=(const VectorView<T>& rhs) {
    std::copy(rhs.begin(), rhs.end(), this->begin());
    return *this;
  }

  constexpr size_type num_rows() const noexcept {
    return nrows_;
  }
};

template <class I = size_t>
using matrix_extents = stdx::dextents<I, 2>;

/**
 * @brief A 2-D matrix class that owns its storage.  The interface is
 * that of mdspan.
 *
 * @tparam T
 * @tparam LayoutPolicy
 * @tparam I
 *
 * @todo Make an alias for extents.
 */
template <class T, class LayoutPolicy = stdx::layout_right, class I = size_t>
class Matrix : public stdx::mdspan<T, matrix_extents<I>, LayoutPolicy> {
  using Base = stdx::mdspan<T, matrix_extents<I>, LayoutPolicy>;
  // using Base::Base;

 public:
  using layout_policy = LayoutPolicy;
  using index_type = typename Base::index_type;
  using size_type = typename Base::size_type;
  using reference = typename Base::reference;

  using view_type = Matrix;

 protected:
  size_type nrows_{0};
  size_type ncols_{0};

  // private:
  std::unique_ptr<T[]> storage_;

 public:
  Matrix() noexcept = default;

  Matrix(
      size_type nrows,
      size_type ncols,
      LayoutPolicy policy = LayoutPolicy()) noexcept
      : nrows_(nrows)
      , ncols_(ncols)
      , storage_{new T[nrows_ * ncols_]} {
    Base::operator=(Base{storage_.get(), nrows_, ncols_});
  }

  Matrix(
      std::unique_ptr<T[]>&& storage,
      size_type nrows,
      size_type ncols,
      LayoutPolicy policy = LayoutPolicy()) noexcept
      : nrows_(nrows)
      , ncols_(ncols)
      , storage_{std::move(storage)} {
    Base::operator=(Base{storage_.get(), nrows_, ncols_});
  }

  Matrix(Matrix&& rhs) noexcept
      : nrows_{rhs.nrows_}
      , ncols_{rhs.ncols_}
      , storage_{std::move(rhs.storage_)} {
    Base::operator=(Base{storage_.get(), nrows_, ncols_});
  }

  auto& operator=(Matrix&& rhs) noexcept {
    nrows_ = rhs.nrows_;
    ncols_ = rhs.ncols_;
    storage_ = std::move(rhs.storage_);
    Base::operator=(Base{storage_.get(), nrows_, ncols_});
    return *this;
  }

  auto data() {
    return storage_.get();
  }

  auto data() const {
    return storage_.get();
  }

  auto raveled() {
    return std::span(storage_.get(), nrows_ * ncols_);
  }

  auto raveled() const {
    return std::span(storage_.get(), nrows_ * ncols_);
  }

  auto operator[](index_type i) {
    if constexpr (std::is_same_v<LayoutPolicy, stdx::layout_right>) {
      return std::span(&Base::operator()(i, 0), ncols_);
    } else {
      return std::span(&Base::operator()(0, i), nrows_);
    }
  }

  auto operator[](index_type i) const {
    if constexpr (std::is_same_v<LayoutPolicy, stdx::layout_right>) {
      return std::span(&Base::operator()(i, 0), ncols_);
    } else {
      return std::span(&Base::operator()(0, i), nrows_);
    }
  }

  auto rank() const noexcept {
    return Base::extents().rank();
    // return 2;  //
  }

  auto span() const noexcept {
    if constexpr (std::is_same_v<LayoutPolicy, stdx::layout_right>) {
      return num_cols();
    } else {
      return num_rows();
    }
  }

  auto num_rows() const noexcept {
    return nrows_;
  }

  auto num_cols() const noexcept {
    return ncols_;
  }

  constexpr auto advance() const noexcept {
    return false;
  }

#if 0
  void advance_async() const noexcept {
    fut_ = std::async(std::launch::async, []() { return false; });
  }

  bool advance_wait() {
    return fut_.get();
  }
#else
  void advance_async() const noexcept {
  }

  constexpr static bool advance_wait() {
    return false;
  }

#endif

  constexpr auto offset() const noexcept {
    return 0UL;
  }

  bool blocked_{false};

  bool set_blocked() noexcept {
    return (blocked_ = true);
  }

  inline bool is_blocked() const noexcept {
    return blocked_;
  }

  bool async_{false};

  bool set_async() noexcept {
    return (async_ = true);
  }

  inline bool is_async() noexcept {
    return async_;
  }
};

/**
 * Convenience class for row-major matrices.
 */
template <class T, class I = size_t>
using RowMajorMatrix = Matrix<T, stdx::layout_right, I>;

/**
 * Convenience class for column-major matrices.
 */
template <class T, class I = size_t>
using ColMajorMatrix = Matrix<T, stdx::layout_left, I>;

/**
 * Convenience class for turning 2D matrices into 1D vectors.
 */
template <class T, class LayoutPolicy = stdx::layout_right, class I = size_t>
auto raveled(Matrix<T, LayoutPolicy, I>& m) {
  return m.raveled();
}

template <class LayoutPolicy>
struct order_traits {
  constexpr static auto order{TILEDB_ROW_MAJOR};
};

template <>
struct order_traits<stdx::layout_right> {
  constexpr static auto order{TILEDB_ROW_MAJOR};
};

template <>
struct order_traits<stdx::layout_left> {
  constexpr static auto order{TILEDB_COL_MAJOR};
};

template <class LayoutPolicy>
constexpr auto order_v = order_traits<LayoutPolicy>::order;

// @todo these are k
template <class T, class I>
size_t size(const Matrix<T, stdx::layout_right, I>& m) {
  return m.num_rows();
}

template <class T, class I>
size_t size(const Matrix<T, stdx::layout_left, I>& m) {
  return m.num_cols();
}

/**
 * Derived from `Matrix`.  Initialized in construction by filling from a given
 * TileDB array.
 *
 * @todo Evaluate whether or not we really need to do things this way or if
 * it is sufficient to simply have one Matrix class and have a factory that
 * creates them by reading from TileDB.
 */
template <class T, class LayoutPolicy = stdx::layout_right, class I = size_t>
class tdbMatrix : public Matrix<T, LayoutPolicy, I> {
  using Base = Matrix<T, LayoutPolicy, I>;
  using Base::Base;

 public:
  using index_type = typename Base::index_type;
  using size_type = typename Base::size_type;
  using reference = typename Base::reference;

  using view_type = Base;

  constexpr static auto matrix_order_{order_v<LayoutPolicy>};

 private:
  log_timer constructor_timer{"tdbMatrix::construct"};

  std::reference_wrapper<const tiledb::Context> ctx_;
  tiledb::Array array_;
  tiledb::ArraySchema schema_;
  std::unique_ptr<T[]> backing_data_;
  size_t num_array_rows_{0};
  size_t num_array_cols_{0};

  std::tuple<index_type, index_type> row_view_;
  std::tuple<index_type, index_type> col_view_;
  index_type row_offset_{0};
  index_type col_offset_{0};

  std::future<bool> fut_;
  size_t pending_row_offset{0};
  size_t pending_col_offset{0};

 public:
  /**
   * @brief Construct a new tdbMatrix object, limited to `num_elts` vectors.
   * In this case, the `Matrix` is row-major, so the number of vectors is
   * the number of rows.
   *
   * @param ctx The TileDB context to use.
   * @param uri URI of the TileDB array to read.
   * @param num_elts Number of vectors to read from the array.
   */
  tdbMatrix(
      const tiledb::Context& ctx,
      const std::string& uri,
      size_t num_elts) noexcept
      requires(std::is_same_v<LayoutPolicy, stdx::layout_right>)
      : tdbMatrix(ctx, uri, num_elts, 0) {
  }

  /**
   * @brief Construct a new tdbMatrix object, limited to `num_elts` vectors.
   * In this case, the `Matrix` is column-major, so the number of vectors is
   * the number of columns.
   *
   * @param ctx The TileDB context to use.
   * @param uri URI of the TileDB array to read.
   * @param num_elts Number of vectors to read from the array.
   */
  tdbMatrix(
      const tiledb::Context& ctx,
      const std::string& uri,
      size_t num_elts) noexcept
      requires(std::is_same_v<LayoutPolicy, stdx::layout_left>)
      : tdbMatrix(ctx, uri, 0, num_elts) {
  }

  /**
   * @brief Construct a new tdbMatrix object, reading all of the vectors in
   * the array.
   *
   * @param ctx The TileDB context to use.
   * @param uri URI of the TileDB array to read.
   */
  explicit tdbMatrix(
      const tiledb::Context& ctx, const std::string& uri) noexcept
      // requires (std::is_same_v<LayoutPolicy, stdx::layout_left>)
      : tdbMatrix(ctx, uri, 0, 0) {
    if (global_debug) {
      std::cerr << "# tdbMatrix constructor: " << uri << std::endl;
    }
  }

  /**
   * @brief Construct a new tdbMatrix object, reading a subset of the vectors
   * and a subset of the elements in each vector.
   *
   * @param ctx
   * @param uri
   * @param num_rows
   * @param num_cols
   */
  tdbMatrix(
      const tiledb::Context& ctx,
      const std::string& uri,
      size_t num_rows,
      size_t num_cols) noexcept
      : tdbMatrix(ctx, uri, 0, num_rows, 0, num_cols) {
  }

  /**
   * @brief "Slice" interface.
   * @param ctx The TileDB context to use.
   * @param uri
   * @param rows pair of row indices indicating begin and end of view
   * @param cols pair of column indices indicating begin and end of view
   */
  tdbMatrix(
      const tiledb::Context& ctx,
      const std::string& uri,
      std::tuple<size_t, size_t> rows,
      std::tuple<size_t, size_t> cols) noexcept
      : tdbMatrix(
            uri,
            std::get<0>(rows),
            std::get<1>(rows),
            std::get<0>(cols),
            std::get<1>(cols)) {
  }

 private:
  using row_domain_type = int32_t;
  using col_domain_type = int32_t;

  /**
   * @brief General constructor.  Read a view of the array, delimited by the
   * given row and column indices.
   *
   * @param uri
   * @param row_begin
   * @param row_end
   * @param col_begin
   * @param col_end
   *
   * @todo Make this compatible with various schemas we are using
   */
  tdbMatrix(
      const tiledb::Context& ctx,
      const std::string& uri,
      size_t row_begin,
      size_t row_end,
      size_t col_begin,
      size_t col_end)  // noexcept
      : ctx_{ctx}
      , array_{ctx, uri, TILEDB_READ}
      , schema_{array_.schema()} {
    constructor_timer.stop();
    scoped_timer _{tdb_func__ + std::string{uri}};

    auto cell_order = schema_.cell_order();
    auto tile_order = schema_.tile_order();

    // @todo Maybe throw an exception here?  Have to properly handle since this
    // is a constructor.
    assert(cell_order == tile_order);

    const size_t attr_idx = 0;

    auto domain_{schema_.domain()};

    auto array_rows_{domain_.dimension(0)};
    auto array_cols_{domain_.dimension(1)};

    num_array_rows_ =
        (array_rows_.template domain<row_domain_type>().second -
         array_rows_.template domain<row_domain_type>().first + 1);
    num_array_cols_ =
        (array_cols_.template domain<col_domain_type>().second -
         array_cols_.template domain<col_domain_type>().first + 1);

    if ((matrix_order_ == TILEDB_ROW_MAJOR && cell_order == TILEDB_COL_MAJOR) ||
        (matrix_order_ == TILEDB_COL_MAJOR && cell_order == TILEDB_ROW_MAJOR)) {
      std::swap(row_begin, col_begin);
      std::swap(row_end, col_end);
    }

    if (row_begin == 0 && row_end == 0) {
      row_end = num_array_rows_;
    }
    if (col_begin == 0 && col_end == 0) {
      col_end = num_array_cols_;
    }

    std::get<0>(row_view_) = row_begin;
    std::get<1>(row_view_) = row_end;
    std::get<0>(col_view_) = col_begin;
    std::get<1>(col_view_) = col_end;
    row_offset_ = row_begin;
    col_offset_ = col_begin;

    auto num_rows = row_end - row_begin;
    auto num_cols = col_end - col_begin;

#ifndef __APPLE__
    auto data_ = std::make_unique_for_overwrite<T[]>(num_rows * num_cols);
#else
    // auto data_ = std::make_unique<T[]>(new T[mat_rows_ * mat_cols_]);
    auto data_ = std::unique_ptr<T[]>(new T[num_rows * num_cols]);
#endif

    auto attr_num{schema_.attribute_num()};
    auto attr = schema_.attribute(attr_idx);

    std::string attr_name = attr.name();
    tiledb_datatype_t attr_type = attr.type();
    if (attr_type != tiledb::impl::type_to_tiledb<T>::tiledb_type) {
      throw std::runtime_error(
          "Attribute type mismatch: " + std::to_string(attr_type) + " != " +
          std::to_string(tiledb::impl::type_to_tiledb<T>::tiledb_type));
    }

    // Create a subarray that reads the array up to the specified subset.
    std::vector<int32_t> subarray_vals = {
        (int32_t)row_begin,
        (int32_t)row_end - 1,
        (int32_t)col_begin,
        (int32_t)col_end - 1};
    tiledb::Subarray subarray(ctx_, array_);
    subarray.set_subarray(subarray_vals);

    auto layout_order = cell_order;

    tiledb::Query query(ctx_, array_);

    query.set_subarray(subarray)
        .set_layout(layout_order)
        .set_data_buffer(attr_name, data_.get(), num_rows * num_cols);
    query.submit();

    // assert(tiledb::Query::Status::COMPLETE == query.query_status());
    if (tiledb::Query::Status::COMPLETE != query.query_status()) {
      throw std::runtime_error("Query status is not complete -- fix me");
    }

    if ((matrix_order_ == TILEDB_ROW_MAJOR && cell_order == TILEDB_COL_MAJOR) ||
        (matrix_order_ == TILEDB_COL_MAJOR && cell_order == TILEDB_ROW_MAJOR)) {
      std::swap(num_rows, num_cols);
    }

    Base::operator=(Base{std::move(data_), num_rows, num_cols});
  }

 public:
  /**
   * Gather pieces of a partitioned array into a single array (along with the
   * vector ids into a corresponding 1D array)
   */
  tdbMatrix(
      const std::string& uri,
      std::vector<uint64_t>& indices,
      const std::vector<size_t>& top_top_k,
      const std::string& id_uri,
      std::vector<uint64_t>& shuffled_ids,
      size_t nthreads)
      : array_{ctx_, uri, TILEDB_READ}
      , schema_{array_.schema()} {
    constructor_timer.stop();

    size_t nprobe = size(top_top_k);
    size_t num_cols = 0;
    for (size_t i = 0; i < nprobe; ++i) {
      num_cols += indices[top_top_k[i] + 1] - indices[top_top_k[i]];
    }

    {
      scoped_timer _{tdb_func__ + std::string{uri}};

      auto cell_order = schema_.cell_order();
      auto tile_order = schema_.tile_order();

      // @todo Maybe throw an exception here?  Have to properly handle since
      // this is a constructor.
      assert(cell_order == tile_order);

      const size_t attr_idx = 0;

      auto attr_num{schema_.attribute_num()};
      auto attr = schema_.attribute(attr_idx);

      std::string attr_name = attr.name();
      tiledb_datatype_t attr_type = attr.type();
      if (attr_type != tiledb::impl::type_to_tiledb<T>::tiledb_type) {
        throw std::runtime_error(
            "Attribute type mismatch: " + std::to_string(attr_type) + " != " +
            std::to_string(tiledb::impl::type_to_tiledb<T>::tiledb_type));
      }

      auto domain_{schema_.domain()};

      auto array_rows_{domain_.dimension(0)};
      auto array_cols_{domain_.dimension(1)};

      num_array_rows_ =
          (array_rows_.template domain<row_domain_type>().second -
           array_rows_.template domain<row_domain_type>().first + 1);
      num_array_cols_ =
          (array_cols_.template domain<col_domain_type>().second -
           array_cols_.template domain<col_domain_type>().first + 1);

      if ((matrix_order_ == TILEDB_ROW_MAJOR &&
           cell_order == TILEDB_COL_MAJOR) ||
          (matrix_order_ == TILEDB_COL_MAJOR &&
           cell_order == TILEDB_ROW_MAJOR)) {
        throw std::runtime_error("Cell order and matrix order must match");
      }

      size_t dimension = num_array_rows_;

#ifndef __APPLE__
      auto data_ = std::make_unique_for_overwrite<T[]>(dimension * num_cols);
#else
      auto data_ = std::unique_ptr<T[]>(new T[dimension * num_cols]);
#endif

      /**
       * Read in the partitions
       */
      size_t offset = 0;
      for (size_t j = 0; j < nprobe; ++j) {
        size_t start = indices[top_top_k[j]];
        size_t stop = indices[top_top_k[j] + 1];
        size_t len = stop - start;
        size_t num_elements = len * dimension;

        // Create a subarray that reads the array up to the specified subset.
        std::vector<int32_t> subarray_vals = {
            (int32_t)0,
            (int32_t)dimension - 1,
            (int32_t)start,
            (int32_t)stop - 1};
        tiledb::Subarray subarray(ctx_, array_);
        subarray.set_subarray(subarray_vals);

        auto layout_order = cell_order;

        tiledb::Query query(ctx_, array_);

        auto ptr = data_.get() + offset;
        query.set_subarray(subarray)
            .set_layout(layout_order)
            .set_data_buffer(attr_name, ptr, num_elements);
        query.submit();

        // assert(tiledb::Query::Status::COMPLETE == query.query_status());
        if (tiledb::Query::Status::COMPLETE != query.query_status()) {
          throw std::runtime_error("Query status is not complete -- fix me");
        }
        offset += len;
      }

      Base::operator=(Base{std::move(data_), dimension, num_cols});
    }

    auto part_ids = std::vector<uint64_t>(num_cols);

    {
      scoped_timer _{tdb_func__ + std::string{"_ids_"} + id_uri};
      /**
       * Now deal with ids
       */
      auto attr_idx = 0;

      auto ids_array_ = tiledb::Array{ctx_, id_uri, TILEDB_READ};
      auto ids_schema_ = ids_array_.schema();

      auto attr_num{ids_schema_.attribute_num()};
      auto attr = ids_schema_.attribute(attr_idx);

      std::string attr_name = attr.name();

      auto domain_{ids_schema_.domain()};
      auto array_rows_{domain_.dimension(0)};

      auto total_vec_rows_{
          (array_rows_.template domain<row_domain_type>().second -
           array_rows_.template domain<row_domain_type>().first + 1)};

      size_t offset = 0;
      for (size_t j = 0; j < nprobe; ++j) {
        size_t start = indices[top_top_k[j]];
        size_t stop = indices[top_top_k[j] + 1];
        size_t len = stop - start;
        size_t num_elements = len;

        // Create a subarray that reads the array up to the specified subset.
        std::vector<int32_t> subarray_vals = {
            (int32_t)start, (int32_t)stop - 1};
        tiledb::Subarray subarray(ctx_, ids_array_);
        subarray.set_subarray(subarray_vals);

        tiledb::Query query(ctx_, ids_array_);
        auto ptr = part_ids.data() + offset;
        query.set_subarray(subarray).set_data_buffer(
            attr_name, ptr, num_elements);
        query.submit();

        if (tiledb::Query::Status::COMPLETE != query.query_status()) {
          throw std::runtime_error("Query status is not complete -- fix me");
        }
        offset += len;
      }
      ids_array_.close();
    }
    shuffled_ids = std::move(part_ids);
  }

 public:
  size_t offset() const
      requires(std::is_same_v<LayoutPolicy, stdx::layout_right>) {
    return row_offset_;
  }

  size_t offset() const
      requires(std::is_same_v<LayoutPolicy, stdx::layout_left>) {
    return col_offset_;
  }

  ~tdbMatrix() noexcept {
    array_.close();
  }

  bool advance(size_t num_elts = 0)
  // requires(std::is_same_v<LayoutPolicy, stdx::layout_right>)
  {
    // std::cout << "tdbMatrix advance" << std::endl;
    // @todo attr_idx, attr_name, and cell_order / layout_order should be
    // members of the class
    size_t attr_idx = 0;
    auto attr = schema_.attribute(attr_idx);
    std::string attr_name = attr.name();
    tiledb_datatype_t attr_type = attr.type();
    auto cell_order = schema_.cell_order();
    auto layout_order = cell_order;

    if (layout_order == TILEDB_ROW_MAJOR) {
      if (num_elts == 0) {
        num_elts = std::get<1>(row_view_) - std::get<0>(row_view_);
      }
      auto num_end_elts = std::min(num_elts, num_array_rows_ - row_offset_);

      if (this->is_async()) {
        pending_row_offset = row_offset_ + num_end_elts;
      } else {
        row_offset_ += num_end_elts;
      }

      std::get<0>(row_view_) += num_elts;
      std::get<1>(row_view_) += num_end_elts;

      if (std::get<0>(row_view_) >= num_array_rows_) {
        return false;
      }
    } else if (layout_order == TILEDB_COL_MAJOR) {
      if (num_elts == 0) {
        num_elts = std::get<1>(col_view_) - std::get<0>(col_view_);
      }
      auto num_end_elts = std::min(num_elts, num_array_cols_ - col_offset_);

      if (this->is_async()) {
        pending_col_offset = col_offset_ + num_end_elts;
      } else {
        col_offset_ += num_end_elts;
      }

      std::get<0>(col_view_) += num_elts;
      std::get<1>(col_view_) += num_end_elts;

      if (std::get<0>(col_view_) >= num_array_cols_) {
        return false;
      }
    } else {
      throw std::runtime_error("Unknown cell order");
    }

    // Create a subarray that reads the array with the specified view
    std::vector<int32_t> subarray_vals = {
        (int32_t)std::get<0>(row_view_),
        (int32_t)std::get<1>(row_view_) - 1,
        (int32_t)std::get<0>(col_view_),
        (int32_t)std::get<1>(col_view_) - 1};
    tiledb::Subarray subarray(ctx_, array_);
    subarray.set_subarray(subarray_vals);

    tiledb::Query query(ctx_, array_);

    auto this_data =
        this->is_async() ? this->backing_data_.get() : this->data();

    size_t read_size = (std::get<1>(row_view_) - std::get<0>(row_view_)) *
                       (std::get<1>(col_view_) - std::get<0>(col_view_));

    query.set_subarray(subarray)
        .set_layout(layout_order)
        .set_data_buffer(attr_name, this_data, read_size);
    query.submit();

    // assert(tiledb::Query::Status::COMPLETE == query.query_status());
    if (tiledb::Query::Status::COMPLETE != query.query_status()) {
      throw std::runtime_error("Query status is not complete -- fix me");
    }

    return true;
  }

  void advance_async(size_t num_elts = 0) {
    if (!backing_data_) {
#ifndef __APPLE__
      backing_data_ = std::make_unique_for_overwrite<T[]>(
          this->num_rows() * this->num_cols());
#else
      backing_data_ =
          std::unique_ptr<T[]>(new T[this->num_rows() * this->num_cols()]);
#endif
    }
    // this->data_.swap(backing_data_);
    fut_ = std::async(std::launch::async, [this, num_elts]() {
      return this->advance(num_elts);
    });
  }

  void swap_offsets() {
    std::swap(row_offset_, pending_row_offset);
    std::swap(col_offset_, pending_col_offset);
  }

  bool advance_wait(size_t num_elts = 0) {
    bool more{true};
    if (fut_.valid()) {
      more = fut_.get();
    } else {
      throw std::runtime_error("advance_wait: future is not valid");
    }
    if (!more) {
      return false;
    }
    this->storage_.swap(this->backing_data_);
    this->swap_offsets();

    return true;
  }
};

/**
 * Convenience class for row-major matrices.
 */
template <class T, class I = size_t>
using tdbRowMajorMatrix = tdbMatrix<T, stdx::layout_right, I>;

/**
 * Convenience class for column-major matrices.
 */
template <class T, class I = size_t>
using tdbColMajorMatrix = tdbMatrix<T, stdx::layout_left, I>;

/**
 * Write the contents of a Matrix to a TileDB array.
 */
template <class T, class LayoutPolicy = stdx::layout_right, class I = size_t>
void write_matrix(
    const tiledb::Context& ctx,
    const Matrix<T, LayoutPolicy, I>& A,
    const std::string& uri) {
  if (global_debug) {
    std::cerr << "# Writing Matrix: " << uri << std::endl;
  }

  scoped_timer _{tdb_func__ + std::string{uri}};

  // @todo: make this a parameter
  size_t num_parts = 10;
  size_t row_extent = std::max<size_t>(
      (A.num_rows() + num_parts - 1) / num_parts, A.num_rows() >= 2 ? 2 : 1);
  size_t col_extent = std::max<size_t>(
      (A.num_cols() + num_parts - 1) / num_parts, A.num_cols() >= 2 ? 2 : 1);

  tiledb::Domain domain(ctx);
  domain
      .add_dimension(tiledb::Dimension::create<int>(
          ctx, "rows", {{0, (int)A.num_rows() - 1}}, row_extent))
      .add_dimension(tiledb::Dimension::create<int>(
          ctx, "cols", {{0, (int)A.num_cols() - 1}}, col_extent));

  // The array will be dense.
  tiledb::ArraySchema schema(ctx, TILEDB_DENSE);

  auto order = std::is_same_v<LayoutPolicy, stdx::layout_right> ?
                   TILEDB_ROW_MAJOR :
                   TILEDB_COL_MAJOR;
  schema.set_domain(domain).set_order({{order, order}});

  schema.add_attribute(tiledb::Attribute::create<T>(ctx, "values"));

  tiledb::Array::create(uri, schema);

  std::vector<int32_t> subarray_vals{
      0, (int)A.num_rows() - 1, 0, (int)A.num_cols() - 1};

  // Open array for writing
  tiledb::Array array(ctx, uri, TILEDB_WRITE);

  tiledb::Subarray subarray(ctx, array);
  subarray.set_subarray(subarray_vals);

  tiledb::Query query(ctx, array);

  query.set_layout(order)
      .set_data_buffer(
          "values", &A(0, 0), (int)A.num_rows() * (int)A.num_cols())
      .set_subarray(subarray);
  query.submit();

  array.close();
}

/**
 * Write the contents of a std::vector to a TileDB array.
 * @todo change the naming of this function to something more appropriate
 */
template <class T>
void write_vector(
    const tiledb::Context& ctx, std::vector<T>& v, const std::string& uri) {
  if (global_debug) {
    std::cerr << "# Writing std::vector: " << uri << std::endl;
  }

  scoped_timer _{tdb_func__ + std::string{uri}};

  size_t num_parts = 10;
  size_t tile_extent = (size(v) + num_parts - 1) / num_parts;
  tiledb::Domain domain(ctx);
  domain.add_dimension(tiledb::Dimension::create<int>(
      ctx, "rows", {{0, (int)size(v) - 1}}, tile_extent));

  // The array will be dense.
  tiledb::ArraySchema schema(ctx, TILEDB_DENSE);
  schema.set_domain(domain).set_order({{TILEDB_ROW_MAJOR, TILEDB_ROW_MAJOR}});

  schema.add_attribute(tiledb::Attribute::create<T>(ctx, "values"));

  tiledb::Array::create(uri, schema);
  // Set the subarray to write into
  std::vector<int32_t> subarray_vals{0, (int)size(v) - 1};

  // Open array for writing
  tiledb::Array array(ctx, uri, TILEDB_WRITE);

  tiledb::Subarray subarray(ctx, array);
  subarray.set_subarray(subarray_vals);

  tiledb::Query query(ctx, array);
  query.set_layout(TILEDB_ROW_MAJOR)
      .set_data_buffer("values", v)
      .set_subarray(subarray);
  query.submit();

  array.close();
}

/**
 * Read the contents of a TileDB array into a std::vector.
 */
template <class T>
std::vector<T> read_vector(const tiledb::Context& ctx, const std::string& uri) {
  if (global_debug) {
    std::cerr << "# Reading std::vector: " << uri << std::endl;
  }
  scoped_timer _{tdb_func__ + std::string{uri}};

  auto array_ = tiledb::Array{ctx, uri, TILEDB_READ};
  auto schema_ = array_.schema();

  using domain_type = int32_t;
  const size_t idx = 0;

  auto domain_{schema_.domain()};

  auto dim_num_{domain_.ndim()};
  auto array_rows_{domain_.dimension(0)};

  auto vec_rows_{
      (array_rows_.template domain<domain_type>().second -
       array_rows_.template domain<domain_type>().first + 1)};

  auto attr_num{schema_.attribute_num()};
  auto attr = schema_.attribute(idx);

  std::string attr_name = attr.name();
  tiledb_datatype_t attr_type = attr.type();

  // Create a subarray that reads the array up to the specified subset.
  std::vector<int32_t> subarray_vals = {0, vec_rows_ - 1};
  tiledb::Subarray subarray(ctx, array_);
  subarray.set_subarray(subarray_vals);

  // @todo: use something non-initializing
  std::vector<T> data_(vec_rows_);

  tiledb::Query query(ctx, array_);
  query.set_subarray(subarray).set_data_buffer(
      attr_name, data_.data(), vec_rows_);

  query.submit();
  array_.close();
  assert(tiledb::Query::Status::COMPLETE == query.query_status());

  return data_;
}

/**
 * Is the matrix row-oriented?
 */
template <class Matrix>
constexpr bool is_row_oriented(const Matrix& A) {
  return std::is_same_v<typename Matrix::layout_policy, stdx::layout_right>;
}

/**
 * Print information about a Matrix.
 * @param A
 */
template <class Matrix>
std::string matrix_info(const Matrix& A, const std::string& msg = "") {
  std::string str = "# " + msg;
  if (!msg.empty()) {
    str += ": ";
  }
  str += "Shape: ( " + std::to_string(A.num_rows()) + ", " +
         std::to_string(A.num_cols()) + " )";
  str += std::string(" Layout: ") +
         (is_row_oriented(A) ? "row major" : "column major");
  return str;
}

/**
 * Print information about a std::vector -- overload.
 * @param A
 */
template <class T>
std::string matrix_info(const std::vector<T>& A, const std::string& msg = "") {
  std::string str = "# " + msg;
  if (!msg.empty()) {
    str += ": ";
  }
  str += "Shape: (" + std::to_string(A.size()) + " )";
  return str;
}

template <class Matrix>
void debug_matrix(const Matrix& A, const std::string& msg = "") {
  if (global_debug) {
    std::cout << matrix_info(A, msg) << std::endl;
  }
}

template <class Matrix>
void debug_slice(
    const Matrix& A,
    const std::string& msg = "",
    size_t rows = 5,
    size_t cols = 15) {
  if (global_debug) {
    rows = std::min(rows, A.num_rows());
    cols = std::min(cols, A.num_cols());

    std::cout << "# " << msg << std::endl;
    for (size_t i = 0; i < rows; ++i) {
      std::cout << "# ";
      for (size_t j = 0; j < cols; ++j) {
        std::cout << A(i, j) << "\t";
      }
      std::cout << std::endl;
    }
  }
}
=======
>>>>>>> 2f7e2da1
#endif  // TDB_LINALG_H<|MERGE_RESOLUTION|>--- conflicted
+++ resolved
@@ -51,1089 +51,4 @@
 #include "detail/linalg/tdb_partitioned_matrix.h"
 #include "detail/linalg/vector.h"
 
-<<<<<<< HEAD
-#include <tiledb/tiledb>
-#include "mdspan/mdspan.hpp"
-
-#include "utils/timer.h"
-
-namespace stdx {
-using namespace Kokkos;
-using namespace Kokkos::Experimental;
-}  // namespace stdx
-
-extern bool global_verbose;
-extern bool global_debug;
-extern std::string global_region;
-
-template <class T>
-std::vector<T> read_vector(const tiledb::Context&, const std::string&);
-
-template <class M>
-concept is_view = requires(M) {
-  typename M::view_type;
-};
-
-template <class T>
-using VectorView = std::span<T>;
-
-/**
- * @brief A 1-D vector class that owns its storage.
- * @tparam T
- *
- * @todo More verification.  Replace uses of std::vector with this class.
- */
-template <class T>
-class Vector : public std::span<T> {
-  using Base = std::span<T>;
-  using Base::Base;
-
- public:
-  using index_type = typename Base::difference_type;
-  using size_type = typename Base::size_type;
-  using reference = typename Base::reference;
-
- private:
-  size_type nrows_;
-  std::unique_ptr<T[]> storage_;
-
- public:
-  explicit Vector(index_type nrows) noexcept
-      : nrows_(nrows)
-      , storage_{new T[nrows_]} {
-    Base::operator=(Base{storage_.get(), nrows_});
-  }
-
-  Vector(index_type nrows, std::unique_ptr<T[]> storage)
-      : nrows_(nrows)
-      , storage_{std::move(storage)} {
-    Base::operator=(Base{storage_.get(), nrows_});
-  }
-
-  Vector(Vector&& rhs) noexcept
-      : nrows_{rhs.nrows_}
-      , storage_{std::move(rhs.storage_)} {
-    Base::operator=(Base{storage_.get(), nrows_});
-  }
-
-  constexpr reference operator()(size_type idx) const noexcept {
-    return Base::operator[](idx);
-  }
-
-  Vector& operator=(const VectorView<T>& rhs) {
-    std::copy(rhs.begin(), rhs.end(), this->begin());
-    return *this;
-  }
-
-  constexpr size_type num_rows() const noexcept {
-    return nrows_;
-  }
-};
-
-template <class I = size_t>
-using matrix_extents = stdx::dextents<I, 2>;
-
-/**
- * @brief A 2-D matrix class that owns its storage.  The interface is
- * that of mdspan.
- *
- * @tparam T
- * @tparam LayoutPolicy
- * @tparam I
- *
- * @todo Make an alias for extents.
- */
-template <class T, class LayoutPolicy = stdx::layout_right, class I = size_t>
-class Matrix : public stdx::mdspan<T, matrix_extents<I>, LayoutPolicy> {
-  using Base = stdx::mdspan<T, matrix_extents<I>, LayoutPolicy>;
-  // using Base::Base;
-
- public:
-  using layout_policy = LayoutPolicy;
-  using index_type = typename Base::index_type;
-  using size_type = typename Base::size_type;
-  using reference = typename Base::reference;
-
-  using view_type = Matrix;
-
- protected:
-  size_type nrows_{0};
-  size_type ncols_{0};
-
-  // private:
-  std::unique_ptr<T[]> storage_;
-
- public:
-  Matrix() noexcept = default;
-
-  Matrix(
-      size_type nrows,
-      size_type ncols,
-      LayoutPolicy policy = LayoutPolicy()) noexcept
-      : nrows_(nrows)
-      , ncols_(ncols)
-      , storage_{new T[nrows_ * ncols_]} {
-    Base::operator=(Base{storage_.get(), nrows_, ncols_});
-  }
-
-  Matrix(
-      std::unique_ptr<T[]>&& storage,
-      size_type nrows,
-      size_type ncols,
-      LayoutPolicy policy = LayoutPolicy()) noexcept
-      : nrows_(nrows)
-      , ncols_(ncols)
-      , storage_{std::move(storage)} {
-    Base::operator=(Base{storage_.get(), nrows_, ncols_});
-  }
-
-  Matrix(Matrix&& rhs) noexcept
-      : nrows_{rhs.nrows_}
-      , ncols_{rhs.ncols_}
-      , storage_{std::move(rhs.storage_)} {
-    Base::operator=(Base{storage_.get(), nrows_, ncols_});
-  }
-
-  auto& operator=(Matrix&& rhs) noexcept {
-    nrows_ = rhs.nrows_;
-    ncols_ = rhs.ncols_;
-    storage_ = std::move(rhs.storage_);
-    Base::operator=(Base{storage_.get(), nrows_, ncols_});
-    return *this;
-  }
-
-  auto data() {
-    return storage_.get();
-  }
-
-  auto data() const {
-    return storage_.get();
-  }
-
-  auto raveled() {
-    return std::span(storage_.get(), nrows_ * ncols_);
-  }
-
-  auto raveled() const {
-    return std::span(storage_.get(), nrows_ * ncols_);
-  }
-
-  auto operator[](index_type i) {
-    if constexpr (std::is_same_v<LayoutPolicy, stdx::layout_right>) {
-      return std::span(&Base::operator()(i, 0), ncols_);
-    } else {
-      return std::span(&Base::operator()(0, i), nrows_);
-    }
-  }
-
-  auto operator[](index_type i) const {
-    if constexpr (std::is_same_v<LayoutPolicy, stdx::layout_right>) {
-      return std::span(&Base::operator()(i, 0), ncols_);
-    } else {
-      return std::span(&Base::operator()(0, i), nrows_);
-    }
-  }
-
-  auto rank() const noexcept {
-    return Base::extents().rank();
-    // return 2;  //
-  }
-
-  auto span() const noexcept {
-    if constexpr (std::is_same_v<LayoutPolicy, stdx::layout_right>) {
-      return num_cols();
-    } else {
-      return num_rows();
-    }
-  }
-
-  auto num_rows() const noexcept {
-    return nrows_;
-  }
-
-  auto num_cols() const noexcept {
-    return ncols_;
-  }
-
-  constexpr auto advance() const noexcept {
-    return false;
-  }
-
-#if 0
-  void advance_async() const noexcept {
-    fut_ = std::async(std::launch::async, []() { return false; });
-  }
-
-  bool advance_wait() {
-    return fut_.get();
-  }
-#else
-  void advance_async() const noexcept {
-  }
-
-  constexpr static bool advance_wait() {
-    return false;
-  }
-
-#endif
-
-  constexpr auto offset() const noexcept {
-    return 0UL;
-  }
-
-  bool blocked_{false};
-
-  bool set_blocked() noexcept {
-    return (blocked_ = true);
-  }
-
-  inline bool is_blocked() const noexcept {
-    return blocked_;
-  }
-
-  bool async_{false};
-
-  bool set_async() noexcept {
-    return (async_ = true);
-  }
-
-  inline bool is_async() noexcept {
-    return async_;
-  }
-};
-
-/**
- * Convenience class for row-major matrices.
- */
-template <class T, class I = size_t>
-using RowMajorMatrix = Matrix<T, stdx::layout_right, I>;
-
-/**
- * Convenience class for column-major matrices.
- */
-template <class T, class I = size_t>
-using ColMajorMatrix = Matrix<T, stdx::layout_left, I>;
-
-/**
- * Convenience class for turning 2D matrices into 1D vectors.
- */
-template <class T, class LayoutPolicy = stdx::layout_right, class I = size_t>
-auto raveled(Matrix<T, LayoutPolicy, I>& m) {
-  return m.raveled();
-}
-
-template <class LayoutPolicy>
-struct order_traits {
-  constexpr static auto order{TILEDB_ROW_MAJOR};
-};
-
-template <>
-struct order_traits<stdx::layout_right> {
-  constexpr static auto order{TILEDB_ROW_MAJOR};
-};
-
-template <>
-struct order_traits<stdx::layout_left> {
-  constexpr static auto order{TILEDB_COL_MAJOR};
-};
-
-template <class LayoutPolicy>
-constexpr auto order_v = order_traits<LayoutPolicy>::order;
-
-// @todo these are k
-template <class T, class I>
-size_t size(const Matrix<T, stdx::layout_right, I>& m) {
-  return m.num_rows();
-}
-
-template <class T, class I>
-size_t size(const Matrix<T, stdx::layout_left, I>& m) {
-  return m.num_cols();
-}
-
-/**
- * Derived from `Matrix`.  Initialized in construction by filling from a given
- * TileDB array.
- *
- * @todo Evaluate whether or not we really need to do things this way or if
- * it is sufficient to simply have one Matrix class and have a factory that
- * creates them by reading from TileDB.
- */
-template <class T, class LayoutPolicy = stdx::layout_right, class I = size_t>
-class tdbMatrix : public Matrix<T, LayoutPolicy, I> {
-  using Base = Matrix<T, LayoutPolicy, I>;
-  using Base::Base;
-
- public:
-  using index_type = typename Base::index_type;
-  using size_type = typename Base::size_type;
-  using reference = typename Base::reference;
-
-  using view_type = Base;
-
-  constexpr static auto matrix_order_{order_v<LayoutPolicy>};
-
- private:
-  log_timer constructor_timer{"tdbMatrix::construct"};
-
-  std::reference_wrapper<const tiledb::Context> ctx_;
-  tiledb::Array array_;
-  tiledb::ArraySchema schema_;
-  std::unique_ptr<T[]> backing_data_;
-  size_t num_array_rows_{0};
-  size_t num_array_cols_{0};
-
-  std::tuple<index_type, index_type> row_view_;
-  std::tuple<index_type, index_type> col_view_;
-  index_type row_offset_{0};
-  index_type col_offset_{0};
-
-  std::future<bool> fut_;
-  size_t pending_row_offset{0};
-  size_t pending_col_offset{0};
-
- public:
-  /**
-   * @brief Construct a new tdbMatrix object, limited to `num_elts` vectors.
-   * In this case, the `Matrix` is row-major, so the number of vectors is
-   * the number of rows.
-   *
-   * @param ctx The TileDB context to use.
-   * @param uri URI of the TileDB array to read.
-   * @param num_elts Number of vectors to read from the array.
-   */
-  tdbMatrix(
-      const tiledb::Context& ctx,
-      const std::string& uri,
-      size_t num_elts) noexcept
-      requires(std::is_same_v<LayoutPolicy, stdx::layout_right>)
-      : tdbMatrix(ctx, uri, num_elts, 0) {
-  }
-
-  /**
-   * @brief Construct a new tdbMatrix object, limited to `num_elts` vectors.
-   * In this case, the `Matrix` is column-major, so the number of vectors is
-   * the number of columns.
-   *
-   * @param ctx The TileDB context to use.
-   * @param uri URI of the TileDB array to read.
-   * @param num_elts Number of vectors to read from the array.
-   */
-  tdbMatrix(
-      const tiledb::Context& ctx,
-      const std::string& uri,
-      size_t num_elts) noexcept
-      requires(std::is_same_v<LayoutPolicy, stdx::layout_left>)
-      : tdbMatrix(ctx, uri, 0, num_elts) {
-  }
-
-  /**
-   * @brief Construct a new tdbMatrix object, reading all of the vectors in
-   * the array.
-   *
-   * @param ctx The TileDB context to use.
-   * @param uri URI of the TileDB array to read.
-   */
-  explicit tdbMatrix(
-      const tiledb::Context& ctx, const std::string& uri) noexcept
-      // requires (std::is_same_v<LayoutPolicy, stdx::layout_left>)
-      : tdbMatrix(ctx, uri, 0, 0) {
-    if (global_debug) {
-      std::cerr << "# tdbMatrix constructor: " << uri << std::endl;
-    }
-  }
-
-  /**
-   * @brief Construct a new tdbMatrix object, reading a subset of the vectors
-   * and a subset of the elements in each vector.
-   *
-   * @param ctx
-   * @param uri
-   * @param num_rows
-   * @param num_cols
-   */
-  tdbMatrix(
-      const tiledb::Context& ctx,
-      const std::string& uri,
-      size_t num_rows,
-      size_t num_cols) noexcept
-      : tdbMatrix(ctx, uri, 0, num_rows, 0, num_cols) {
-  }
-
-  /**
-   * @brief "Slice" interface.
-   * @param ctx The TileDB context to use.
-   * @param uri
-   * @param rows pair of row indices indicating begin and end of view
-   * @param cols pair of column indices indicating begin and end of view
-   */
-  tdbMatrix(
-      const tiledb::Context& ctx,
-      const std::string& uri,
-      std::tuple<size_t, size_t> rows,
-      std::tuple<size_t, size_t> cols) noexcept
-      : tdbMatrix(
-            uri,
-            std::get<0>(rows),
-            std::get<1>(rows),
-            std::get<0>(cols),
-            std::get<1>(cols)) {
-  }
-
- private:
-  using row_domain_type = int32_t;
-  using col_domain_type = int32_t;
-
-  /**
-   * @brief General constructor.  Read a view of the array, delimited by the
-   * given row and column indices.
-   *
-   * @param uri
-   * @param row_begin
-   * @param row_end
-   * @param col_begin
-   * @param col_end
-   *
-   * @todo Make this compatible with various schemas we are using
-   */
-  tdbMatrix(
-      const tiledb::Context& ctx,
-      const std::string& uri,
-      size_t row_begin,
-      size_t row_end,
-      size_t col_begin,
-      size_t col_end)  // noexcept
-      : ctx_{ctx}
-      , array_{ctx, uri, TILEDB_READ}
-      , schema_{array_.schema()} {
-    constructor_timer.stop();
-    scoped_timer _{tdb_func__ + std::string{uri}};
-
-    auto cell_order = schema_.cell_order();
-    auto tile_order = schema_.tile_order();
-
-    // @todo Maybe throw an exception here?  Have to properly handle since this
-    // is a constructor.
-    assert(cell_order == tile_order);
-
-    const size_t attr_idx = 0;
-
-    auto domain_{schema_.domain()};
-
-    auto array_rows_{domain_.dimension(0)};
-    auto array_cols_{domain_.dimension(1)};
-
-    num_array_rows_ =
-        (array_rows_.template domain<row_domain_type>().second -
-         array_rows_.template domain<row_domain_type>().first + 1);
-    num_array_cols_ =
-        (array_cols_.template domain<col_domain_type>().second -
-         array_cols_.template domain<col_domain_type>().first + 1);
-
-    if ((matrix_order_ == TILEDB_ROW_MAJOR && cell_order == TILEDB_COL_MAJOR) ||
-        (matrix_order_ == TILEDB_COL_MAJOR && cell_order == TILEDB_ROW_MAJOR)) {
-      std::swap(row_begin, col_begin);
-      std::swap(row_end, col_end);
-    }
-
-    if (row_begin == 0 && row_end == 0) {
-      row_end = num_array_rows_;
-    }
-    if (col_begin == 0 && col_end == 0) {
-      col_end = num_array_cols_;
-    }
-
-    std::get<0>(row_view_) = row_begin;
-    std::get<1>(row_view_) = row_end;
-    std::get<0>(col_view_) = col_begin;
-    std::get<1>(col_view_) = col_end;
-    row_offset_ = row_begin;
-    col_offset_ = col_begin;
-
-    auto num_rows = row_end - row_begin;
-    auto num_cols = col_end - col_begin;
-
-#ifndef __APPLE__
-    auto data_ = std::make_unique_for_overwrite<T[]>(num_rows * num_cols);
-#else
-    // auto data_ = std::make_unique<T[]>(new T[mat_rows_ * mat_cols_]);
-    auto data_ = std::unique_ptr<T[]>(new T[num_rows * num_cols]);
-#endif
-
-    auto attr_num{schema_.attribute_num()};
-    auto attr = schema_.attribute(attr_idx);
-
-    std::string attr_name = attr.name();
-    tiledb_datatype_t attr_type = attr.type();
-    if (attr_type != tiledb::impl::type_to_tiledb<T>::tiledb_type) {
-      throw std::runtime_error(
-          "Attribute type mismatch: " + std::to_string(attr_type) + " != " +
-          std::to_string(tiledb::impl::type_to_tiledb<T>::tiledb_type));
-    }
-
-    // Create a subarray that reads the array up to the specified subset.
-    std::vector<int32_t> subarray_vals = {
-        (int32_t)row_begin,
-        (int32_t)row_end - 1,
-        (int32_t)col_begin,
-        (int32_t)col_end - 1};
-    tiledb::Subarray subarray(ctx_, array_);
-    subarray.set_subarray(subarray_vals);
-
-    auto layout_order = cell_order;
-
-    tiledb::Query query(ctx_, array_);
-
-    query.set_subarray(subarray)
-        .set_layout(layout_order)
-        .set_data_buffer(attr_name, data_.get(), num_rows * num_cols);
-    query.submit();
-
-    // assert(tiledb::Query::Status::COMPLETE == query.query_status());
-    if (tiledb::Query::Status::COMPLETE != query.query_status()) {
-      throw std::runtime_error("Query status is not complete -- fix me");
-    }
-
-    if ((matrix_order_ == TILEDB_ROW_MAJOR && cell_order == TILEDB_COL_MAJOR) ||
-        (matrix_order_ == TILEDB_COL_MAJOR && cell_order == TILEDB_ROW_MAJOR)) {
-      std::swap(num_rows, num_cols);
-    }
-
-    Base::operator=(Base{std::move(data_), num_rows, num_cols});
-  }
-
- public:
-  /**
-   * Gather pieces of a partitioned array into a single array (along with the
-   * vector ids into a corresponding 1D array)
-   */
-  tdbMatrix(
-      const std::string& uri,
-      std::vector<uint64_t>& indices,
-      const std::vector<size_t>& top_top_k,
-      const std::string& id_uri,
-      std::vector<uint64_t>& shuffled_ids,
-      size_t nthreads)
-      : array_{ctx_, uri, TILEDB_READ}
-      , schema_{array_.schema()} {
-    constructor_timer.stop();
-
-    size_t nprobe = size(top_top_k);
-    size_t num_cols = 0;
-    for (size_t i = 0; i < nprobe; ++i) {
-      num_cols += indices[top_top_k[i] + 1] - indices[top_top_k[i]];
-    }
-
-    {
-      scoped_timer _{tdb_func__ + std::string{uri}};
-
-      auto cell_order = schema_.cell_order();
-      auto tile_order = schema_.tile_order();
-
-      // @todo Maybe throw an exception here?  Have to properly handle since
-      // this is a constructor.
-      assert(cell_order == tile_order);
-
-      const size_t attr_idx = 0;
-
-      auto attr_num{schema_.attribute_num()};
-      auto attr = schema_.attribute(attr_idx);
-
-      std::string attr_name = attr.name();
-      tiledb_datatype_t attr_type = attr.type();
-      if (attr_type != tiledb::impl::type_to_tiledb<T>::tiledb_type) {
-        throw std::runtime_error(
-            "Attribute type mismatch: " + std::to_string(attr_type) + " != " +
-            std::to_string(tiledb::impl::type_to_tiledb<T>::tiledb_type));
-      }
-
-      auto domain_{schema_.domain()};
-
-      auto array_rows_{domain_.dimension(0)};
-      auto array_cols_{domain_.dimension(1)};
-
-      num_array_rows_ =
-          (array_rows_.template domain<row_domain_type>().second -
-           array_rows_.template domain<row_domain_type>().first + 1);
-      num_array_cols_ =
-          (array_cols_.template domain<col_domain_type>().second -
-           array_cols_.template domain<col_domain_type>().first + 1);
-
-      if ((matrix_order_ == TILEDB_ROW_MAJOR &&
-           cell_order == TILEDB_COL_MAJOR) ||
-          (matrix_order_ == TILEDB_COL_MAJOR &&
-           cell_order == TILEDB_ROW_MAJOR)) {
-        throw std::runtime_error("Cell order and matrix order must match");
-      }
-
-      size_t dimension = num_array_rows_;
-
-#ifndef __APPLE__
-      auto data_ = std::make_unique_for_overwrite<T[]>(dimension * num_cols);
-#else
-      auto data_ = std::unique_ptr<T[]>(new T[dimension * num_cols]);
-#endif
-
-      /**
-       * Read in the partitions
-       */
-      size_t offset = 0;
-      for (size_t j = 0; j < nprobe; ++j) {
-        size_t start = indices[top_top_k[j]];
-        size_t stop = indices[top_top_k[j] + 1];
-        size_t len = stop - start;
-        size_t num_elements = len * dimension;
-
-        // Create a subarray that reads the array up to the specified subset.
-        std::vector<int32_t> subarray_vals = {
-            (int32_t)0,
-            (int32_t)dimension - 1,
-            (int32_t)start,
-            (int32_t)stop - 1};
-        tiledb::Subarray subarray(ctx_, array_);
-        subarray.set_subarray(subarray_vals);
-
-        auto layout_order = cell_order;
-
-        tiledb::Query query(ctx_, array_);
-
-        auto ptr = data_.get() + offset;
-        query.set_subarray(subarray)
-            .set_layout(layout_order)
-            .set_data_buffer(attr_name, ptr, num_elements);
-        query.submit();
-
-        // assert(tiledb::Query::Status::COMPLETE == query.query_status());
-        if (tiledb::Query::Status::COMPLETE != query.query_status()) {
-          throw std::runtime_error("Query status is not complete -- fix me");
-        }
-        offset += len;
-      }
-
-      Base::operator=(Base{std::move(data_), dimension, num_cols});
-    }
-
-    auto part_ids = std::vector<uint64_t>(num_cols);
-
-    {
-      scoped_timer _{tdb_func__ + std::string{"_ids_"} + id_uri};
-      /**
-       * Now deal with ids
-       */
-      auto attr_idx = 0;
-
-      auto ids_array_ = tiledb::Array{ctx_, id_uri, TILEDB_READ};
-      auto ids_schema_ = ids_array_.schema();
-
-      auto attr_num{ids_schema_.attribute_num()};
-      auto attr = ids_schema_.attribute(attr_idx);
-
-      std::string attr_name = attr.name();
-
-      auto domain_{ids_schema_.domain()};
-      auto array_rows_{domain_.dimension(0)};
-
-      auto total_vec_rows_{
-          (array_rows_.template domain<row_domain_type>().second -
-           array_rows_.template domain<row_domain_type>().first + 1)};
-
-      size_t offset = 0;
-      for (size_t j = 0; j < nprobe; ++j) {
-        size_t start = indices[top_top_k[j]];
-        size_t stop = indices[top_top_k[j] + 1];
-        size_t len = stop - start;
-        size_t num_elements = len;
-
-        // Create a subarray that reads the array up to the specified subset.
-        std::vector<int32_t> subarray_vals = {
-            (int32_t)start, (int32_t)stop - 1};
-        tiledb::Subarray subarray(ctx_, ids_array_);
-        subarray.set_subarray(subarray_vals);
-
-        tiledb::Query query(ctx_, ids_array_);
-        auto ptr = part_ids.data() + offset;
-        query.set_subarray(subarray).set_data_buffer(
-            attr_name, ptr, num_elements);
-        query.submit();
-
-        if (tiledb::Query::Status::COMPLETE != query.query_status()) {
-          throw std::runtime_error("Query status is not complete -- fix me");
-        }
-        offset += len;
-      }
-      ids_array_.close();
-    }
-    shuffled_ids = std::move(part_ids);
-  }
-
- public:
-  size_t offset() const
-      requires(std::is_same_v<LayoutPolicy, stdx::layout_right>) {
-    return row_offset_;
-  }
-
-  size_t offset() const
-      requires(std::is_same_v<LayoutPolicy, stdx::layout_left>) {
-    return col_offset_;
-  }
-
-  ~tdbMatrix() noexcept {
-    array_.close();
-  }
-
-  bool advance(size_t num_elts = 0)
-  // requires(std::is_same_v<LayoutPolicy, stdx::layout_right>)
-  {
-    // std::cout << "tdbMatrix advance" << std::endl;
-    // @todo attr_idx, attr_name, and cell_order / layout_order should be
-    // members of the class
-    size_t attr_idx = 0;
-    auto attr = schema_.attribute(attr_idx);
-    std::string attr_name = attr.name();
-    tiledb_datatype_t attr_type = attr.type();
-    auto cell_order = schema_.cell_order();
-    auto layout_order = cell_order;
-
-    if (layout_order == TILEDB_ROW_MAJOR) {
-      if (num_elts == 0) {
-        num_elts = std::get<1>(row_view_) - std::get<0>(row_view_);
-      }
-      auto num_end_elts = std::min(num_elts, num_array_rows_ - row_offset_);
-
-      if (this->is_async()) {
-        pending_row_offset = row_offset_ + num_end_elts;
-      } else {
-        row_offset_ += num_end_elts;
-      }
-
-      std::get<0>(row_view_) += num_elts;
-      std::get<1>(row_view_) += num_end_elts;
-
-      if (std::get<0>(row_view_) >= num_array_rows_) {
-        return false;
-      }
-    } else if (layout_order == TILEDB_COL_MAJOR) {
-      if (num_elts == 0) {
-        num_elts = std::get<1>(col_view_) - std::get<0>(col_view_);
-      }
-      auto num_end_elts = std::min(num_elts, num_array_cols_ - col_offset_);
-
-      if (this->is_async()) {
-        pending_col_offset = col_offset_ + num_end_elts;
-      } else {
-        col_offset_ += num_end_elts;
-      }
-
-      std::get<0>(col_view_) += num_elts;
-      std::get<1>(col_view_) += num_end_elts;
-
-      if (std::get<0>(col_view_) >= num_array_cols_) {
-        return false;
-      }
-    } else {
-      throw std::runtime_error("Unknown cell order");
-    }
-
-    // Create a subarray that reads the array with the specified view
-    std::vector<int32_t> subarray_vals = {
-        (int32_t)std::get<0>(row_view_),
-        (int32_t)std::get<1>(row_view_) - 1,
-        (int32_t)std::get<0>(col_view_),
-        (int32_t)std::get<1>(col_view_) - 1};
-    tiledb::Subarray subarray(ctx_, array_);
-    subarray.set_subarray(subarray_vals);
-
-    tiledb::Query query(ctx_, array_);
-
-    auto this_data =
-        this->is_async() ? this->backing_data_.get() : this->data();
-
-    size_t read_size = (std::get<1>(row_view_) - std::get<0>(row_view_)) *
-                       (std::get<1>(col_view_) - std::get<0>(col_view_));
-
-    query.set_subarray(subarray)
-        .set_layout(layout_order)
-        .set_data_buffer(attr_name, this_data, read_size);
-    query.submit();
-
-    // assert(tiledb::Query::Status::COMPLETE == query.query_status());
-    if (tiledb::Query::Status::COMPLETE != query.query_status()) {
-      throw std::runtime_error("Query status is not complete -- fix me");
-    }
-
-    return true;
-  }
-
-  void advance_async(size_t num_elts = 0) {
-    if (!backing_data_) {
-#ifndef __APPLE__
-      backing_data_ = std::make_unique_for_overwrite<T[]>(
-          this->num_rows() * this->num_cols());
-#else
-      backing_data_ =
-          std::unique_ptr<T[]>(new T[this->num_rows() * this->num_cols()]);
-#endif
-    }
-    // this->data_.swap(backing_data_);
-    fut_ = std::async(std::launch::async, [this, num_elts]() {
-      return this->advance(num_elts);
-    });
-  }
-
-  void swap_offsets() {
-    std::swap(row_offset_, pending_row_offset);
-    std::swap(col_offset_, pending_col_offset);
-  }
-
-  bool advance_wait(size_t num_elts = 0) {
-    bool more{true};
-    if (fut_.valid()) {
-      more = fut_.get();
-    } else {
-      throw std::runtime_error("advance_wait: future is not valid");
-    }
-    if (!more) {
-      return false;
-    }
-    this->storage_.swap(this->backing_data_);
-    this->swap_offsets();
-
-    return true;
-  }
-};
-
-/**
- * Convenience class for row-major matrices.
- */
-template <class T, class I = size_t>
-using tdbRowMajorMatrix = tdbMatrix<T, stdx::layout_right, I>;
-
-/**
- * Convenience class for column-major matrices.
- */
-template <class T, class I = size_t>
-using tdbColMajorMatrix = tdbMatrix<T, stdx::layout_left, I>;
-
-/**
- * Write the contents of a Matrix to a TileDB array.
- */
-template <class T, class LayoutPolicy = stdx::layout_right, class I = size_t>
-void write_matrix(
-    const tiledb::Context& ctx,
-    const Matrix<T, LayoutPolicy, I>& A,
-    const std::string& uri) {
-  if (global_debug) {
-    std::cerr << "# Writing Matrix: " << uri << std::endl;
-  }
-
-  scoped_timer _{tdb_func__ + std::string{uri}};
-
-  // @todo: make this a parameter
-  size_t num_parts = 10;
-  size_t row_extent = std::max<size_t>(
-      (A.num_rows() + num_parts - 1) / num_parts, A.num_rows() >= 2 ? 2 : 1);
-  size_t col_extent = std::max<size_t>(
-      (A.num_cols() + num_parts - 1) / num_parts, A.num_cols() >= 2 ? 2 : 1);
-
-  tiledb::Domain domain(ctx);
-  domain
-      .add_dimension(tiledb::Dimension::create<int>(
-          ctx, "rows", {{0, (int)A.num_rows() - 1}}, row_extent))
-      .add_dimension(tiledb::Dimension::create<int>(
-          ctx, "cols", {{0, (int)A.num_cols() - 1}}, col_extent));
-
-  // The array will be dense.
-  tiledb::ArraySchema schema(ctx, TILEDB_DENSE);
-
-  auto order = std::is_same_v<LayoutPolicy, stdx::layout_right> ?
-                   TILEDB_ROW_MAJOR :
-                   TILEDB_COL_MAJOR;
-  schema.set_domain(domain).set_order({{order, order}});
-
-  schema.add_attribute(tiledb::Attribute::create<T>(ctx, "values"));
-
-  tiledb::Array::create(uri, schema);
-
-  std::vector<int32_t> subarray_vals{
-      0, (int)A.num_rows() - 1, 0, (int)A.num_cols() - 1};
-
-  // Open array for writing
-  tiledb::Array array(ctx, uri, TILEDB_WRITE);
-
-  tiledb::Subarray subarray(ctx, array);
-  subarray.set_subarray(subarray_vals);
-
-  tiledb::Query query(ctx, array);
-
-  query.set_layout(order)
-      .set_data_buffer(
-          "values", &A(0, 0), (int)A.num_rows() * (int)A.num_cols())
-      .set_subarray(subarray);
-  query.submit();
-
-  array.close();
-}
-
-/**
- * Write the contents of a std::vector to a TileDB array.
- * @todo change the naming of this function to something more appropriate
- */
-template <class T>
-void write_vector(
-    const tiledb::Context& ctx, std::vector<T>& v, const std::string& uri) {
-  if (global_debug) {
-    std::cerr << "# Writing std::vector: " << uri << std::endl;
-  }
-
-  scoped_timer _{tdb_func__ + std::string{uri}};
-
-  size_t num_parts = 10;
-  size_t tile_extent = (size(v) + num_parts - 1) / num_parts;
-  tiledb::Domain domain(ctx);
-  domain.add_dimension(tiledb::Dimension::create<int>(
-      ctx, "rows", {{0, (int)size(v) - 1}}, tile_extent));
-
-  // The array will be dense.
-  tiledb::ArraySchema schema(ctx, TILEDB_DENSE);
-  schema.set_domain(domain).set_order({{TILEDB_ROW_MAJOR, TILEDB_ROW_MAJOR}});
-
-  schema.add_attribute(tiledb::Attribute::create<T>(ctx, "values"));
-
-  tiledb::Array::create(uri, schema);
-  // Set the subarray to write into
-  std::vector<int32_t> subarray_vals{0, (int)size(v) - 1};
-
-  // Open array for writing
-  tiledb::Array array(ctx, uri, TILEDB_WRITE);
-
-  tiledb::Subarray subarray(ctx, array);
-  subarray.set_subarray(subarray_vals);
-
-  tiledb::Query query(ctx, array);
-  query.set_layout(TILEDB_ROW_MAJOR)
-      .set_data_buffer("values", v)
-      .set_subarray(subarray);
-  query.submit();
-
-  array.close();
-}
-
-/**
- * Read the contents of a TileDB array into a std::vector.
- */
-template <class T>
-std::vector<T> read_vector(const tiledb::Context& ctx, const std::string& uri) {
-  if (global_debug) {
-    std::cerr << "# Reading std::vector: " << uri << std::endl;
-  }
-  scoped_timer _{tdb_func__ + std::string{uri}};
-
-  auto array_ = tiledb::Array{ctx, uri, TILEDB_READ};
-  auto schema_ = array_.schema();
-
-  using domain_type = int32_t;
-  const size_t idx = 0;
-
-  auto domain_{schema_.domain()};
-
-  auto dim_num_{domain_.ndim()};
-  auto array_rows_{domain_.dimension(0)};
-
-  auto vec_rows_{
-      (array_rows_.template domain<domain_type>().second -
-       array_rows_.template domain<domain_type>().first + 1)};
-
-  auto attr_num{schema_.attribute_num()};
-  auto attr = schema_.attribute(idx);
-
-  std::string attr_name = attr.name();
-  tiledb_datatype_t attr_type = attr.type();
-
-  // Create a subarray that reads the array up to the specified subset.
-  std::vector<int32_t> subarray_vals = {0, vec_rows_ - 1};
-  tiledb::Subarray subarray(ctx, array_);
-  subarray.set_subarray(subarray_vals);
-
-  // @todo: use something non-initializing
-  std::vector<T> data_(vec_rows_);
-
-  tiledb::Query query(ctx, array_);
-  query.set_subarray(subarray).set_data_buffer(
-      attr_name, data_.data(), vec_rows_);
-
-  query.submit();
-  array_.close();
-  assert(tiledb::Query::Status::COMPLETE == query.query_status());
-
-  return data_;
-}
-
-/**
- * Is the matrix row-oriented?
- */
-template <class Matrix>
-constexpr bool is_row_oriented(const Matrix& A) {
-  return std::is_same_v<typename Matrix::layout_policy, stdx::layout_right>;
-}
-
-/**
- * Print information about a Matrix.
- * @param A
- */
-template <class Matrix>
-std::string matrix_info(const Matrix& A, const std::string& msg = "") {
-  std::string str = "# " + msg;
-  if (!msg.empty()) {
-    str += ": ";
-  }
-  str += "Shape: ( " + std::to_string(A.num_rows()) + ", " +
-         std::to_string(A.num_cols()) + " )";
-  str += std::string(" Layout: ") +
-         (is_row_oriented(A) ? "row major" : "column major");
-  return str;
-}
-
-/**
- * Print information about a std::vector -- overload.
- * @param A
- */
-template <class T>
-std::string matrix_info(const std::vector<T>& A, const std::string& msg = "") {
-  std::string str = "# " + msg;
-  if (!msg.empty()) {
-    str += ": ";
-  }
-  str += "Shape: (" + std::to_string(A.size()) + " )";
-  return str;
-}
-
-template <class Matrix>
-void debug_matrix(const Matrix& A, const std::string& msg = "") {
-  if (global_debug) {
-    std::cout << matrix_info(A, msg) << std::endl;
-  }
-}
-
-template <class Matrix>
-void debug_slice(
-    const Matrix& A,
-    const std::string& msg = "",
-    size_t rows = 5,
-    size_t cols = 15) {
-  if (global_debug) {
-    rows = std::min(rows, A.num_rows());
-    cols = std::min(cols, A.num_cols());
-
-    std::cout << "# " << msg << std::endl;
-    for (size_t i = 0; i < rows; ++i) {
-      std::cout << "# ";
-      for (size_t j = 0; j < cols; ++j) {
-        std::cout << A(i, j) << "\t";
-      }
-      std::cout << std::endl;
-    }
-  }
-}
-=======
->>>>>>> 2f7e2da1
 #endif  // TDB_LINALG_H