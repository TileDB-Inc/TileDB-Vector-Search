--- conflicted
+++ resolved
@@ -85,16 +85,10 @@
     R"(ivf_hack: demo hack feature vector search with kmeans index.
 Usage:
     ivf_hack (-h | --help)
-<<<<<<< HEAD
     ivf_hack --db_uri URI --centroids_uri URI --index_uri URI --parts_uri URI --ids_uri URI --query_uri URI
             [--groundtruth_uri URI] [--output_uri URI] [--k NN][--nprobe NN] [--nqueries NN]
             [--alg ALGO] [--finite] [--blocksize NN] [--nth]
-            [--nthreads N] [--region REGION] [--log FILE] [-d] [-v]
-=======
-    ivf_hack --db_uri URI --centroids_uri URI --index_uri URI --parts_uri URI --ids_uri URI [--alg algo]
-            [--output_uri URI] [--query_uri URI] [--groundtruth_uri URI] [--ndb NN] [--nqueries NN] [--blocksize NN]
-            [--finite] [--k NN] [--cluster NN] [--nthreads N] [--nth] [--log FILE] [-d] [-v]
->>>>>>> 0acdae62
+            [--nthreads NN] [--region REGION] [--log FILE] [-d] [-v]
 
 Options:
     -h, --help            show this screen
@@ -113,11 +107,8 @@
     --finite              use finite RAM (out of core) algorithm [default: false]
     --blocksize NN        number of vectors to process in an out of core block (0 = all) [default: 0]
     --nth                 use nth_element for top k [default: false]
-<<<<<<< HEAD
-    --nthreads N          number of threads to use in parallel loops (0 = all) [default: 0]
+    --nthreads NN         number of threads to use (0 = all) [default: 0]
     --region REGION       AWS S3 region [default: us-east-1]
-=======
->>>>>>> 0acdae62
     --log FILE            log info to FILE (- for stdout)
     -d, --debug           run in debug mode [default: false]
     -v, --verbose         run in verbose mode [default: false]
