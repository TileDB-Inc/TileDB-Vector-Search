//
// Created by Andrew Lumsdaine on 4/17/23.
//

#ifndef TDB_QUERY_H
#define TDB_QUERY_H



#include "defs.h"
#include "timer.h"

#include <cassert>
#include <cmath>
#include <iostream>
#include <memory>
#include <numeric>
#include <span>

#include <future>

#include <vector>

// If apple, use Accelerate
#ifdef __APPLE__
#include <Accelerate/Accelerate.h>
#else
#include <mkl_cblas.h>
#endif


template <class DB, class Q, class G, class TK>
void query_qv(const DB& db, const Q&q, const G& g, TK& top_k, int k, bool hardway, int nthreads) {
  if (hardway) {
    query_qv_hw(db, q, g, top_k, k, nthreads);
  } else {
    query_qv_ew(db, q, g, top_k, k, nthreads);
  }
}

template <class DB, class Q, class G, class TK>
void query_vq(const DB& db, const Q&q, const G& g, TK& top_k, int k, bool hardway, int nthreads) {
  if (hardway) {
    query_vq_hw(db, q, g, top_k, k, nthreads);
  } else {
    query_vq_ew(db, q, g, top_k, k, nthreads);
  }
}

template <class DB, class Q, class G, class TK>
void query_qv_hw(const DB& db, const Q&q, const G& g, TK& top_k, int k, int nthreads) {
  life_timer _{"Total time (vq hard way)"};

  std::vector<int> i_index(size(db));
  std::iota(begin(i_index), end(i_index), 0);

  int size_db = size(db);
  int q_block_size = (size(q) + nthreads -1) / nthreads;
  std::vector<std::future<void>> futs;
  futs.reserve(nthreads);
  
  for (int n = 0; n < nthreads; ++n) {
    
    int q_start = n*q_block_size;
    int q_stop = std::min<int>((n+1)*q_block_size, size(q));
    
    futs.emplace_back(std::async(std::launch::async, [&db, &q, &g, q_start, q_stop, size_db, &top_k, k]() {
<<<<<<< HEAD
=======

>>>>>>> f953e628
      std::vector<int> index(size(db));
      std::vector<float> scores(size(db));

      // For each query
      for (int j = q_start; j < q_stop; ++j) {

	// Compare with each database vector
	for (int i = 0; i < size_db; ++i) {
	  scores[i] = L2(q[j], db[i]);
	}

	// std::copy(begin(i_index), end(i_index), begin(index));
	std::iota(begin(index), end(index), 0);
	get_top_k(scores, top_k[j], index, k);
	verify_top_k(scores, top_k[j], g[j], k, j);
      }
    }));
  }

  for (int n = 0; n < nthreads; ++n) {
    futs[n].get();
  }
}

template <class DB, class Q, class G, class TK>
void query_qv_ew(const DB& db, const Q&q, const G& g, TK& top_k, int k, int nthreads) {
  life_timer _{"Total time (qv set way)"};

  using element = std::pair<float, int>;

  std::vector<int> i_index(size(db));
  std::iota(begin(i_index), end(i_index), 0);

  int size_db = size(db);
  int q_block_size = (size(q) + nthreads -1) / nthreads;
  std::vector<std::future<void>> futs;
  futs.reserve(nthreads);
  
  for (int n = 0; n < nthreads; ++n) {
    
    int q_start = n*q_block_size;
    int q_stop = std::min<int>((n+1)*q_block_size, size(q));
    
    futs.emplace_back(std::async(std::launch::async, [&db, &q, &g, q_start, q_stop, size_db, &top_k, k]() {

      // For each query vector
      for (int j = q_start; j < q_stop; ++j) {

	// Create a set of the top k scores
	fixed_min_set<element> scores(k);

	// Compare with each database vector
	for (int i = 0; i < size_db; ++i) {
	  auto score = L2(q[j], db[i]);
	  scores.insert(element{score, i});
	}

	// Copy indexes into top_k
	std::transform(scores.c().begin(), scores.c().end(), top_k[j].begin(), ([](auto &e) { return e.second; }));

	// Try to break ties by sorting the top k
	std::sort(begin(top_k[j]), end(top_k[j]));
	std::sort(begin(g[j]), begin(g[j]) + k);
	verify_top_k(top_k[j], g[j], k, j);
      }
    }));
  }
  for (int n = 0; n < nthreads; ++n) {
    futs[n].get();
  }
}

template <class DB, class Q, class G, class TK>
void query_vq_hw(const DB& db, const Q&q, const G& g, TK& top_k, int k, int nthreads) {
  life_timer _{"Total time (vq loop nesting, hard way)"};

  ms_timer init_time("Allocating score array");
  init_time.start();

#if __APPLE__
  // std::vector<std::vector<float>> scores(size(q), std::vector<float>(size(db), 0.0f));
  auto buf = std::make_unique<float[]>(size(q)*size(db));
  std::span<float> _score_data {buf.get(), size(q)*size(db)};
#else
  auto buf = std::make_unique_for_overwrite<float[]>(size(q)*size(db));
  std::span<float> _score_data {buf.get(), size(q)*size(db)};
#endif

  std::vector<std::span<float>> scores(size(q));

  // Each score[j] is a column of the score matrix
  int size_q = size(q);
  for (int j = 0; j < size_q; ++j) {
    scores[j] = std::span<float>(_score_data.data() + j * size(db), size(db));
  }
<<<<<<< HEAD

=======
>>>>>>> f953e628

  init_time.stop();
  std::cout << init_time << std::endl;

#ifdef __APPLE__
  std::cout << "Apple clang does not yet support make_unique_for_overwrite" << std::endl;
  std::cout << "so this is about 3X slower than it should be" << std::endl;
#endif

  {
    life_timer _{"L2 distance"};

    int size_q = size(q);
    int db_block_size = (size(db) + nthreads - 1) / nthreads;
    std::vector<std::future<void>> futs;
    futs.reserve(nthreads);
  
    for (int n = 0; n < nthreads; ++n) {
    
      int db_start = n*db_block_size;
      int db_stop = std::min<int>((n+1)*db_block_size, size(db));
    
      futs.emplace_back(std::async(std::launch::async, [&db, &q, db_start, db_stop, size_q, &scores]() {

	// For each database vector
	for (int i = db_start; i < db_stop; ++i) {

	  // Compare with each query
	  for (int j = 0; j < size_q; ++j) {
	    scores[j][i] = L2(q[j], db[i]);
	  }
	}
      }));
    }
    for (int n = 0; n < nthreads; ++n) {
      futs[n].get();
    }
  }

  get_top_k(scores, top_k, k, size(q), size(db), nthreads);

  {
    life_timer _{"Checking results"};

    // #pragma omp parallel for
    for (int j = 0; j < size_q; ++j) {
      verify_top_k(scores[j], top_k[j], g[j], k, j);
    }
  }
}

template <class DB, class Q, class G, class TK>
void query_vq_ew(const DB& db, const Q&q, const G& g, TK& top_k, int k, int nthreads) {
  life_timer _{"Total time (vq loop nesting, set way)"};

  using element = std::pair<float, int>;
  std::vector<fixed_min_set<element>> scores(size(q), fixed_min_set<element>(k));

  {
    life_timer _{"L2 distance"};

    int size_q = size(q);
    int size_db = size(db);

    // For each database vector
    for (int i = 0; i < size_db; ++i) {

#if 0
      // Can't parallelize outer loop b/c there is only one scores vector
      // Don't parallelize each inner loop -- thread explosion

      int q_block_size = (size(q) + nthreads -1) / nthreads;
      std::vector<std::future<void>> futs;
      futs.reserve(nthreads);
    
      for (int n = 0; n < nthreads; ++n) {
	
	int q_start = n*q_block_size;
	int q_stop = std::min<int>((n+1)*q_block_size, size(q));
      
	futs.emplace_back(std::async(std::launch::async, [&scores, &g, &db, &q, i, q_start, q_stop, &top_k, k]() {

	  // Compare with each query
	  for (int j = q_start; j < q_stop; ++j) {
	    auto score = L2(q[j], db[i]);
	    scores[j].insert(element{score, i});
	  }
	}));
      }
      for (int n = 0; n < nthreads; ++n) {
	futs[n].get();
      }
#else

      for (int j = 0; j < size_q; ++j) {
	auto score = L2(q[j], db[i]);
	scores[j].insert(element{score, i});
      }

#endif
    }
  }

  {
    life_timer _{"Get top k and check results"};

    int q_block_size = (size(q) + nthreads -1) / nthreads;
    std::vector<std::future<void>> futs;
    futs.reserve(nthreads);
    
    for (int n = 0; n < nthreads; ++n) {
      
      int q_start = n*q_block_size;
      int q_stop = std::min<int>((n+1)*q_block_size, size(q));
      
      futs.emplace_back(std::async(std::launch::async, [&scores, &g, q_start, q_stop, &top_k, k]() {
	
	// For each query
	for (int j = q_start; j < q_stop; ++j) {
	  
	  std::transform(scores[j].c().begin(), scores[j].c().end(), top_k[j].begin(), ([](auto &e) { return e.second; }));
	  std::sort(begin(top_k[j]), end(top_k[j]));
	  
	  std::sort(begin(g[j]), begin(g[j]) + k);
	  verify_top_k(top_k[j], g[j], k, j);
	}
      }));
    }
    for (int n = 0; n < nthreads; ++n) {
      futs[n].get();
    }
  }
}


template <class DB, class Q, class G, class TK>
void query_gemm(const DB& db, const Q&q, const G& g, TK& top_k, int k, bool hardway, size_t nthreads) {
  life_timer _{"Total time gemm"};
  /**
   * scores is nsamples X nq
   * db is dimension X nsamples
   * q is vsize X dimension
   * scores <- db^T * q
   */

  ms_timer init_time("Allocating score array");
  init_time.start();

  std::vector<std::span<float>> scores(size(q));

#if __APPLE__
  //  std::vector<float> _score_data(size(q) * size(db));
<<<<<<< HEAD
  auto buf = std::make_unique<float[]>(size(q)*size(db));
=======
>>>>>>> f953e628
  std::span<float> _score_data {buf.get(), size(q)*size(db)};
#else
  auto buf = std::make_unique_for_overwrite<float[]>(size(q)*size(db));
  std::span<float> _score_data {buf.get(), size(q)*size(db)};
#endif
  init_time.stop();
  std::cout << init_time << std::endl;
#ifdef __APPLE__
  std::cout << "Apple clang does not yet support make_unique_for_overwrite" << std::endl;
  std::cout << "This time would not be seen in libraries supporting make_unique_for_overwrite" << std::endl;
#endif

  int M = size(db);
  int N = size(q);
  int K = size(db[0]);
  assert(size(db[0]) == size(q[0]));

  /**
   * Compute the score matrix, based on (a - b)^2 = a^2 + b^2 - 2ab
   * scores[j][i] = alpha[i] + beta[j] - 2 * db[i] * q[j]
   */

  // Each score[j] is a column of the score matrix
  int size_q = size(q);
  for (int j = 0; j < size_q; ++j) {
    scores[j] = std::span<float>(_score_data.data() + j * M, M);
  }

  // It seems to save a fair amount of time to do the gemm first then the outer products
  {
    life_timer _{"L2 comparison (gemm)"};

    cblas_sgemm(
            CblasColMajor,
            CblasTrans,   // db^T
            CblasNoTrans, // q
            (int32_t) M,  // number of samples
            (int32_t) N,  // number of queries
            (int32_t) K,  // dimension of vectors
            -2.0,
            db[0].data(), // A: K x M -> A^T: M x K
            K,
            q[0].data(),  // B: K x N
            K,
            0.0,          // Overwrite the (uninitialized) target with the matrix product
            _score_data.data(), // C: M x N
            M);
  }




  std::vector<float> alpha(M, 0.0f);
  std::vector<float> beta(N, 0.0f);

  {
    life_timer _{"L2 comparison colsum"};

    col_sum(db, alpha, [](auto a) { return a * a; });  // @todo optimize somehow
    col_sum(q, beta, [](auto a) { return a * a; });
  }


  {
    life_timer _{"L2 comparison outer product"};

    // A += alpha * x * transpose(y)
    std::vector<float> alpha_ones(N, 1.0f);
    std::vector<float> beta_ones(M, 1.0f);

    // This should be more parallelizable -- but seems to be completely memory-bound
#if 1
    cblas_sger(CblasColMajor, M, N, 1.0, &alpha[0], 1, &alpha_ones[0], 1, _score_data.data(), M);
    cblas_sger(CblasColMajor, M, N, 1.0, &beta_ones[0], 1, &beta[0], 1, _score_data.data(), M);
#else
    size_t block_size = (N + nthreads - 1) / nthreads;

    std::vector<std::future<void>> futs;
    futs.reserve(nthreads);
    for (size_t n = 0; n < nthreads; ++n) {
      
      size_t start = n*block_size;
      size_t stop = std::min<size_t>((n+1)*block_size, N);
      
      futs.emplace_back(std::async(std::launch::async, [start, stop, &_score_data, M, N, block_size, &alpha, &beta, &alpha_ones, &beta_ones, n]() {
	cblas_sger(CblasColMajor, M, stop-start/*N*/, 1.0, &alpha[0], 1, &alpha_ones[start], 1, _score_data.data() + M*start, M);
	cblas_sger(CblasColMajor, M, stop-start/*N*/, 1.0, &beta_ones[0], 1, &beta[start], 1, _score_data.data() + M*start, M);
      }));
    }

    for (int n = 0; n < nthreads; ++n) {
      futs[n].get();
    }
#endif
  }


  {
    life_timer _{"L2 comparison finish"};
    // sqrt_score_data(_score_data, nthreads);

    size_t block_size = (size(_score_data) + nthreads - 1) / nthreads;

    std::vector<std::future<void>> futs;
    futs.reserve(nthreads);
    for (size_t n = 0; n < nthreads; ++n) {
      
      size_t start = n*block_size;
      size_t stop = std::min<size_t>((n+1)*block_size, size(_score_data));
      
      futs.emplace_back(std::async(std::launch::async, [start, stop, &_score_data]() {

	for (size_t i = start; i < stop; ++i) {
	  _score_data[i] = sqrt(_score_data[i]);
	}
      }));
    }      

    for (size_t n = 0; n < nthreads; ++n) {
      futs[n].get();
    }
  }

  get_top_k(scores, top_k, k, size(q), size(db), nthreads);

  {
    life_timer _{"Checking results"};

    // #pragma omp parallel for
    for (int j = 0; j < size_q; ++j) {
      verify_top_k(scores[j], top_k[j], g[j], k, j);
    }
  }
}


#endif//TDB_QUERY_H<|MERGE_RESOLUTION|>--- conflicted
+++ resolved
@@ -65,10 +65,6 @@
     int q_stop = std::min<int>((n+1)*q_block_size, size(q));
     
     futs.emplace_back(std::async(std::launch::async, [&db, &q, &g, q_start, q_stop, size_db, &top_k, k]() {
-<<<<<<< HEAD
-=======
-
->>>>>>> f953e628
       std::vector<int> index(size(db));
       std::vector<float> scores(size(db));
 
@@ -164,10 +160,6 @@
   for (int j = 0; j < size_q; ++j) {
     scores[j] = std::span<float>(_score_data.data() + j * size(db), size(db));
   }
-<<<<<<< HEAD
-
-=======
->>>>>>> f953e628
 
   init_time.stop();
   std::cout << init_time << std::endl;
@@ -320,10 +312,7 @@
 
 #if __APPLE__
   //  std::vector<float> _score_data(size(q) * size(db));
-<<<<<<< HEAD
   auto buf = std::make_unique<float[]>(size(q)*size(db));
-=======
->>>>>>> f953e628
   std::span<float> _score_data {buf.get(), size(q)*size(db)};
 #else
   auto buf = std::make_unique_for_overwrite<float[]>(size(q)*size(db));
