--- conflicted
+++ resolved
@@ -4,7 +4,7 @@
 
 #include <algorithm>
 #include <cmath>
-#include <execution>
+// #include <execution>
 #include <iostream>
 #include <numeric>
 #include <string>
@@ -19,11 +19,8 @@
 // If apple, use Accelerate
 #ifdef __APPLE__
 #include <Accelerate/Accelerate.h>
-<<<<<<< HEAD
-=======
 #else
 #include <mkl_cblas.h>
->>>>>>> e330e117
 #endif
 
 
@@ -114,11 +111,15 @@
     std::cout << load_time << std::endl;
 
     size_t k = args["--k"].asLong();
-    std::vector<std::vector<size_t>> top_k(size(q), std::vector<size_t>(k, 0UL));
+    std::vector<std::vector<int>> top_k(size(q), std::vector<int>(k, 0));
 
     /** Matrix-matrix multiplication
      */
     std::cout << args["--order"].asString() << std::endl;
+
+    /**
+     * vq: for each vector in the database, compare with each query vector
+     */
     if (args["--order"].asString() == "vq") {
       if (verbose) {
         std::cout << "Using vq ordering" << std::endl;
@@ -127,14 +128,14 @@
       { life_timer _{"Everything"};
 #pragma omp parallel 
 {
-      std::vector<size_t> i_index(size(db));
+      std::vector<int> i_index(size(db));
       std::vector<float> scores(size(db));
       /**
        * For each query
        */
 
       std::iota(begin(i_index), end(i_index), 0);
-      std::vector<size_t> index(size(db));
+      std::vector<int> index(size(db));
 
 #pragma omp for
       for (size_t j = 0; j < size(q); ++j) {
@@ -146,7 +147,7 @@
           scores[i] = L2(q[j], db[i]);
         }
 
-	std::copy(std::execution::seq, begin(i_index), end(i_index), begin(index));
+	std::copy(/*std::execution::seq,*/ begin(i_index), end(i_index), begin(index));
         get_top_k(scores, top_k[j], index, k);
         verify_top_k(scores, top_k[j], g[j], k, j);
       }
@@ -183,9 +184,9 @@
 
 #pragma omp parallel
 	{
-        std::vector<size_t> i_index(size(db));
+        std::vector<int> i_index(size(db));
 	std::iota(begin(i_index), end(i_index), 0);
-	std::vector<size_t> index(size(db));
+	std::vector<int> index(size(db));
 #pragma omp for
         for (size_t j = 0; j < size(q); ++j) {
 	  std::copy(begin(i_index), end(i_index), begin(index));
@@ -287,7 +288,7 @@
 	//	for (size_t k = 0; k <M*N; ++k) {
 	//	  _scores_data[k] = sqrt(_scores_data[k]);
 	//	}
-	std::for_each(std::execution::par_unseq, begin(_score_data), end(_score_data), [](auto&& x) {
+	std::for_each(/*std::execution::par_unseq,*/ begin(_score_data), end(_score_data), [](auto&& x) {
 	    x = sqrt(x);
 	  });
 #endif
@@ -296,16 +297,16 @@
       {
         life_timer _{"Get top k"};
 
-	std::vector<size_t> i_index(size(db));
+	std::vector<int> i_index(size(db));
 	std::iota(begin(i_index), end(i_index), 0);
 
 #pragma omp parallel 
 	{
-	  std::vector<size_t> index(size(db));
+	  std::vector<int> index(size(db));
 
 #pragma omp for
 	  for (size_t j = 0; j < size(q); ++j) {
-	    std::copy(std::execution::seq, begin(i_index), end(i_index), begin(index));
+	    std::copy(/*std::execution::seq,*/ begin(i_index), end(i_index), begin(index));
 	    get_top_k(scores[j], top_k[j], index, k);
 	  }
 	}
@@ -313,7 +314,7 @@
 
       {
         life_timer _{"Checking results"};
-#pragma parallel omp for
+#pragma omp parallel for
         for (size_t j = 0; j < size(q); ++j) {
           verify_top_k(scores[j], top_k[j], g[j], k, j);
         }
