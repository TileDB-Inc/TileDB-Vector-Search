//
// Created by Andrew Lumsdaine on 4/12/23.
//

#include <algorithm>
#include <cmath>
// #include <execution>
#include <iostream>
#include <memory>
#include <numeric>
#include <string>
#include <vector>

#include <docopt.h>

#include "defs.h"
#include "query.h"
#include "sift_db.h"
#include "timer.h"



bool verbose = false;
bool debug = false;

static constexpr const char USAGE[] =
        R"(flat: feature vector search with flat index.
  Usage:
      tdb (-h | --help)
      tdb (--db_file FILE | --db_uri URI) (--q_file FILE | --q_uri URI) (--g_file FILE | --g_uri URI) [--dim D] [--k NN] [--L2 | --cosine] [--order ORDER] [--hardway] [-d | -v]

  Options:
      -h, --help            show this screen
      --db_file FILE        database file with feature vectors
      --db_uri URI          database URI with feature vectors
      --q_file FILE         query file with feature vectors to search for
      --q_uri URI           query URI with feature vectors to search for
      --g_file FILE         ground truth file
      --g_uri URI           ground true URI
      --dim D               dimension of feature vectors [default: 128]
      --k NN                number of nearest neighbors to find [default: 10]
      --L2                  use L2 distance (Euclidean)
      --cosine              use cosine distance [default]
      --order ORDER         which ordering to do comparisons [default: qv]
      --hardway             use hard way to compute distances [default: false]
      -d, --debug           run in debug mode [default: false]
      -v, --verbose         run in verbose mode [default: false]
)";

int main(int argc, char *argv[]) {
  std::vector<std::string> strings(argv + 1, argv + argc);
  auto args = docopt::docopt(USAGE, strings, true);

  if (args["--help"].asBool()) {
    std::cout << USAGE << std::endl;
    return 0;
  }

  debug = args["--debug"].asBool();
  verbose = args["--verbose"].asBool();
  auto hardway = args["--hardway"].asBool();

  std::string db_file{};
  std::string db_uri{};
  if (args["--db_file"]) {
    db_file = args["--db_file"].asString();
  } else if (args["--db_uri"]) {
    db_uri = args["--db_uri"].asString();
  } else {
    std::cout << "Must specify either --db_file or --db_uri" << std::endl;
    return 1;
  }

  std::string q_file{};
  std::string q_uri{};
  if (args["--q_file"]) {
    q_file = args["--q_file"].asString();
  } else if (args["--q_uri"]) {
    q_uri = args["--q_uri"].asString();
  } else {
    std::cout << "Must specify either --q_file or --q_uri" << std::endl;
    return 1;
  }

  std::string g_file{};
  std::string g_uri{};
  if (args["--g_file"]) {
    g_file = args["--g_file"].asString();
  } else if (args["--g_uri"]) {
    g_uri = args["--g_uri"].asString();
  } else {
    std::cout << "Must specify either --g_file or --q_uri" << std::endl;
    return 1;
  }

  if (!db_file.empty() && !q_file.empty() && !g_file.empty()) {
    if (db_file == q_file) {
      std::cout << "db_file and q_file must be different" << std::endl;
      return 1;
    }
    size_t dimension = args["--dim"].asLong();

    ms_timer load_time{"Load database, query, and ground truth"};
    sift_db<float> db(db_file, dimension);
    sift_db<float> q(q_file, dimension);
    sift_db<int> g(g_file, 100);
    load_time.stop();
    std::cout << load_time << std::endl;

    assert(size(db[0]) == dimension);

    size_t k = args["--k"].asLong();
    std::vector<std::vector<int>> top_k(size(q), std::vector<int>(k, 0));

    std::cout << "Using " << args["--order"].asString() << std::endl;

    /**
     * vq: for each vector in the database, compare with each query vector
     */
    if (args["--order"].asString() == "vq") {
      if (verbose) {
        std::cout << "Using vq loop nesting for query" << std::endl;
        if (hardway) {
          std::cout << "Doing it the hard way" << std::endl;
        }
      }
      query_vq(db, q, g, top_k, k, hardway);
    } else if (args["--order"].asString() == "qv") {
      if (verbose) {
        std::cout << "Using qv nesting for query" << std::endl;
        if (hardway) {
          std::cout << "Doing it the hard way" << std::endl;
        }
      }
<<<<<<< HEAD
      if (hardway) {
        std::vector<std::vector<float>> scores(size(q), std::vector<float>(size(db), 0.0f));

      {
        life_timer _{"L2 comparison"};

        /**
         * For each database vector
         */
#pragma omp parallel for
        for (size_t i = 0; i < size(db); ++i) {
          /**
          * Compare with each query
          */
          for (size_t j = 0; j < size(q); ++j) {
            scores[j][i] = L2(q[j], db[i]);
          }
        }
      }

        /**
       * For each query, get indices of top k
       */
        {
          life_timer _{"Get top k"};

#pragma omp parallel
          {
            std::vector<int> i_index(size(db));
            std::iota(begin(i_index), end(i_index), 0);
            std::vector<int> index(size(db));
#pragma omp for
            for (size_t j = 0; j < size(q); ++j) {
              std::copy(begin(i_index), end(i_index), begin(index));
              get_top_k(scores[j], top_k[j], index, k);
            }
          }
        }

        {
          life_timer _{"Checking results"};
#pragma omp parallel for
          for (size_t j = 0; j < size(q); ++j) {
            verify_top_k(scores[j], top_k[j], g[j], k, j);
          }
        }
      } else {
        using element = std::pair<float, int>;
	if (verbose) {
	  std::cout << "Doing it the set way" << std::endl;
	}

        std::vector<fixed_min_set<element>> scores(size(q), fixed_min_set<element>(k));

      {
        life_timer _{"L2 comparison"};// todo: BLAS

        /**
         * For each database vector
         */
        for (size_t i = 0; i < size(db); ++i) {
          /**
          * Compare with each query
          */
	  // Can't decompose over i as scores are shared across is
#pragma omp parallel for

          for (size_t j = 0; j < size(q); ++j) {
            auto score = L2(q[j], db[i]);
            scores[j].insert(element{score, i});
          }
        }
      }

        /**
       * For each query, get indices of top k
       */
        {
          life_timer _{"Get top k"};

#pragma omp parallel
          {
#pragma omp for
            for (size_t j = 0; j < size(q); ++j) {
              std::transform(scores[j].begin(), scores[j].end(), top_k[j].begin(), ([](auto &e) { return e.second; }));
              // @todo: verify against ground truth
              std::sort(begin(top_k[j]), end(top_k[j]));
            }
          }
        }

        {
          life_timer _{"Checking results"};
#pragma omp parallel for
          for (size_t j = 0; j < size(q); ++j) {
            std::sort(begin(g[j]), begin(g[j]) + k);
            verify_top_k(top_k[j], g[j], k, j);
          }
        }
      }
    } else if (args["--order"].asString() == "gemm") {
      if (verbose) {
        std::cout << "Using gemm ordering" << std::endl;
      }

      ms_timer init_time("Allocating score array");
      init_time.start();

      /**
       * scores is nsamples X nq
       * db is dimension X nsamples
       * q is vsize X dimension
       * scores <- db^T * q
       */
      std::vector<std::span<float>> scores(size(q));

#if 0
      std::vector<float> _score_data(size(q) * size(db));
#else
      auto buf = std::make_unique_for_overwrite<float[]>(size(q)*size(db));
      std::span<float> _score_data {buf.get(), size(q)*size(db)};
#endif
      init_time.stop();
      std::cout << init_time << std::endl;

      size_t M = size(db);
      size_t N = size(q);
      size_t K = size(db[0]);
      assert(size(db[0]) == size(q[0]));
      assert(size(db[0]) == dimension);

      // Each score[j] is a column of the score matrix
      for (size_t j = 0; j < size(q); ++j) {
        scores[j] = std::span<float>(&_score_data[0] + j * M, M);
      }

      std::vector<float> alpha(M, 0.0f);
      std::vector<float> beta(N, 0.0f);

      {
        life_timer _{"L2 comparison colsum"};

        col_sum(db, alpha, [](auto a) { return a * a; });
        col_sum(q, beta, [](auto a) { return a * a; });
      }
      {
        life_timer _{"L2 comparison outer product"};// todo: BLAS

#if 0
        for (size_t j = 0; j < N; ++j) {
          for (size_t i = 0; i < M; ++i) {
            scores[j][i] += alpha[i] + beta[j];
          }
        }
#else
        //void cblas_sger (const CBLAS_LAYOUT Layout, const MKL_INT m, const MKL_INT n, const float alpha, const float *x, const MKL_INT incx, const float *y, const MKL_INT incy, float *a, const MKL_INT lda);
        // A += alpha * x * transpose(y)
        std::vector<float> alpha_ones(N, 1.0f);
        std::vector<float> beta_ones(M, 1.0f);
        // scores[j][i] = alpha[i];
        // scores[j][i] = beta[j]
        cblas_sger(CblasColMajor, M, N, 1.0, &alpha[0], 1, &alpha_ones[0], 1, &_score_data[0], M);
        cblas_sger(CblasColMajor, M, N, 1.0, &beta_ones[0], 1, &beta[0], 1, &_score_data[0], M);

#endif
      }
      {
        life_timer _{"L2 comparison dgemm"};
        cblas_sgemm(
                CblasColMajor,
                CblasTrans,  // db^T
                CblasNoTrans,// q
                (int32_t) M, // number of samples
                (int32_t) N, // number of queries
                (int32_t) K, // dimension of vectors
                -2.0,
                db[0].data(),// A: K x M -> A^T: M x K
                K,
                q[0].data(),// B: K x N
                K,
                1.0,
                &_score_data[0],// C: M x N
                M);
      }
      {
        life_timer _{"L2 comparison finish"};
#if 1
#pragma omp parallel for
        for (size_t j = 0; j < N; ++j) {
          for (size_t i = 0; i < M; ++i) {
            scores[j][i] = std::sqrt(scores[j][i]);
          }
        }
#else
        //	for (size_t k = 0; k <M*N; ++k) {
        //	  _scores_data[k] = sqrt(_scores_data[k]);
        //	}
        std::for_each(/*std::execution::par_unseq,*/ begin(_score_data), end(_score_data), [](auto &&x) {
          x = sqrt(x);
        });
#endif
      }

      {
        life_timer _{"Get top k"};

        std::vector<int> i_index(size(db));
        std::iota(begin(i_index), end(i_index), 0);

#pragma omp parallel
        {
          // std::vector<int> index(size(db));
	  auto buf = std::make_unique_for_overwrite<int[]>(size(db));
	  std::span<int> index {buf.get(), size(db)};

#pragma omp for
          for (size_t j = 0; j < size(q); ++j) {
	    //            std::copy(/*std::execution::seq,*/ begin(i_index), end(i_index), begin(index));
	    std::iota(begin(index), end(index), 0);
            get_top_k(scores[j], top_k[j], index, k);
          }
        }
      }

      {
        life_timer _{"Checking results"};
#pragma omp parallel for
        for (size_t j = 0; j < size(q); ++j) {
          verify_top_k(scores[j], top_k[j], g[j], k, j);
        }
=======
      query_qv(db, q, g, top_k, k, hardway);
    } else if (args["--order"].asString() == "gemm") {
      if (verbose) {
        std::cout << "Using gemm for query" << std::endl;
>>>>>>> 42feb1c9
      }
      query_gemm(db, q, g, top_k, k, hardway);
    } else {
      std::cout << "Unknown ordering: " << args["--order"].asString() << std::endl;
      return 1;
    }
  }
}<|MERGE_RESOLUTION|>--- conflicted
+++ resolved
@@ -132,243 +132,10 @@
           std::cout << "Doing it the hard way" << std::endl;
         }
       }
-<<<<<<< HEAD
-      if (hardway) {
-        std::vector<std::vector<float>> scores(size(q), std::vector<float>(size(db), 0.0f));
-
-      {
-        life_timer _{"L2 comparison"};
-
-        /**
-         * For each database vector
-         */
-#pragma omp parallel for
-        for (size_t i = 0; i < size(db); ++i) {
-          /**
-          * Compare with each query
-          */
-          for (size_t j = 0; j < size(q); ++j) {
-            scores[j][i] = L2(q[j], db[i]);
-          }
-        }
-      }
-
-        /**
-       * For each query, get indices of top k
-       */
-        {
-          life_timer _{"Get top k"};
-
-#pragma omp parallel
-          {
-            std::vector<int> i_index(size(db));
-            std::iota(begin(i_index), end(i_index), 0);
-            std::vector<int> index(size(db));
-#pragma omp for
-            for (size_t j = 0; j < size(q); ++j) {
-              std::copy(begin(i_index), end(i_index), begin(index));
-              get_top_k(scores[j], top_k[j], index, k);
-            }
-          }
-        }
-
-        {
-          life_timer _{"Checking results"};
-#pragma omp parallel for
-          for (size_t j = 0; j < size(q); ++j) {
-            verify_top_k(scores[j], top_k[j], g[j], k, j);
-          }
-        }
-      } else {
-        using element = std::pair<float, int>;
-	if (verbose) {
-	  std::cout << "Doing it the set way" << std::endl;
-	}
-
-        std::vector<fixed_min_set<element>> scores(size(q), fixed_min_set<element>(k));
-
-      {
-        life_timer _{"L2 comparison"};// todo: BLAS
-
-        /**
-         * For each database vector
-         */
-        for (size_t i = 0; i < size(db); ++i) {
-          /**
-          * Compare with each query
-          */
-	  // Can't decompose over i as scores are shared across is
-#pragma omp parallel for
-
-          for (size_t j = 0; j < size(q); ++j) {
-            auto score = L2(q[j], db[i]);
-            scores[j].insert(element{score, i});
-          }
-        }
-      }
-
-        /**
-       * For each query, get indices of top k
-       */
-        {
-          life_timer _{"Get top k"};
-
-#pragma omp parallel
-          {
-#pragma omp for
-            for (size_t j = 0; j < size(q); ++j) {
-              std::transform(scores[j].begin(), scores[j].end(), top_k[j].begin(), ([](auto &e) { return e.second; }));
-              // @todo: verify against ground truth
-              std::sort(begin(top_k[j]), end(top_k[j]));
-            }
-          }
-        }
-
-        {
-          life_timer _{"Checking results"};
-#pragma omp parallel for
-          for (size_t j = 0; j < size(q); ++j) {
-            std::sort(begin(g[j]), begin(g[j]) + k);
-            verify_top_k(top_k[j], g[j], k, j);
-          }
-        }
-      }
-    } else if (args["--order"].asString() == "gemm") {
-      if (verbose) {
-        std::cout << "Using gemm ordering" << std::endl;
-      }
-
-      ms_timer init_time("Allocating score array");
-      init_time.start();
-
-      /**
-       * scores is nsamples X nq
-       * db is dimension X nsamples
-       * q is vsize X dimension
-       * scores <- db^T * q
-       */
-      std::vector<std::span<float>> scores(size(q));
-
-#if 0
-      std::vector<float> _score_data(size(q) * size(db));
-#else
-      auto buf = std::make_unique_for_overwrite<float[]>(size(q)*size(db));
-      std::span<float> _score_data {buf.get(), size(q)*size(db)};
-#endif
-      init_time.stop();
-      std::cout << init_time << std::endl;
-
-      size_t M = size(db);
-      size_t N = size(q);
-      size_t K = size(db[0]);
-      assert(size(db[0]) == size(q[0]));
-      assert(size(db[0]) == dimension);
-
-      // Each score[j] is a column of the score matrix
-      for (size_t j = 0; j < size(q); ++j) {
-        scores[j] = std::span<float>(&_score_data[0] + j * M, M);
-      }
-
-      std::vector<float> alpha(M, 0.0f);
-      std::vector<float> beta(N, 0.0f);
-
-      {
-        life_timer _{"L2 comparison colsum"};
-
-        col_sum(db, alpha, [](auto a) { return a * a; });
-        col_sum(q, beta, [](auto a) { return a * a; });
-      }
-      {
-        life_timer _{"L2 comparison outer product"};// todo: BLAS
-
-#if 0
-        for (size_t j = 0; j < N; ++j) {
-          for (size_t i = 0; i < M; ++i) {
-            scores[j][i] += alpha[i] + beta[j];
-          }
-        }
-#else
-        //void cblas_sger (const CBLAS_LAYOUT Layout, const MKL_INT m, const MKL_INT n, const float alpha, const float *x, const MKL_INT incx, const float *y, const MKL_INT incy, float *a, const MKL_INT lda);
-        // A += alpha * x * transpose(y)
-        std::vector<float> alpha_ones(N, 1.0f);
-        std::vector<float> beta_ones(M, 1.0f);
-        // scores[j][i] = alpha[i];
-        // scores[j][i] = beta[j]
-        cblas_sger(CblasColMajor, M, N, 1.0, &alpha[0], 1, &alpha_ones[0], 1, &_score_data[0], M);
-        cblas_sger(CblasColMajor, M, N, 1.0, &beta_ones[0], 1, &beta[0], 1, &_score_data[0], M);
-
-#endif
-      }
-      {
-        life_timer _{"L2 comparison dgemm"};
-        cblas_sgemm(
-                CblasColMajor,
-                CblasTrans,  // db^T
-                CblasNoTrans,// q
-                (int32_t) M, // number of samples
-                (int32_t) N, // number of queries
-                (int32_t) K, // dimension of vectors
-                -2.0,
-                db[0].data(),// A: K x M -> A^T: M x K
-                K,
-                q[0].data(),// B: K x N
-                K,
-                1.0,
-                &_score_data[0],// C: M x N
-                M);
-      }
-      {
-        life_timer _{"L2 comparison finish"};
-#if 1
-#pragma omp parallel for
-        for (size_t j = 0; j < N; ++j) {
-          for (size_t i = 0; i < M; ++i) {
-            scores[j][i] = std::sqrt(scores[j][i]);
-          }
-        }
-#else
-        //	for (size_t k = 0; k <M*N; ++k) {
-        //	  _scores_data[k] = sqrt(_scores_data[k]);
-        //	}
-        std::for_each(/*std::execution::par_unseq,*/ begin(_score_data), end(_score_data), [](auto &&x) {
-          x = sqrt(x);
-        });
-#endif
-      }
-
-      {
-        life_timer _{"Get top k"};
-
-        std::vector<int> i_index(size(db));
-        std::iota(begin(i_index), end(i_index), 0);
-
-#pragma omp parallel
-        {
-          // std::vector<int> index(size(db));
-	  auto buf = std::make_unique_for_overwrite<int[]>(size(db));
-	  std::span<int> index {buf.get(), size(db)};
-
-#pragma omp for
-          for (size_t j = 0; j < size(q); ++j) {
-	    //            std::copy(/*std::execution::seq,*/ begin(i_index), end(i_index), begin(index));
-	    std::iota(begin(index), end(index), 0);
-            get_top_k(scores[j], top_k[j], index, k);
-          }
-        }
-      }
-
-      {
-        life_timer _{"Checking results"};
-#pragma omp parallel for
-        for (size_t j = 0; j < size(q); ++j) {
-          verify_top_k(scores[j], top_k[j], g[j], k, j);
-        }
-=======
       query_qv(db, q, g, top_k, k, hardway);
     } else if (args["--order"].asString() == "gemm") {
       if (verbose) {
         std::cout << "Using gemm for query" << std::endl;
->>>>>>> 42feb1c9
       }
       query_gemm(db, q, g, top_k, k, hardway);
     } else {
