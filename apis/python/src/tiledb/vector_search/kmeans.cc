#include <tiledb/tiledb>

#include <pybind11/numpy.h>
#include <pybind11/pybind11.h>
#include <pybind11/stl.h>

<<<<<<< HEAD
#include "index/ivf_flat_index.h"
=======
#include "flat_query.h"
#include "ivf_index.h"
#include "ivf_query.h"
>>>>>>> b6442def
#include "linalg.h"

namespace py = pybind11;
using Ctx = tiledb::Context;

namespace {

template <typename T, typename shuffled_ids_type = uint64_t>
static void declare_kmeans(py::module& m, const std::string& suffix) {
<<<<<<< HEAD
  m.def(("kmeans_fit_" + suffix).c_str(),
        [](size_t n_clusters,
           std::string init,
           size_t max_iter,
           bool verbose,
           size_t n_init,
           const ColMajorMatrix<T>& sample_vectors,
           std::optional<double> tol,
           std::optional<unsigned int> seed,
           std::optional<size_t> nthreads) {
             // TODO: support verbose and n_init
             std::ignore = verbose;
             std::ignore = n_init;
             kmeans_init init_val;
             if (init == "k-means++") {
                init_val = kmeans_init::kmeanspp;
             } else if (init == "random") {
                init_val = kmeans_init::random;
             } else {
                throw std::invalid_argument("Invalid init method");
             }
             ivf_flat_index<T> idx(/*sample_vectors.num_rows(),*/ n_clusters, max_iter, tol.value_or(0.0001));
             idx.train(sample_vectors, init_val);
             return std::move(idx.get_centroids());
  });

  m.def(("kmeans_predict_" + suffix).c_str(),
		[](const ColMajorMatrix<T>& centroids,
		   const ColMajorMatrix<T>& sample_vectors) {
			 return ivf_flat_index<T>::predict(centroids, sample_vectors);
  });
}
=======
  m.def(
      ("kmeans_fit_" + suffix).c_str(),
      [](size_t n_clusters,
         std::string init,
         size_t max_iter,
         bool verbose,
         size_t n_init,
         const ColMajorMatrix<T>& sample_vectors,
         std::optional<double> tol,
         std::optional<unsigned int> seed,
         std::optional<size_t> nthreads) {
        // TODO: support verbose and n_init
        std::ignore = verbose;
        std::ignore = n_init;
        kmeans_init init_val;
        if (init == "k-means++") {
          init_val = kmeans_init::kmeanspp;
        } else if (init == "random") {
          init_val = kmeans_init::random;
        } else {
          throw std::invalid_argument("Invalid init method");
        }
        kmeans_index<T> idx(
            sample_vectors.num_rows(),
            n_clusters,
            max_iter,
            tol.value_or(0.0001),
            nthreads,
            seed);
        idx.train(sample_vectors, init_val);
        return std::move(idx.get_centroids());
      });
>>>>>>> b6442def

  m.def(
      ("kmeans_predict_" + suffix).c_str(),
      [](const ColMajorMatrix<T>& centroids,
         const ColMajorMatrix<T>& sample_vectors) {
        return kmeans_index<T>::predict(centroids, sample_vectors);
      });
}

}  // anonymous namespace

void init_kmeans(py::module_& m) {
  declare_kmeans<float>(m, "f32");
}<|MERGE_RESOLUTION|>--- conflicted
+++ resolved
@@ -4,13 +4,7 @@
 #include <pybind11/pybind11.h>
 #include <pybind11/stl.h>
 
-<<<<<<< HEAD
 #include "index/ivf_flat_index.h"
-=======
-#include "flat_query.h"
-#include "ivf_index.h"
-#include "ivf_query.h"
->>>>>>> b6442def
 #include "linalg.h"
 
 namespace py = pybind11;
@@ -20,7 +14,6 @@
 
 template <typename T, typename shuffled_ids_type = uint64_t>
 static void declare_kmeans(py::module& m, const std::string& suffix) {
-<<<<<<< HEAD
   m.def(("kmeans_fit_" + suffix).c_str(),
         [](size_t n_clusters,
            std::string init,
@@ -53,40 +46,6 @@
 			 return ivf_flat_index<T>::predict(centroids, sample_vectors);
   });
 }
-=======
-  m.def(
-      ("kmeans_fit_" + suffix).c_str(),
-      [](size_t n_clusters,
-         std::string init,
-         size_t max_iter,
-         bool verbose,
-         size_t n_init,
-         const ColMajorMatrix<T>& sample_vectors,
-         std::optional<double> tol,
-         std::optional<unsigned int> seed,
-         std::optional<size_t> nthreads) {
-        // TODO: support verbose and n_init
-        std::ignore = verbose;
-        std::ignore = n_init;
-        kmeans_init init_val;
-        if (init == "k-means++") {
-          init_val = kmeans_init::kmeanspp;
-        } else if (init == "random") {
-          init_val = kmeans_init::random;
-        } else {
-          throw std::invalid_argument("Invalid init method");
-        }
-        kmeans_index<T> idx(
-            sample_vectors.num_rows(),
-            n_clusters,
-            max_iter,
-            tol.value_or(0.0001),
-            nthreads,
-            seed);
-        idx.train(sample_vectors, init_val);
-        return std::move(idx.get_centroids());
-      });
->>>>>>> b6442def
 
   m.def(
       ("kmeans_predict_" + suffix).c_str(),
