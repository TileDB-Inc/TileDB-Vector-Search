#include <tiledb/tiledb>

#include <pybind11/numpy.h>
#include <pybind11/pybind11.h>
#include <pybind11/stl.h>

#include "index/ivf_flat_index.h"
#include "linalg.h"

namespace py = pybind11;
using Ctx = tiledb::Context;

namespace {

template <typename T, typename shuffled_ids_type = uint64_t>
static void declare_kmeans(py::module& m, const std::string& suffix) {
<<<<<<< HEAD
  m.def(("kmeans_fit_" + suffix).c_str(),
        [](size_t n_clusters,
           std::string init,
           size_t max_iter,
           bool verbose,
           size_t n_init,
           const ColMajorMatrix<T>& sample_vectors,
           std::optional<double> tol,
           std::optional<unsigned int> seed,
           std::optional<size_t> nthreads) {
             // TODO: support verbose and n_init
             std::ignore = verbose;
             std::ignore = n_init;
             kmeans_init init_val;
             if (init == "k-means++") {
                init_val = kmeans_init::kmeanspp;
             } else if (init == "random") {
                init_val = kmeans_init::random;
             } else {
                throw std::invalid_argument("Invalid init method");
             }
             ivf_flat_index<T> idx(/*sample_vectors.num_rows(),*/ n_clusters, max_iter, tol.value_or(0.0001));
             idx.train(sample_vectors, init_val);
             return std::move(idx.get_centroids());
  });

  m.def(("kmeans_predict_" + suffix).c_str(),
		[](const ColMajorMatrix<T>& centroids,
		   const ColMajorMatrix<T>& sample_vectors) {
			 return ivf_flat_index<T>::predict(centroids, sample_vectors);
  });
=======
  m.def(
      ("kmeans_fit_" + suffix).c_str(),
      [](size_t n_clusters,
         std::string init,
         size_t max_iter,
         bool verbose,
         size_t n_init,
         const ColMajorMatrix<T>& sample_vectors,
         std::optional<double> tol,
         std::optional<unsigned int> seed,
         std::optional<size_t> nthreads) {
        // TODO: support verbose and n_init
        std::ignore = verbose;
        std::ignore = n_init;
        kmeans_init init_val;
        if (init == "k-means++") {
          init_val = kmeans_init::kmeanspp;
        } else if (init == "random") {
          init_val = kmeans_init::random;
        } else {
          throw std::invalid_argument("Invalid init method");
        }
        ivf_flat_index<T> idx(
            /*sample_vectors.num_rows(),*/ n_clusters,
            max_iter,
            tol.value_or(0.0001));
        idx.train(sample_vectors, init_val);
        return std::move(idx.get_centroids());
      });

  m.def(
      ("kmeans_predict_" + suffix).c_str(),
      [](const ColMajorMatrix<T>& centroids,
         const ColMajorMatrix<T>& sample_vectors) {
        return ivf_flat_index<T>::predict(centroids, sample_vectors);
      });
>>>>>>> cefaa1c8
}

}  // anonymous namespace

void init_kmeans(py::module_& m) {
  declare_kmeans<float>(m, "f32");
}<|MERGE_RESOLUTION|>--- conflicted
+++ resolved
@@ -14,39 +14,6 @@
 
 template <typename T, typename shuffled_ids_type = uint64_t>
 static void declare_kmeans(py::module& m, const std::string& suffix) {
-<<<<<<< HEAD
-  m.def(("kmeans_fit_" + suffix).c_str(),
-        [](size_t n_clusters,
-           std::string init,
-           size_t max_iter,
-           bool verbose,
-           size_t n_init,
-           const ColMajorMatrix<T>& sample_vectors,
-           std::optional<double> tol,
-           std::optional<unsigned int> seed,
-           std::optional<size_t> nthreads) {
-             // TODO: support verbose and n_init
-             std::ignore = verbose;
-             std::ignore = n_init;
-             kmeans_init init_val;
-             if (init == "k-means++") {
-                init_val = kmeans_init::kmeanspp;
-             } else if (init == "random") {
-                init_val = kmeans_init::random;
-             } else {
-                throw std::invalid_argument("Invalid init method");
-             }
-             ivf_flat_index<T> idx(/*sample_vectors.num_rows(),*/ n_clusters, max_iter, tol.value_or(0.0001));
-             idx.train(sample_vectors, init_val);
-             return std::move(idx.get_centroids());
-  });
-
-  m.def(("kmeans_predict_" + suffix).c_str(),
-		[](const ColMajorMatrix<T>& centroids,
-		   const ColMajorMatrix<T>& sample_vectors) {
-			 return ivf_flat_index<T>::predict(centroids, sample_vectors);
-  });
-=======
   m.def(
       ("kmeans_fit_" + suffix).c_str(),
       [](size_t n_clusters,
@@ -83,7 +50,6 @@
          const ColMajorMatrix<T>& sample_vectors) {
         return ivf_flat_index<T>::predict(centroids, sample_vectors);
       });
->>>>>>> cefaa1c8
 }
 
 }  // anonymous namespace
