--- conflicted
+++ resolved
@@ -107,8 +107,7 @@
         k: int
             Number of results to return per query vector.
         opt_l: int
-<<<<<<< HEAD
-            How deep to search. Should be >= k. Defaults to 100.
+            How deep to search. Should be >= k, and if it's not, we will set it to k.
         mode: Mode
             If provided the query will be executed using TileDB cloud taskgraphs.
             For distributed execution you can use REALTIME or BATCH mode.
@@ -126,9 +125,6 @@
         num_workers: int
             Only relevant for taskgraph based execution.
             If provided, this is the number of workers to use for the query execution.
-=======
-            How deep to search. Should be >= k, and if it's not, we will set it to k.
->>>>>>> 6759ca1b
         """
         print("[vamana_index@query_internal] mode", mode)
         warnings.warn("The Vamana index is not yet supported, please use with caution.")
