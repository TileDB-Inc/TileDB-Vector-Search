#include <tiledb/tiledb>

#include <cstdio>

#include <pybind11/numpy.h>
#include <pybind11/pybind11.h>
#include <pybind11/stl.h>

// @todo Replace
#include "detail/flat/qv.h"
#include "detail/flat/vq.h"
<<<<<<< HEAD
#include "detail/ivf/index.h"
#include "detail/ivf/qv.h"
#include "detail/ivf/dist_qv.h"
=======
#include "detail/ivf/dist_qv.h"
#include "detail/ivf/index.h"
#include "detail/ivf/qv.h"
>>>>>>> a1ca991f
#include "detail/linalg/compat.h"
#include "detail/linalg/matrix.h"
#include "detail/linalg/partitioned_matrix.h"
#include "detail/linalg/tdb_matrix.h"
#include "detail/linalg/tdb_partitioned_matrix.h"

namespace py = pybind11;
using Ctx = tiledb::Context;

bool enable_stats = false;
std::vector<json> core_stats;

PYBIND11_MAKE_OPAQUE(std::vector<uint8_t>);
PYBIND11_MAKE_OPAQUE(std::vector<uint32_t>);
PYBIND11_MAKE_OPAQUE(std::vector<uint64_t>);
PYBIND11_MAKE_OPAQUE(std::vector<float>);
PYBIND11_MAKE_OPAQUE(std::vector<double>);
PYBIND11_MAKE_OPAQUE(std::list<std::vector<uint8_t>>);
PYBIND11_MAKE_OPAQUE(std::list<std::vector<uint32_t>>);
PYBIND11_MAKE_OPAQUE(std::list<std::vector<uint64_t>>);
PYBIND11_MAKE_OPAQUE(std::list<std::vector<float>>);
PYBIND11_MAKE_OPAQUE(std::list<std::vector<double>>);
PYBIND11_MAKE_OPAQUE(std::vector<std::list<uint8_t>>);
PYBIND11_MAKE_OPAQUE(std::vector<std::list<uint32_t>>);
PYBIND11_MAKE_OPAQUE(std::vector<std::list<uint64_t>>);
PYBIND11_MAKE_OPAQUE(std::vector<std::list<float>>);
PYBIND11_MAKE_OPAQUE(std::vector<std::list<double>>);
#if !(defined(__GNUC__) || defined(_MSC_VER))
PYBIND11_MAKE_OPAQUE(std::vector<size_t>);
#endif

void init_type_erased_module(py::module&);

namespace {

template <class T>
static void declareVector(py::module& mod, std::string const& suffix) {
  using TVector = Vector<T>;
  using PyTVector = py::class_<TVector>;

  PyTVector cls(mod, ("Vector" + suffix).c_str(), py::buffer_protocol());

  cls.def(py::init<T>());
  cls.def("size", &TVector::num_rows);
  cls.def("__getitem__", [](TVector& self, size_t i) { return self[i]; });
  cls.def("__setitem__", [](TVector& self, size_t i) { return self[i]; });
  cls.def_buffer([](TVector& m) -> py::buffer_info {
    return py::buffer_info(
        m.data(),                           /* Pointer to buffer */
        sizeof(T),                          /* Size of one scalar */
        py::format_descriptor<T>::format(), /* Python struct-style format
                                               descriptor */
        1,                                  /* Number of dimensions */
        {m.num_rows()},                     /* Buffer dimensions */
        {sizeof(T)});
  });
}

template <class T>
static void declareColMajorMatrix(py::module& mod, std::string const& suffix) {
  using TMatrix = ColMajorMatrix<T>;
  using PyTMatrix = py::class_<TMatrix>;

  PyTMatrix cls(
      mod, ("ColMajorMatrix" + suffix).c_str(), py::buffer_protocol());

  cls.def(py::init<size_t, size_t>());
  cls.def("size", &TMatrix::num_rows);
  cls.def("num_rows", &TMatrix::num_rows);
  cls.def("num_cols", &TMatrix::num_cols);

  cls.def_property_readonly("dtype", [](TMatrix& self) -> py::dtype {
    return py::dtype(py::format_descriptor<T>::format());
  });
  cls.def("__getitem__", [](TMatrix& self, std::pair<size_t, size_t> v) {
    // TODO: check bounds
    return self(v.first, v.second);
  });
  cls.def("__setitem__", [](TMatrix& self, std::pair<size_t, size_t> v, T val) {
    // TODO: check bounds
    self(v.first, v.second) = val;
  });
  cls.def_buffer([](TMatrix& m) -> py::buffer_info {
    return py::buffer_info(
        m.data(),                           /* Pointer to buffer */
        sizeof(T),                          /* Size of one scalar */
        py::format_descriptor<T>::format(), /* Python struct-style format
                                               descriptor */
        2,                                  /* Number of dimensions */
        {m.num_rows(), m.num_cols()},       /* Buffer dimensions */
        {sizeof(T), sizeof(T) * m.num_rows()});
  });
}

template <class T>
<<<<<<< HEAD
static void declare_debug_slice(
    py::module& m, const std::string& suffix) {
=======
static void declare_debug_slice(py::module& m, const std::string& suffix) {
>>>>>>> a1ca991f
  m.def(
      ("debug_slice" + suffix).c_str(),
      [](ColMajorMatrix<T>& mat, const std::string& msg = "module.cc: ") {
        debug_slice(mat, msg);
      });
<<<<<<< HEAD
// py::keep_alive<1, 2>());
=======
  // py::keep_alive<1, 2>());
>>>>>>> a1ca991f
}

template <class T>
static void declare_pyarray_to_matrix(
<<<<<<< HEAD
        py::module& m, const std::string& suffix) {
=======
    py::module& m, const std::string& suffix) {
>>>>>>> a1ca991f
  m.def(
      ("pyarray_copyto_matrix" + suffix).c_str(),
      [](py::array_t<T, py::array::f_style> arr) -> ColMajorMatrix<T> {
        py::buffer_info info = arr.request();
        if (info.ndim != 2)
          throw std::runtime_error("Number of dimensions must be two");
        if (info.format != py::format_descriptor<T>::format())
          throw std::runtime_error("Mismatched buffer format!");

        auto data = std::unique_ptr<T[]>{new T[info.shape[0] * info.shape[1]]};
        std::memcpy(
            data.get(), info.ptr, info.shape[0] * info.shape[1] * sizeof(T));
        auto r =
            ColMajorMatrix<T>(std::move(data), info.shape[0], info.shape[1]);
        return r;
      });
}

namespace {
template <class... TArgs>
py::tuple make_python_pair(std::tuple<TArgs...>&& arg) {
  static_assert(sizeof...(TArgs) == 2, "Must have exactly two arguments");

  return py::make_tuple<py::return_value_policy::automatic>(
      py::cast(std::get<0>(arg), py::return_value_policy::move),
      py::cast(std::get<1>(arg), py::return_value_policy::move));
}

}  // namespace

template <class T, class Id_Type = uint64_t>
static void declare_qv_query_heap_infinite_ram(
    py::module& m, const std::string& suffix) {
  m.def(
      ("qv_query_heap_infinite_ram_" + suffix).c_str(),
      [](ColMajorMatrix<T>& parts,          // Note, will be moved!
         ColMajorMatrix<float>& centroids,  // Note, will be moved!
         const ColMajorMatrix<float>& query_vectors,
         std::vector<Id_Type>& indices,
         std::vector<Id_Type>& ids,
         size_t nprobe,
         size_t k_nn,
         size_t nthreads) -> py::tuple {
<<<<<<< HEAD

=======
>>>>>>> a1ca991f
        auto mat = ColMajorPartitionedMatrixWrapper<T, Id_Type, Id_Type>(
            parts, ids, indices);

        auto top_centroids = detail::ivf::ivf_top_centroids(
            centroids, query_vectors, nprobe, nthreads);
        auto r = detail::ivf::qv_query_heap_infinite_ram(
            top_centroids, mat, query_vectors, nprobe, k_nn, nthreads);

        return make_python_pair(std::move(r));
      },
      py::keep_alive<1, 2>());
}

// This hasn't been converted to new index scheme yet
template <class T, class Id_Type = uint64_t>
static void declare_qv_query_heap_finite_ram(
    py::module& m, const std::string& suffix) {
  m.def(
      ("qv_query_heap_finite_ram_" + suffix).c_str(),
      [](tiledb::Context& ctx,
         const std::string& parts_uri,
         const ColMajorMatrix<float>& centroids,
         const ColMajorMatrix<float>& query_vectors,
         const std::vector<Id_Type>& indices,
         const std::string& ids_uri,
         size_t nprobe,
         size_t k_nn,
         size_t upper_bound,
         size_t nthreads,
         uint64_t timestamp)
          -> py::tuple {  // std::tuple<ColMajorMatrix<float>,
                          // ColMajorMatrix<size_t>> { //
                          // TODO change return type
        auto r = detail::ivf::qv_query_heap_finite_ram<T, Id_Type>(
            ctx,
            parts_uri,
            centroids,
            query_vectors,
            indices,
            ids_uri,
            nprobe,
            k_nn,
            upper_bound,
            nthreads,
            timestamp);

        return make_python_pair(std::move(r));
      },
      py::keep_alive<1, 2>());
}

template <class T, class Id_Type = uint64_t>
static void declare_nuv_query_heap_infinite_ram(
    py::module& m, const std::string& suffix) {
  m.def(
      ("nuv_query_heap_infinite_ram_reg_blocked_" + suffix).c_str(),
      [](ColMajorMatrix<T>& parts,
         ColMajorMatrix<float>& centroids,
         const ColMajorMatrix<float>& query_vectors,
         std::vector<Id_Type>& indices,
         std::vector<Id_Type>& ids,
         size_t nprobe,
         size_t k_nn,
         size_t nthreads)
          -> std::tuple<
              ColMajorMatrix<float>,
              ColMajorMatrix<uint64_t>> {  // TODO change return type
<<<<<<< HEAD

        auto mat =
            ColMajorPartitionedMatrixWrapper<T, Id_Type, Id_Type>(parts, ids, indices);
=======
        auto mat = ColMajorPartitionedMatrixWrapper<T, Id_Type, Id_Type>(
            parts, ids, indices);
>>>>>>> a1ca991f

        auto&& [active_partitions, active_queries] =
            detail::ivf::partition_ivf_flat_index<Id_Type>(
                centroids, query_vectors, nprobe, nthreads);

        auto r = detail::ivf::nuv_query_heap_infinite_ram(
            mat,
            active_partitions,
            query_vectors,
            active_queries,
            k_nn,
            nthreads);
        return r;
      },
      py::keep_alive<1, 2>());
}

template <class T, class Id_Type = uint64_t>
static void declare_nuv_query_heap_finite_ram(
    py::module& m, const std::string& suffix) {
  m.def(
      ("nuv_query_heap_finite_ram_reg_blocked_" + suffix).c_str(),
      [](tiledb::Context& ctx,
         const std::string& parts_uri,
         const ColMajorMatrix<float>& centroids,
         const ColMajorMatrix<float>& query_vectors,
         std::vector<Id_Type>& indices,
         const std::string& ids_uri,
         size_t nprobe,
         size_t k_nn,
         size_t upper_bound,
         size_t nthreads,
         uint64_t timestamp)
          -> std::tuple<
              ColMajorMatrix<float>,
              ColMajorMatrix<uint64_t>> {  // TODO change return type
        auto&& [active_partitions, active_queries] =
            detail::ivf::partition_ivf_flat_index<Id_Type>(
                centroids, query_vectors, nprobe, nthreads);

        auto temporal_policy{
            (timestamp == 0) ?
                tiledb::TemporalPolicy() :
                tiledb::TemporalPolicy(tiledb::TimeTravel, timestamp)};

        auto mat = tdbColMajorPartitionedMatrix<T, Id_Type, Id_Type>(
            ctx,
            parts_uri,
            indices,
            ids_uri,
            active_partitions,
            upper_bound,
            temporal_policy);

        auto r = detail::ivf::nuv_query_heap_finite_ram_reg_blocked(
            mat, query_vectors, active_queries, k_nn, upper_bound, nthreads);

        return r;
      },
      py::keep_alive<1, 2>());
}

<<<<<<< HEAD
/** Calls the principal ivf_index in index.h -- does not create a C++ `ivf_index` object */
=======
/** Calls the principal ivf_index in index.h -- does not create a C++
 * `ivf_index` object */
>>>>>>> a1ca991f
template <class T>
static void declare_ivf_index(py::module& m, const std::string& suffix) {
  m.def(
      ("ivf_index_" + suffix).c_str(),
      [](tiledb::Context& ctx,
         const ColMajorMatrix<T>& db,
         const std::vector<uint64_t>& external_ids,
         const std::vector<uint64_t>& deleted_ids,
         const std::string& centroids_uri,
         const std::string& parts_uri,
         const std::string& index_array_uri,
         const std::string& id_uri,
         size_t start_pos,
         size_t end_pos,
         size_t nthreads,
         uint64_t timestamp) -> int {
        return detail::ivf::ivf_index<T, uint64_t, float>(
            ctx,
            db,
            external_ids,
            deleted_ids,
            centroids_uri,
            parts_uri,
            index_array_uri,
            id_uri,
            start_pos,
            end_pos,
            nthreads,
            timestamp);
      },
      py::keep_alive<1, 2>());
}

<<<<<<< HEAD
/** Calls the second ivf_index function in index.h -- does not create a C++ `ivf_index` object */
=======
/** Calls the second ivf_index function in index.h -- does not create a C++
 * `ivf_index` object */
>>>>>>> a1ca991f
template <class T>
static void declare_ivf_index_tdb(py::module& m, const std::string& suffix) {
  m.def(
      ("ivf_index_tdb_" + suffix).c_str(),
      [](tiledb::Context& ctx,
         const std::string& db_uri,
         const std::string& external_ids_uri,
         const std::vector<uint64_t>& deleted_ids,
         const std::string& centroids_uri,
         const std::string& parts_uri,
         const std::string& index_array_uri,
         const std::string& id_uri,
         size_t start_pos,
         size_t end_pos,
         size_t nthreads,
         uint64_t timestamp) -> int {
        return detail::ivf::ivf_index<T, uint64_t, float>(
            ctx,
            db_uri,
            external_ids_uri,
            deleted_ids,
            centroids_uri,
            parts_uri,
            index_array_uri,
            id_uri,
            start_pos,
            end_pos,
            nthreads,
            timestamp);
      },
      py::keep_alive<1, 2>());
}

template <class T = float, class U = uint64_t>
static void declareFixedMinPairHeap(py::module& mod) {
  using PyFixedMinPairHeap = py::class_<fixed_min_pair_heap<T, U>>;
  PyFixedMinPairHeap cls(mod, "FixedMinPairHeap", py::buffer_protocol());

  cls.def(py::init<unsigned>());
<<<<<<< HEAD
    cls.def(
=======
  cls.def(
>>>>>>> a1ca991f
      "insert",
      [](fixed_min_pair_heap<T, U>& heap, const T& x, const U& y) {
        return heap.insert(x, y);
      }),
      cls.def("__len__", [](const fixed_min_pair_heap<T, U>& v) {
        return v.size();
      });
  cls.def("__getitem__", [](fixed_min_pair_heap<T, U>& v, size_t i) {
    return v[i];
  });
}

// Declarations for typed subclasses of ColMajorMatrix
template <class P>
static void declareColMajorMatrixSubclass(
    py::module& mod, std::string const& name, std::string const& suffix) {
  using T = typename P::value_type;
  using TMatrix = P;
  using PyTMatrix = py::class_<TMatrix, ColMajorMatrix<T>>;

  // TODO auto-namify
  PyTMatrix cls(mod, (name + suffix).c_str(), py::buffer_protocol());

  cls.def(
      py::init<
          const Ctx&,
          std::string,
          size_t,
          size_t,
          size_t,
          size_t,
          size_t,
          uint64_t>(),
      py::keep_alive<1, 2>());

  if constexpr (std::is_same<P, tdbColMajorMatrix<T>>::value) {
    cls.def("load", &TMatrix::load);
  }
}

template <class T, class Id_Type, class Indices_Type, class I>
static void declarePartitionedMatrix(
    py::module& mod, std::string const& name, std::string const& suffix) {
  using TMatrix = tdbColMajorPartitionedMatrix<T, Id_Type, Indices_Type, I>;
  using PyTMatrix = py::class_<TMatrix>;

  PyTMatrix cls(mod, (name + "_" + suffix).c_str(), py::buffer_protocol());

  cls.def(
      py::init<
          const tiledb::Context&,
<<<<<<< HEAD
          const std::string&,                 // sift_inputs_uri
=======
          const std::string&,  // sift_inputs_uri
>>>>>>> a1ca991f
          const std::string&,
          const std::string&,                // id_uri
          const std::vector<Indices_Type>&,  // partition list to load
          size_t>(),                         // upper_bound

      py::keep_alive<1, 2>());
  cls.def("load", &TMatrix::load);
}

template <class T>
void declareStdVector(py::module& m, const std::string& suffix) {
  auto name = std::string("StdVector_") + suffix;
  py::class_<std::vector<T>>(m, name.c_str(), py::buffer_protocol())
      .def(py::init<>())
      .def(py::init([suffix](py::array_t<T> b) -> std::vector<T> {
        py::buffer_info info = b.request();
        if (info.ndim != 1)
          throw std::runtime_error("Incompatible buffer dimension!");
        std::vector<T> v(info.shape[0]);
        std::memcpy(v.data(), info.ptr, info.shape[0] * sizeof(T));
        return v;
      }))
      .def("clear", &std::vector<T>::clear)
      .def("pop_back", &std::vector<T>::pop_back)
      .def("__len__", [](const std::vector<T>& v) { return v.size(); })
      .def(
          "__getitem__", [](const std::vector<T>& v, size_t i) { return v[i]; })
      .def_buffer([](std::vector<T>& v) -> py::buffer_info {
        return py::buffer_info(
            v.data(),                           /* Pointer to buffer */
            sizeof(T),                          /* Size of one scalar */
            py::format_descriptor<T>::format(), /* Python struct-style format
                                                   descriptor */
            1,                                  /* Number of dimensions */
            {v.size()},                         /* Buffer dimensions */
            {sizeof(T)});
      });
}

template <class T, class indices_type = uint64_t>
void declarePartitionIvfIndex(py::module& m, const std::string& suffix) {
  m.def(
      ("partition_ivf_index_" + suffix).c_str(),
      [](ColMajorMatrix<float>& centroids,
         ColMajorMatrix<T>& query,
         size_t nprobe,
         size_t nthreads) {
        return detail::ivf::partition_ivf_flat_index<indices_type>(
            centroids, query, nprobe, nthreads);
      });
}

template <
    class T,
    class shuffled_ids_type = uint64_t,
    class indices_type = uint64_t>
static void declare_dist_qv(py::module& m, const std::string& suffix) {
  m.def(
      ("dist_qv_" + suffix).c_str(),
<<<<<<< HEAD
      [](tiledb::Context& ctx,                                    // 0
         const std::string& part_uri,                             // 1
         std::vector<indices_type>& active_partitions,            // 2
         ColMajorMatrix<float>& query,                            // 3
         std::vector<std::vector<int>>& active_queries,           // 4
         std::vector<indices_type>& indices,                      // 5
=======
      [](tiledb::Context& ctx,                           // 0
         const std::string& part_uri,                    // 1
         std::vector<indices_type>& active_partitions,   // 2
         ColMajorMatrix<float>& query,                   // 3
         std::vector<std::vector<int>>& active_queries,  // 4
         std::vector<indices_type>& indices,             // 5
>>>>>>> a1ca991f
         const std::string& id_uri,
         size_t k_nn,
         uint64_t timestamp
         /* size_t nthreads TODO: optional arg w/ fallback to C++ default arg */
      ) { /* TODO return type */
          size_t upper_bound{0};
          auto nthreads = std::thread::hardware_concurrency();

          return detail::ivf::dist_qv_finite_ram_part<T, shuffled_ids_type>(
              ctx,
              part_uri,
              active_partitions,
              query,
              active_queries,
              indices,
              id_uri,
              k_nn,
              timestamp);
<<<<<<< HEAD
      }, py::keep_alive<1,2>());
  m.def(("dist_qv_" + suffix).c_str(),
        [](tiledb::Context& ctx,
           const std::string& part_uri,
           std::vector<indices_type>& active_partitions,
           ColMajorMatrix<T>& query,
           py::array& active_queries_arr,  // Alternative to std::vector argument in above API
           std::vector<shuffled_ids_type>& indices,
           const std::string& id_uri,
           size_t k_nn,
           uint64_t timestamp
           /* size_t nthreads @todo: optional arg w/ fallback to C++ default arg */
        ) { /* @todo: return type */

            size_t upper_bound{0};
            auto nthreads = std::thread::hardware_concurrency();
            auto temporal_policy{
                (timestamp == 0) ?
                    tiledb::TemporalPolicy() :
                    tiledb::TemporalPolicy(tiledb::TimeTravel, timestamp)};

            py::buffer_info buf_info = active_queries_arr.request();
            auto shape = active_queries_arr.shape();
            auto num_rows = shape[0];

            auto active_queries = std::vector<std::vector<indices_type>>();
            active_queries.reserve(num_rows);

            auto ptr = static_cast<py::object*>(buf_info.ptr);

            for (size_t i = 0; i < num_rows; ++i) {
              py::list sublist = py::cast<py::list>(ptr[i]);
              size_t sublist_length = py::len(sublist);
              active_queries.emplace_back();
              active_queries.back().reserve(sublist_length);
              for (size_t j = 0; j < sublist_length; ++j) {
                active_queries.back().emplace_back(py::cast<indices_type>(sublist[j]));
              }
            }

  return detail::ivf::dist_qv_finite_ram_part<T, shuffled_ids_type>(
      ctx,
      part_uri,
      active_partitions,
      query,
      active_queries,
      indices,
      id_uri,
      k_nn,
      timestamp);
}, py::keep_alive<1,2>());

=======
      },
      py::keep_alive<1, 2>());
  m.def(
      ("dist_qv_" + suffix).c_str(),
      [](tiledb::Context& ctx,
         const std::string& part_uri,
         std::vector<indices_type>& active_partitions,
         ColMajorMatrix<T>& query,
         py::array& active_queries_arr,  // Alternative to std::vector argument
                                         // in above API
         std::vector<shuffled_ids_type>& indices,
         const std::string& id_uri,
         size_t k_nn,
         uint64_t timestamp
         /* size_t nthreads @todo: optional arg w/ fallback to C++ default arg
          */
      ) { /* @todo: return type */
          size_t upper_bound{0};
          auto nthreads = std::thread::hardware_concurrency();
          auto temporal_policy{
              (timestamp == 0) ?
                  tiledb::TemporalPolicy() :
                  tiledb::TemporalPolicy(tiledb::TimeTravel, timestamp)};

          py::buffer_info buf_info = active_queries_arr.request();
          auto shape = active_queries_arr.shape();
          size_t num_rows = shape[0];

          auto active_queries = std::vector<std::vector<indices_type>>();
          active_queries.reserve(num_rows);

          auto ptr = static_cast<py::object*>(buf_info.ptr);

          for (size_t i = 0; i < num_rows; ++i) {
            py::list sublist = py::cast<py::list>(ptr[i]);
            size_t sublist_length = py::len(sublist);
            active_queries.emplace_back();
            active_queries.back().reserve(sublist_length);
            for (size_t j = 0; j < sublist_length; ++j) {
              active_queries.back().emplace_back(
                  py::cast<indices_type>(sublist[j]));
            }
          }

          return detail::ivf::dist_qv_finite_ram_part<T, shuffled_ids_type>(
              ctx,
              part_uri,
              active_partitions,
              query,
              active_queries,
              indices,
              id_uri,
              k_nn,
              timestamp);
      },
      py::keep_alive<1, 2>());
>>>>>>> a1ca991f
}

template <class T, class shuffled_ids_type = uint64_t>
static void declare_vq_query_heap(py::module& m, const std::string& suffix) {
  m.def(
      ("vq_query_heap_" + suffix).c_str(),
      [](tdbColMajorMatrix<T>& data,
         ColMajorMatrix<float>& query_vectors,
         const std::vector<uint64_t>& ids,
         int k,
         size_t nthreads)
          -> std::tuple<ColMajorMatrix<float>, ColMajorMatrix<uint64_t>> {
        auto r =
            detail::flat::vq_query_heap(data, query_vectors, ids, k, nthreads);
        return r;
      });
}

template <class T, class shuffled_ids_type = uint64_t>
static void declare_vq_query_heap_pyarray(
    py::module& m, const std::string& suffix) {
  m.def(
      ("vq_query_heap_pyarray_" + suffix).c_str(),
      [](ColMajorMatrix<T>& data,
         ColMajorMatrix<float>& query_vectors,
         const std::vector<uint64_t>& ids,
         int k,
         size_t nthreads)
          -> std::tuple<ColMajorMatrix<float>, ColMajorMatrix<uint64_t>> {
        auto r =
            detail::flat::vq_query_heap(data, query_vectors, ids, k, nthreads);
        return r;
      });
}

}  // anonymous namespace

void init_kmeans(py::module&);
void init_type_erased_module(py::module&);

<<<<<<< HEAD

  /**************************************************************************
   *
   * Template instantiations to create typed interface functions
   *
   **************************************************************************/

=======
/**************************************************************************
 *
 * Template instantiations to create typed interface functions
 *
 **************************************************************************/

>>>>>>> a1ca991f
PYBIND11_MODULE(_tiledbvspy, m) {
  py::class_<tiledb::Context>(m, "Ctx", py::module_local())
      .def(py::init([](std::optional<py::dict> maybe_config) {
        tiledb::Config cfg;
        if (maybe_config.has_value()) {
          for (auto item : maybe_config.value()) {
            cfg.set(
                item.first.cast<std::string>(),
                item.second.cast<std::string>());
          }
        }
        return tiledb::Context(cfg);
      }));

  /* === Vector === */

  // Must have matching PYBIND11_MAKE_OPAQUE declaration at top of file
  declareStdVector<float>(m, "f32");
  declareStdVector<double>(m, "f64");
  declareStdVector<uint8_t>(m, "u8");
  declareStdVector<uint32_t>(m, "u32");
  declareStdVector<uint64_t>(m, "u64");
  if constexpr (!std::is_same_v<uint64_t, size_t>) {
    declareStdVector<size_t>(m, "szt");
  }

  m.def(
      "read_vector_u32",
      [](const tiledb::Context& ctx,
         const std::string& uri,
         size_t start_pos,
         size_t end_pos,
         uint64_t timestamp) -> std::vector<uint32_t> {
        auto r = read_vector<uint32_t>(ctx, uri, start_pos, end_pos, timestamp);
        return r;
      });
  m.def(
      "read_vector_u64",
      [](const tiledb::Context& ctx,
         const std::string& uri,
         size_t start_pos,
         size_t end_pos,
         uint64_t timestamp) -> std::vector<uint64_t> {
        auto r = read_vector<uint64_t>(ctx, uri, start_pos, end_pos, timestamp);
        return r;
      });

  m.def("_create_vector_u64", []() {
    auto v = std::vector<uint64_t>(10);
    // fill vector with range 1:10 using std::iota
    std::iota(v.begin(), v.begin() + 10, 0);
    return v;
  });

  /* === Matrix === */

  declareColMajorMatrix<uint8_t>(m, "_u8");
  declareColMajorMatrix<float>(m, "_f32");
  declareColMajorMatrix<double>(m, "_f64");
  declareColMajorMatrix<int32_t>(m, "_i32");
  declareColMajorMatrix<int64_t>(m, "_i64");
  declareColMajorMatrix<uint32_t>(m, "_u32");
  declareColMajorMatrix<uint64_t>(m, "_u64");
  if constexpr (!std::is_same<uint64_t, unsigned long>::value) {
    // Required for a return type, but these types are equivalent on linux :/
    declareColMajorMatrix<unsigned long>(m, "_ul");
  }

  declareColMajorMatrixSubclass<tdbColMajorMatrix<uint8_t>>(
      m, "tdbColMajorMatrix", "_u8");
  declareColMajorMatrixSubclass<tdbColMajorMatrix<uint64_t>>(
      m, "tdbColMajorMatrix", "_u64");
  declareColMajorMatrixSubclass<tdbColMajorMatrix<float>>(
      m, "tdbColMajorMatrix", "_f32");
  declareColMajorMatrixSubclass<tdbColMajorMatrix<int32_t>>(
      m, "tdbColMajorMatrix", "_i32");
  declareColMajorMatrixSubclass<tdbColMajorMatrix<int64_t>>(
      m, "tdbColMajorMatrix", "_i64");

  // Converters from pyarray to matrix
  declare_pyarray_to_matrix<uint8_t>(m, "_u8");
  declare_pyarray_to_matrix<uint64_t>(m, "_u64");
  declare_pyarray_to_matrix<float>(m, "_f32");
  declare_pyarray_to_matrix<double>(m, "_f64");

  /* === Queries === */

  m.def(
      "query_vq_f32",
      [](ColMajorMatrix<float>& data,
         ColMajorMatrix<float>& query_vectors,
         int k,
         size_t nthreads)
          -> std::tuple<ColMajorMatrix<float>, ColMajorMatrix<uint64_t>> {
        auto r = detail::flat::vq_query_heap(data, query_vectors, k, nthreads);
        return r;
      });

  m.def(
      "query_vq_u8",
      [](tdbColMajorMatrix<uint8_t>& data,
         ColMajorMatrix<float>& query_vectors,
         int k,
         size_t nthreads)
          -> std::tuple<ColMajorMatrix<float>, ColMajorMatrix<uint64_t>> {
        auto r = detail::flat::vq_query_heap(data, query_vectors, k, nthreads);
        return r;
      });

  m.def(
      "validate_top_k_u64",
      [](const ColMajorMatrix<uint64_t>& top_k,
         const ColMajorMatrix<int32_t>& ground_truth) -> bool {
        return validate_top_k(top_k, ground_truth);
      });

  declare_vq_query_heap<uint8_t>(m, "u8");
  declare_vq_query_heap<float>(m, "f32");
  declare_vq_query_heap_pyarray<uint8_t>(m, "u8");
  declare_vq_query_heap_pyarray<float>(m, "f32");

  declare_qv_query_heap_infinite_ram<uint8_t>(m, "u8");
  declare_qv_query_heap_infinite_ram<float>(m, "f32");
  declare_qv_query_heap_finite_ram<uint8_t>(m, "u8");
  declare_qv_query_heap_finite_ram<float>(m, "f32");
  declare_nuv_query_heap_infinite_ram<uint8_t>(m, "u8");
  declare_nuv_query_heap_infinite_ram<float>(m, "f32");
  declare_nuv_query_heap_finite_ram<uint8_t>(m, "u8");
  declare_nuv_query_heap_finite_ram<float>(m, "f32");

  declare_ivf_index<uint8_t>(m, "u8");
  declare_ivf_index<float>(m, "f32");
  declare_ivf_index_tdb<uint8_t>(m, "u8");
  declare_ivf_index_tdb<float>(m, "f32");

  declarePartitionIvfIndex<uint8_t>(m, "u8");
  declarePartitionIvfIndex<float>(m, "f32");

  declarePartitionedMatrix<uint8_t, uint64_t, uint64_t, uint64_t>(
      m, "tdbPartitionedMatrix", "u8");
  declarePartitionedMatrix<float, uint64_t, uint64_t, uint64_t>(
      m, "tdbPartitionedMatrix", "f32");

  declare_dist_qv<uint8_t>(m, "u8");
  declare_dist_qv<float>(m, "f32");
  declareFixedMinPairHeap(m);

  /* === Stats and Debugging === */

  m.def("stats_enable", []() {
    enable_stats = true;
    tiledb::Stats::enable();
  });

  m.def("stats_disable", []() {
    enable_stats = false;
    tiledb::Stats::disable();
  });

  m.def("stats_reset", []() { core_stats.clear(); });
  m.def("stats_dump", []() { return json{core_stats}.dump(); });

  declare_debug_slice<uint8_t>(m, "_u8");
  declare_debug_slice<float>(m, "_f32");
  declare_debug_slice<uint64_t>(m, "_u64");

  /* === Module inits === */

  init_kmeans(m);
  init_type_erased_module(m);
}<|MERGE_RESOLUTION|>--- conflicted
+++ resolved
@@ -9,15 +9,9 @@
 // @todo Replace
 #include "detail/flat/qv.h"
 #include "detail/flat/vq.h"
-<<<<<<< HEAD
-#include "detail/ivf/index.h"
-#include "detail/ivf/qv.h"
-#include "detail/ivf/dist_qv.h"
-=======
 #include "detail/ivf/dist_qv.h"
 #include "detail/ivf/index.h"
 #include "detail/ivf/qv.h"
->>>>>>> a1ca991f
 #include "detail/linalg/compat.h"
 #include "detail/linalg/matrix.h"
 #include "detail/linalg/partitioned_matrix.h"
@@ -113,31 +107,18 @@
 }
 
 template <class T>
-<<<<<<< HEAD
-static void declare_debug_slice(
-    py::module& m, const std::string& suffix) {
-=======
 static void declare_debug_slice(py::module& m, const std::string& suffix) {
->>>>>>> a1ca991f
   m.def(
       ("debug_slice" + suffix).c_str(),
       [](ColMajorMatrix<T>& mat, const std::string& msg = "module.cc: ") {
         debug_slice(mat, msg);
       });
-<<<<<<< HEAD
-// py::keep_alive<1, 2>());
-=======
   // py::keep_alive<1, 2>());
->>>>>>> a1ca991f
 }
 
 template <class T>
 static void declare_pyarray_to_matrix(
-<<<<<<< HEAD
-        py::module& m, const std::string& suffix) {
-=======
     py::module& m, const std::string& suffix) {
->>>>>>> a1ca991f
   m.def(
       ("pyarray_copyto_matrix" + suffix).c_str(),
       [](py::array_t<T, py::array::f_style> arr) -> ColMajorMatrix<T> {
@@ -181,10 +162,6 @@
          size_t nprobe,
          size_t k_nn,
          size_t nthreads) -> py::tuple {
-<<<<<<< HEAD
-
-=======
->>>>>>> a1ca991f
         auto mat = ColMajorPartitionedMatrixWrapper<T, Id_Type, Id_Type>(
             parts, ids, indices);
 
@@ -252,14 +229,8 @@
           -> std::tuple<
               ColMajorMatrix<float>,
               ColMajorMatrix<uint64_t>> {  // TODO change return type
-<<<<<<< HEAD
-
-        auto mat =
-            ColMajorPartitionedMatrixWrapper<T, Id_Type, Id_Type>(parts, ids, indices);
-=======
         auto mat = ColMajorPartitionedMatrixWrapper<T, Id_Type, Id_Type>(
             parts, ids, indices);
->>>>>>> a1ca991f
 
         auto&& [active_partitions, active_queries] =
             detail::ivf::partition_ivf_flat_index<Id_Type>(
@@ -322,12 +293,8 @@
       py::keep_alive<1, 2>());
 }
 
-<<<<<<< HEAD
-/** Calls the principal ivf_index in index.h -- does not create a C++ `ivf_index` object */
-=======
 /** Calls the principal ivf_index in index.h -- does not create a C++
  * `ivf_index` object */
->>>>>>> a1ca991f
 template <class T>
 static void declare_ivf_index(py::module& m, const std::string& suffix) {
   m.def(
@@ -361,12 +328,8 @@
       py::keep_alive<1, 2>());
 }
 
-<<<<<<< HEAD
-/** Calls the second ivf_index function in index.h -- does not create a C++ `ivf_index` object */
-=======
 /** Calls the second ivf_index function in index.h -- does not create a C++
  * `ivf_index` object */
->>>>>>> a1ca991f
 template <class T>
 static void declare_ivf_index_tdb(py::module& m, const std::string& suffix) {
   m.def(
@@ -406,11 +369,7 @@
   PyFixedMinPairHeap cls(mod, "FixedMinPairHeap", py::buffer_protocol());
 
   cls.def(py::init<unsigned>());
-<<<<<<< HEAD
-    cls.def(
-=======
   cls.def(
->>>>>>> a1ca991f
       "insert",
       [](fixed_min_pair_heap<T, U>& heap, const T& x, const U& y) {
         return heap.insert(x, y);
@@ -462,11 +421,7 @@
   cls.def(
       py::init<
           const tiledb::Context&,
-<<<<<<< HEAD
-          const std::string&,                 // sift_inputs_uri
-=======
           const std::string&,  // sift_inputs_uri
->>>>>>> a1ca991f
           const std::string&,
           const std::string&,                // id_uri
           const std::vector<Indices_Type>&,  // partition list to load
@@ -526,21 +481,12 @@
 static void declare_dist_qv(py::module& m, const std::string& suffix) {
   m.def(
       ("dist_qv_" + suffix).c_str(),
-<<<<<<< HEAD
-      [](tiledb::Context& ctx,                                    // 0
-         const std::string& part_uri,                             // 1
-         std::vector<indices_type>& active_partitions,            // 2
-         ColMajorMatrix<float>& query,                            // 3
-         std::vector<std::vector<int>>& active_queries,           // 4
-         std::vector<indices_type>& indices,                      // 5
-=======
       [](tiledb::Context& ctx,                           // 0
          const std::string& part_uri,                    // 1
          std::vector<indices_type>& active_partitions,   // 2
          ColMajorMatrix<float>& query,                   // 3
          std::vector<std::vector<int>>& active_queries,  // 4
          std::vector<indices_type>& indices,             // 5
->>>>>>> a1ca991f
          const std::string& id_uri,
          size_t k_nn,
          uint64_t timestamp
@@ -559,60 +505,6 @@
               id_uri,
               k_nn,
               timestamp);
-<<<<<<< HEAD
-      }, py::keep_alive<1,2>());
-  m.def(("dist_qv_" + suffix).c_str(),
-        [](tiledb::Context& ctx,
-           const std::string& part_uri,
-           std::vector<indices_type>& active_partitions,
-           ColMajorMatrix<T>& query,
-           py::array& active_queries_arr,  // Alternative to std::vector argument in above API
-           std::vector<shuffled_ids_type>& indices,
-           const std::string& id_uri,
-           size_t k_nn,
-           uint64_t timestamp
-           /* size_t nthreads @todo: optional arg w/ fallback to C++ default arg */
-        ) { /* @todo: return type */
-
-            size_t upper_bound{0};
-            auto nthreads = std::thread::hardware_concurrency();
-            auto temporal_policy{
-                (timestamp == 0) ?
-                    tiledb::TemporalPolicy() :
-                    tiledb::TemporalPolicy(tiledb::TimeTravel, timestamp)};
-
-            py::buffer_info buf_info = active_queries_arr.request();
-            auto shape = active_queries_arr.shape();
-            auto num_rows = shape[0];
-
-            auto active_queries = std::vector<std::vector<indices_type>>();
-            active_queries.reserve(num_rows);
-
-            auto ptr = static_cast<py::object*>(buf_info.ptr);
-
-            for (size_t i = 0; i < num_rows; ++i) {
-              py::list sublist = py::cast<py::list>(ptr[i]);
-              size_t sublist_length = py::len(sublist);
-              active_queries.emplace_back();
-              active_queries.back().reserve(sublist_length);
-              for (size_t j = 0; j < sublist_length; ++j) {
-                active_queries.back().emplace_back(py::cast<indices_type>(sublist[j]));
-              }
-            }
-
-  return detail::ivf::dist_qv_finite_ram_part<T, shuffled_ids_type>(
-      ctx,
-      part_uri,
-      active_partitions,
-      query,
-      active_queries,
-      indices,
-      id_uri,
-      k_nn,
-      timestamp);
-}, py::keep_alive<1,2>());
-
-=======
       },
       py::keep_alive<1, 2>());
   m.def(
@@ -669,7 +561,6 @@
               timestamp);
       },
       py::keep_alive<1, 2>());
->>>>>>> a1ca991f
 }
 
 template <class T, class shuffled_ids_type = uint64_t>
@@ -710,22 +601,12 @@
 void init_kmeans(py::module&);
 void init_type_erased_module(py::module&);
 
-<<<<<<< HEAD
-
-  /**************************************************************************
-   *
-   * Template instantiations to create typed interface functions
-   *
-   **************************************************************************/
-
-=======
 /**************************************************************************
  *
  * Template instantiations to create typed interface functions
  *
  **************************************************************************/
 
->>>>>>> a1ca991f
 PYBIND11_MODULE(_tiledbvspy, m) {
   py::class_<tiledb::Context>(m, "Ctx", py::module_local())
       .def(py::init([](std::optional<py::dict> maybe_config) {
