/**
 * @file   tiledb/vector_search/type_erased_module.cc
 *
 * @section LICENSE
 *
 * The MIT License
 *
 * @copyright Copyright (c) 2023 TileDB, Inc.
 *
 * Permission is hereby granted, free of charge, to any person obtaining a copy
 * of this software and associated documentation files (the "Software"), to deal
 * in the Software without restriction, including without limitation the rights
 * to use, copy, modify, merge, publish, distribute, sublicense, and/or sell
 * copies of the Software, and to permit persons to whom the Software is
 * furnished to do so, subject to the following conditions:
 *
 * The above copyright notice and this permission notice shall be included in
 * all copies or substantial portions of the Software.
 *
 * THE SOFTWARE IS PROVIDED "AS IS", WITHOUT WARRANTY OF ANY KIND, EXPRESS OR
 * IMPLIED, INCLUDING BUT NOT LIMITED TO THE WARRANTIES OF MERCHANTABILITY,
 * FITNESS FOR A PARTICULAR PURPOSE AND NONINFRINGEMENT. IN NO EVENT SHALL THE
 * AUTHORS OR COPYRIGHT HOLDERS BE LIABLE FOR ANY CLAIM, DAMAGES OR OTHER
 * LIABILITY, WHETHER IN AN ACTION OF CONTRACT, TORT OR OTHERWISE, ARISING FROM,
 * OUT OF OR IN CONNECTION WITH THE SOFTWARE OR THE USE OR OTHER DEALINGS IN
 * THE SOFTWARE.
 *
 * @section DESCRIPTION
 */

#include <tiledb/tiledb>

#include <pybind11/functional.h>
#include <pybind11/numpy.h>
#include <pybind11/pybind11.h>
#include <pybind11/stl.h>

#include "api/api_defs.h"
#include "api/feature_vector.h"
#include "api/feature_vector_array.h"
#include "api/flat_l2_index.h"
#include "api/ivf_flat_index.h"
#include "api/ivf_pq_index.h"
#include "api/vamana_index.h"
#include "detail/time/temporal_policy.h"
#include "index/index_defs.h"
#include "stats.h"

namespace py = pybind11;

namespace {
template <typename... TArgs>
py::tuple make_python_pair(std::tuple<TArgs...>&& arg) {
  static_assert(sizeof...(TArgs) == 2, "Must have exactly two arguments");

  return py::make_tuple<py::return_value_policy::automatic>(
      py::cast(std::get<0>(arg), py::return_value_policy::move),
      py::cast(std::get<1>(arg), py::return_value_policy::move));
}

std::map<std::string, std::string> kwargs_to_map(py::kwargs kwargs) {
  std::map<std::string, std::string> result;

  for (auto item : kwargs) {
    // Convert the Python objects to strings
    std::string key = py::str(item.first);
    std::string value = py::str(item.second);

    result[key] = value;
  }

  return result;
}

}  // namespace

auto datatype_to_format(tiledb_datatype_t datatype) {
  switch (datatype) {
    case TILEDB_FLOAT32:
      return py::format_descriptor<float>::format();
    case TILEDB_FLOAT64:
      return py::format_descriptor<double>::format();
    case TILEDB_INT8:
      return py::format_descriptor<int8_t>::format();
    case TILEDB_UINT8:
      return py::format_descriptor<uint8_t>::format();
    case TILEDB_INT16:
      return py::format_descriptor<int16_t>::format();
    case TILEDB_UINT16:
      return py::format_descriptor<uint16_t>::format();
    case TILEDB_INT32:
      return py::format_descriptor<int32_t>::format();
    case TILEDB_UINT32:
      return py::format_descriptor<uint32_t>::format();
    case TILEDB_INT64:
      return py::format_descriptor<int64_t>::format();
    case TILEDB_UINT64:
      return py::format_descriptor<uint64_t>::format();
    default:
      throw std::runtime_error(
          "[type_erased_module@datatype_to_format] Unsupported datatype");
  }
}

bool check_datatype_format(
    const std::string& dtype_format, const std::string& buffer_info_format) {
  if (dtype_format == buffer_info_format) {
    return true;
  }
  // We need to handle uint64 specifically of a numpy quirk:
  // a. dtype_format (i.e.
  // `datatype_to_format(string_to_datatype(<py::array>.dtype().str()))`) will
  // give us 'Q' (numpy.ulonglong) See:
  //  https://numpy.org/doc/stable/reference/arrays.scalars.html#numpy.ulonglong
  // b. buffer_info_format (i.e. `<py::array>.request().format`) will
  // give us 'L' (numpy.uint) because numpy.uint is an alias for numpy.uint64 on
  // Darwin arm64. See:
  //  https://numpy.org/doc/stable/reference/arrays.scalars.html#numpy.uint
  if (dtype_format == "Q" && buffer_info_format == "L") {
    return true;
  }
  // The same thing happens with int64, but for it dtype_format will give 'q'
  // (numpy.longlong), whereas buffer_info_format gives 'l' (numpy.int_).
  if (dtype_format == "q" && buffer_info_format == "l") {
    return true;
  }
  return false;
}

// Define Pybind11 bindings

// PYBIND11_MODULE(_tiledbvspy2, m) {
void init_type_erased_module(py::module_& m) {
  m.def(
      "count_intersections",
      [](const FeatureVectorArray& a,
         const FeatureVectorArray& b,
         size_t k_nn) { return count_intersections(a, b, k_nn); });
#if 0
  py::class_<tiledb::Context> (m, "Ctx", py::module_local())
      .def(py::init([](std::optional<py::dict> maybe_config) {
        tiledb::Config cfg;
        if (maybe_config.has_value()) {
          for (auto item : maybe_config.value()) {
            cfg.set(item.first.cast<std::string>(), item.second.cast<std::string>());
          }
        }
        return tiledb::Context(cfg);
      }))
      ;
#endif
  py::class_<TemporalPolicy>(m, "TemporalPolicy", py::buffer_protocol())
      // From 0 to UINT64_MAX.
      .def(py::init<>())
      // From 0 to timestamp_end.
      .def(
          "__init__",
          [](TemporalPolicy& instance,
             std::optional<uint64_t> timestamp_end_input) {
            uint64_t timestamp_end = timestamp_end_input.has_value() ?
                                         timestamp_end_input.value() :
                                         UINT64_MAX;
            new (&instance) TemporalPolicy(TimeTravel, timestamp_end);
          })
      // From timestamp_start to timestamp_end.
      .def(
          "__init__",
          [](TemporalPolicy& instance,
             std::optional<uint64_t> timestamp_start_input,
             std::optional<uint64_t> timestamp_end_input) {
            uint64_t timestamp_start = timestamp_start_input.has_value() ?
                                           timestamp_start_input.value() :
                                           0;
            uint64_t timestamp_end = timestamp_end_input.has_value() ?
                                         timestamp_end_input.value() :
                                         UINT64_MAX;
            new (&instance) TemporalPolicy(
                TimestampStartEnd, timestamp_start, timestamp_end);
          })
      .def("timestamp_start", &TemporalPolicy::timestamp_start)
      .def("timestamp_end", &TemporalPolicy::timestamp_end);

  py::class_<FeatureVector>(m, "FeatureVector", py::buffer_protocol())
      .def(
          "__init__",
          [](FeatureVector& instance,
             const tiledb::Context& ctx,
             const std::string& uri,
             size_t first_col,
             size_t last_col,
             std::optional<TemporalPolicy> temporal_policy) {
            new (&instance)
                FeatureVector(ctx, uri, first_col, last_col, temporal_policy);
          },
          py::keep_alive<1, 2>(),
          py::arg("ctx"),
          py::arg("uri"),
          py::arg("first_col") = 0,
          py::arg("last_col") = 0,
          py::arg("temporal_policy") = std::nullopt)
      .def(py::init<size_t, const std::string&>())
      .def(py::init<size_t, void*, const std::string&>())
      .def("dimensions", &FeatureVector::dimensions)
      .def("feature_type", &FeatureVector::feature_type)
      .def("feature_type_string", &FeatureVector::feature_type_string)
      .def_buffer([](FeatureVector& v) -> py::buffer_info {
        return py::buffer_info(
            v.data(),                           /* Pointer to buffer */
            datatype_to_size(v.feature_type()), /* Size of one scalar */
            datatype_to_format(
                v.feature_type()), /* Python struct-style format descriptor */
            1,                     /* Number of dimensions */
            {v.dimensions()},      /* Buffer dimension */
            {datatype_to_size(v.feature_type())}
            /* Strides (in bytes) for each index */
        );
      })
      .def(py::init([](py::array vector) {
        /* Request a buffer descriptor from Python */
        py::buffer_info info = vector.request();
        if (info.ndim != 1) {
          throw std::runtime_error(
              "[type_erased_module@FeatureVector] Incompatible buffer "
              "dimension. Should be 1, but was " +
              std::to_string(info.ndim) + ".");
        }

        auto dtype_str = vector.dtype().str();
        tiledb_datatype_t datatype = string_to_datatype(dtype_str);
        auto datatype_format = datatype_to_format(datatype);
        if (!check_datatype_format(datatype_format, info.format)) {
          throw std::runtime_error(
              "[type_erased_module@FeatureVector] Incompatible format: "
              "expected array of " +
              datatype_to_string(datatype) + " (" + datatype_format +
              "), but was " + info.format + ".");
        }

        size_t sz = datatype_to_size(datatype);

        auto v = FeatureVector(info.shape[0], dtype_str);

        auto data = (uint8_t*)v.data();
        std::memcpy(data, (uint8_t*)info.ptr, info.shape[0] * sz);

        return v;
      }));

  py::class_<FeatureVectorArray>(m, "FeatureVectorArray", py::buffer_protocol())
      .def(
          py::init<const tiledb::Context&, const std::string&>(),
          py::keep_alive<1, 2>()  // FeatureVectorArray should keep ctx alive.
          )
      .def(
          "__init__",
          [](FeatureVectorArray& instance,
             const tiledb::Context& ctx,
             const std::string& uri,
             const std::string& ids_uri,
             size_t first_col,
             size_t last_col,
             std::optional<TemporalPolicy> temporal_policy) {
            new (&instance) FeatureVectorArray(
                ctx, uri, ids_uri, first_col, last_col, temporal_policy);
          },
          py::keep_alive<1, 2>(),  // FeatureVectorArray should keep ctx alive.
          py::arg("ctx"),
          py::arg("uri"),
          py::arg("ids_uri") = "",
          py::arg("first_col") = 0,
          py::arg("last_col") = 0,
          py::arg("temporal_policy") = std::nullopt)
      .def(py::init<size_t, size_t, const std::string&, const std::string&>())
      .def("dimensions", &FeatureVectorArray::dimensions)
      .def("num_vectors", &FeatureVectorArray::num_vectors)
      .def("feature_type", &FeatureVectorArray::feature_type)
      .def("feature_type_string", &FeatureVectorArray::feature_type_string)
      .def("num_ids", &FeatureVectorArray::num_ids)
      .def("ids_type", &FeatureVectorArray::ids_type)
      .def("ids_type_string", &FeatureVectorArray::ids_type_string)
      .def_buffer([](FeatureVectorArray& v) -> py::buffer_info {
        return py::buffer_info(
            v.data(),                           /* Pointer to buffer */
            datatype_to_size(v.feature_type()), /* Size of one scalar */
            datatype_to_format(
                v.feature_type()), /* Python struct-style format descriptor */
            2,                     /* Number of dimensions */
            {v.num_vectors(),
             v.dimensions()}, /* Buffer dimensions -- row major */
            {datatype_to_size(v.feature_type()) *
                 v.dimensions(), /* Strides (in bytes) for each index */
             datatype_to_size(v.feature_type())});
      })
      .def(
          py::init([](py::array vectors, py::array ids) {
            // The vector buffer info.
            py::buffer_info info = vectors.request();
            if (info.ndim != 2) {
              throw std::runtime_error(
                  "[type_erased_module@FeatureVectorArray] Incompatible buffer "
                  "dimension. Should be 2, but was " +
                  std::to_string(info.ndim) + ".");
            }

            auto dtype_str = vectors.dtype().str();
            tiledb_datatype_t datatype = string_to_datatype(dtype_str);
            auto datatype_format = datatype_to_format(datatype);
            if (!check_datatype_format(datatype_format, info.format)) {
              throw std::runtime_error(
                  "[type_erased_module@FeatureVectorArray] Incompatible format "
                  "- expected array of " +
                  datatype_to_string(datatype) + " (" + datatype_format +
                  "), but was " + info.format + ".");
            }

            // The ids vector buffer info.
            py::buffer_info ids_info = ids.request();
            if (ids_info.ndim != 1) {
              throw std::runtime_error(
                  "[type_erased_module@FeatureVectorArray] Incompatible ids "
                  "buffer dimension. Should be 1, but was " +
                  std::to_string(ids_info.ndim) + ".");
            }

            std::string ids_dtype_str;
            tiledb_datatype_t ids_datatype = TILEDB_ANY;
            if (ids.size() != 0) {
              ids_dtype_str = ids.dtype().str();
              ids_datatype = string_to_datatype(ids_dtype_str);
              auto ids_datatype_format = datatype_to_format(ids_datatype);
              if (!check_datatype_format(
                      ids_datatype_format, ids_info.format)) {
                throw std::runtime_error(
                    "[type_erased_module@FeatureVectorArray] Incompatible ids "
                    "format - expected array of " +
                    datatype_to_string(ids_datatype) + " (" +
                    ids_datatype_format + "), but was " + ids_info.format +
                    ".");
              }
            }

            auto feature_vector_array = [&]() {
              auto order = vectors.flags() & py::array::f_style ?
                               TILEDB_COL_MAJOR :
                               TILEDB_ROW_MAJOR;
              if (order == TILEDB_COL_MAJOR) {
                return FeatureVectorArray(
                    info.shape[0], info.shape[1], dtype_str, ids_dtype_str);
              } else {
                return FeatureVectorArray(
                    info.shape[1], info.shape[0], dtype_str, ids_dtype_str);
              }
            }();

            auto data = (uint8_t*)feature_vector_array.data();
            std::memcpy(
                data,
                (uint8_t*)info.ptr,
                info.shape[0] * info.shape[1] * datatype_to_size(datatype));

            if (ids.size() != 0) {
              std::memcpy(
                  feature_vector_array.ids(),
                  (uint8_t*)ids_info.ptr,
                  ids_info.shape[0] * datatype_to_size(ids_datatype));
            }

            return feature_vector_array;
          }),
          py::arg("vectors"),
          py::arg("ids") = py::array());

  py::class_<IndexFlatL2>(m, "IndexFlatL2")
      .def(
          py::init<const tiledb::Context&, const std::string&>(),
          py::keep_alive<1, 2>()  // IndexFlatL2 should keep ctx alive.
          )
      .def("add", &IndexFlatL2::add)
      .def("add_with_ids", &IndexFlatL2::add_with_ids)
      .def("train", &IndexFlatL2::train)
      .def("save", &IndexFlatL2::save)
      .def("feature_type_string", &IndexFlatL2::feature_type_string)
      .def("dimensions", &IndexFlatL2::dimensions)
      .def(
          "query",
          [](IndexFlatL2& index, const FeatureVectorArray& vectors, size_t k) {
            auto r = index.query(vectors, k);
            return make_python_pair(std::move(r));
          });

  py::class_<kmeans_init>(m, "kmeans_init")
      .def(py::init([](const std::string& s) {
        if (s == "kmeanspp") {
          return kmeans_init::kmeanspp;
        } else if (s == "random") {
          return kmeans_init::random;
        } else {
          throw std::runtime_error(
              "[type_erased_module@kmeans_init] Invalid kmeans_init value");
        }
      }));

  py::class_<IndexVamana>(m, "IndexVamana")
      .def(
          "__init__",
          [](IndexVamana& instance,
             const tiledb::Context& ctx,
             const std::string& index_uri,
             std::optional<TemporalPolicy> temporal_policy) {
            new (&instance) IndexVamana(ctx, index_uri, temporal_policy);
          },
          py::keep_alive<1, 2>(),  // IndexVamana should keep ctx alive.
          py::arg("ctx"),
          py::arg("index_uri"),
          py::arg("temporal_policy") = std::nullopt)
      .def(
          "__init__",
          [](IndexVamana& instance, py::kwargs kwargs) {
            auto args = kwargs_to_map(kwargs);
            new (&instance) IndexVamana(args);
          })
      .def(
          "train",
          [](IndexVamana& index, const FeatureVectorArray& vectors) {
            index.train(vectors);
          },
          py::arg("vectors"))
      .def(
          "add",
          [](IndexVamana& index, const FeatureVectorArray& vectors) {
            index.add(vectors);
          },
          py::arg("vectors"))
      .def(
          "query",
          [](IndexVamana& index,
             const FeatureVectorArray& vectors,
             size_t k,
             uint32_t l_search) {
            auto r = index.query(vectors, k, l_search);
            return make_python_pair(std::move(r));
          },
          py::arg("vectors"),
          py::arg("k"),
          py::arg("l_search"))
      .def(
          "write_index",
          [](IndexVamana& index,
             const tiledb::Context& ctx,
             const std::string& index_uri,
             std::optional<TemporalPolicy> temporal_policy,
             const std::string& storage_version) {
            index.write_index(ctx, index_uri, temporal_policy, storage_version);
          },
          py::keep_alive<1, 2>(),  // IndexVamana should keep ctx alive.
          py::arg("ctx"),
          py::arg("index_uri"),
          py::arg("temporal_policy") = std::nullopt,
          py::arg("storage_version") = "")
      .def("feature_type_string", &IndexVamana::feature_type_string)
      .def("id_type_string", &IndexVamana::id_type_string)
      .def("dimensions", &IndexVamana::dimensions)
      .def("l_build", &IndexVamana::l_build)
      .def("r_max_degree", &IndexVamana::r_max_degree)
      .def_static(
          "clear_history",
          [](const tiledb::Context& ctx,
             const std::string& index_uri,
             uint64_t timestamp) {
            IndexVamana::clear_history(ctx, index_uri, timestamp);
          },
          py::keep_alive<1, 2>(),  // IndexVamana should keep ctx alive.
          py::arg("ctx"),
          py::arg("index_uri"),
          py::arg("timestamp"));

  py::class_<IndexIVFPQ>(m, "IndexIVFPQ")
      .def_static(
          "create",
          [](const tiledb::Context& ctx,
             const std::string& index_uri,
             uint64_t dimensions,
             const std::string& feature_type,
             const std::string& id_type,
             const std::string& partitioning_index_type,
             uint32_t num_subspaces,
             uint32_t max_iterations,
             float convergence_tolerance,
             float reassign_ratio,
             std::optional<TemporalPolicy> temporal_policy,
             DistanceMetric distance_metric,
             const std::string& storage_version) {
            IndexIVFPQ::create(
                ctx,
                index_uri,
                dimensions,
                string_to_datatype(feature_type),
                string_to_datatype(id_type),
                string_to_datatype(partitioning_index_type),
                num_subspaces,
                max_iterations,
                convergence_tolerance,
                reassign_ratio,
                temporal_policy,
                distance_metric,
                storage_version);
          },
          py::keep_alive<1, 2>(),  // IndexIVFPQ should keep ctx alive.
          py::arg("ctx"),
          py::arg("index_uri"),
          py::arg("dimensions"),
          py::arg("feature_type"),
          py::arg("id_type") = "uint64",
          py::arg("partitioning_index_type") = "uint64",
          py::arg("num_subspaces") = 16,
          py::arg("max_iterations") = 10,
          py::arg("convergence_tolerance") = 0.0001f,
          py::arg("reassign_ratio") = 0.075f,
          py::arg("temporal_policy") = std::nullopt,
          py::arg("distance_metric") = DistanceMetric::SUM_OF_SQUARES,
          py::arg("storage_version") = "")
      .def(
          "__init__",
          [](IndexIVFPQ& instance,
             const tiledb::Context& ctx,
             const std::string& index_uri,
             IndexLoadStrategy index_load_strategy,
             size_t memory_budget,
             std::optional<TemporalPolicy> temporal_policy) {
            new (&instance) IndexIVFPQ(
                ctx,
                index_uri,
                index_load_strategy,
                memory_budget,
                temporal_policy);
          },
          py::keep_alive<1, 2>(),  // IndexIVFPQ should keep ctx alive.
          py::arg("ctx"),
          py::arg("index_uri"),
          py::arg("index_load_strategy") = IndexLoadStrategy::PQ_INDEX,
          py::arg("memory_budget") = 0,
          py::arg("temporal_policy") = std::nullopt)
      .def(
          "create_temp_data_group",
          [](IndexIVFPQ& index) { index.create_temp_data_group(); })
      .def(
          "train",
          [](IndexIVFPQ& index,
             const FeatureVectorArray& vectors,
<<<<<<< HEAD
             size_t partitions,
             std::optional<TemporalPolicy> temporal_policy = std::nullopt) {
            index.train(vectors, partitions, temporal_policy);
          },
          py::arg("vectors"),
          py::arg("partitions") = 0,
          py::arg("temporal_policy") = std::nullopt)
=======
             std::optional<size_t> partitions) {
            index.train(vectors, partitions);
          },
          py::arg("vectors"),
          py::arg("partitions") = std::nullopt)
>>>>>>> 4f58b387
      .def(
          "ingest",
          [](IndexIVFPQ& index,
             const FeatureVectorArray& input_vectors,
             const FeatureVector& external_ids) {
            index.ingest(input_vectors, external_ids);
          },
          py::arg("input_vectors"),
          py::arg("external_ids"))
      .def(
          "ingest",
          [](IndexIVFPQ& index, const FeatureVectorArray& input_vectors) {
            index.ingest(input_vectors);
          },
          py::arg("input_vectors"))
      .def(
          "ingest_parts",
          [](IndexIVFPQ& index,
             const FeatureVectorArray& input_vectors,
             const FeatureVector& external_ids,
             const FeatureVector& deleted_ids,
             size_t start,
             size_t end,
             size_t partition_start) {
            index.ingest_parts(
                input_vectors,
                external_ids,
                deleted_ids,
                start,
                end,
                partition_start);
          },
          py::arg("input_vectors"),
          py::arg("external_ids"),
          py::arg("deleted_ids"),
          py::arg("start"),
          py::arg("end"),
          py::arg("partition_start"))
      .def(
          "consolidate_partitions",
          [](IndexIVFPQ& index,
             size_t partitions,
             size_t work_items,
             size_t partition_id_start,
             size_t partition_id_end,
             size_t batch) {
            index.consolidate_partitions(
                partitions,
                work_items,
                partition_id_start,
                partition_id_end,
                batch);
          },
          py::arg("partitions"),
          py::arg("work_items"),
          py::arg("partition_id_start"),
          py::arg("partition_id_end"),
          py::arg("batch"))
      .def(
          "ingest",
          [](IndexIVFPQ& index, const FeatureVectorArray& input_vectors) {
            index.ingest(input_vectors);
          },
          py::arg("input_vectors"))
      .def(
          "query",
          [](IndexIVFPQ& index,
             const FeatureVectorArray& vectors,
             size_t k,
             size_t nprobe,
             float k_factor) {
            auto r = index.query(vectors, k, nprobe, k_factor);
            return make_python_pair(std::move(r));
          },
          py::arg("vectors"),
          py::arg("k"),
          py::arg("nprobe"),
          py::arg("k_factor") = 1.f)
      .def("feature_type_string", &IndexIVFPQ::feature_type_string)
      .def("id_type_string", &IndexIVFPQ::id_type_string)
      .def(
          "partitioning_index_type_string",
          &IndexIVFPQ::partitioning_index_type_string)
      .def("dimensions", &IndexIVFPQ::dimensions)
      .def("partitions", &IndexIVFPQ::n_list)
      .def_static(
          "clear_history",
          [](const tiledb::Context& ctx,
             const std::string& index_uri,
             uint64_t timestamp) {
            IndexIVFPQ::clear_history(ctx, index_uri, timestamp);
          },
          py::keep_alive<1, 2>(),  // IndexIVFPQ should keep ctx alive.
          py::arg("ctx"),
          py::arg("index_uri"),
          py::arg("timestamp"));

  py::class_<IndexIVFFlat>(m, "IndexIVFFlat")
      .def(
          py::init<const tiledb::Context&, const std::string&>(),
          py::keep_alive<1, 2>()  // IndexIVFFlat should keep ctx alive.
          )
      .def(
          "__init__",
          [](IndexIVFFlat& instance, py::kwargs kwargs) {
            auto args = kwargs_to_map(kwargs);
            new (&instance) IndexIVFFlat(args);
          })
      .def(
          "train",
          [](IndexIVFFlat& index,
             const FeatureVectorArray& vectors,
             py::str init_str) {
            kmeans_init init = kmeans_init::random;
            if (std::string(init_str) == "kmeans++") {
              init = kmeans_init::kmeanspp;
            } else if (std::string(init_str) == "random") {
              init = kmeans_init::random;
            } else {
              throw std::runtime_error(
                  "[type_erased_module@IndexIVFFlat@train] Invalid kmeans_init "
                  "value");
            }
            index.train(vectors, init);
          },
          py::arg("vectors"),
          py::arg("init") = "random")
      .def(
          "add",
          [](IndexIVFFlat& index, const FeatureVectorArray& vectors) {
            index.add(vectors);
          })
      .def("add_with_ids", &IndexIVFFlat::add_with_ids)
      // .def("save", &IndexIVFFlat::save)
      .def(
          "query_infinite_ram",
          [](IndexIVFFlat& index,
             const FeatureVectorArray& query,
             size_t k,
             size_t nprobe) {
            auto r = index.query_infinite_ram(query, k, nprobe);
            return make_python_pair(std::move(r));
          })  //  , py::arg("vectors"), py::arg("k") = 1, py::arg("nprobe")
              //  = 10)
      .def(
          "query_finite_ram",
          [](IndexIVFFlat& index,
             const FeatureVectorArray& query,
             size_t k,
             size_t nprobe,
             size_t upper_bound) {
            auto r = index.query_finite_ram(query, k, nprobe, upper_bound);
            return make_python_pair(std::move(r));
          },
          py::arg("vectors"),
          py::arg("k") = 1,
          py::arg("nprobe") = 10,
          py::arg("upper_bound") = 0)
      .def("feature_type_string", &IndexIVFFlat::feature_type_string)
      .def("id_type_string", &IndexIVFFlat::id_type_string)
      .def("px_type_string", &IndexIVFFlat::px_type_string)
      .def("dimensions", &IndexIVFFlat::dimensions);

  py::enum_<QueryType>(m, "QueryType")
      .value("FiniteRAM", QueryType::FiniteRAM)
      .value("InfiniteRAM", QueryType::InfiniteRAM)
      .export_values();

  m.def("build_config_string", []() { return build_config().dump(); });

  m.def("logging_string", []() { return logging_string(); });
}<|MERGE_RESOLUTION|>--- conflicted
+++ resolved
@@ -547,7 +547,6 @@
           "train",
           [](IndexIVFPQ& index,
              const FeatureVectorArray& vectors,
-<<<<<<< HEAD
              size_t partitions,
              std::optional<TemporalPolicy> temporal_policy = std::nullopt) {
             index.train(vectors, partitions, temporal_policy);
@@ -555,13 +554,6 @@
           py::arg("vectors"),
           py::arg("partitions") = 0,
           py::arg("temporal_policy") = std::nullopt)
-=======
-             std::optional<size_t> partitions) {
-            index.train(vectors, partitions);
-          },
-          py::arg("vectors"),
-          py::arg("partitions") = std::nullopt)
->>>>>>> 4f58b387
       .def(
           "ingest",
           [](IndexIVFPQ& index,
@@ -646,7 +638,7 @@
           "partitioning_index_type_string",
           &IndexIVFPQ::partitioning_index_type_string)
       .def("dimensions", &IndexIVFPQ::dimensions)
-      .def("partitions", &IndexIVFPQ::n_list)
+      .def("partitions", &IndexIVFPQ::partitions)
       .def_static(
           "clear_history",
           [](const tiledb::Context& ctx,
