--- conflicted
+++ resolved
@@ -196,23 +196,8 @@
           py::arg("ctx"),
           py::arg("uri"),
           py::arg("first_col") = 0,
-<<<<<<< HEAD
-          py::arg("first_col") = 0,
-          py::arg("temporal_policy") = std::nullopt)
-
-      // .def(
-      //     py::init<const tiledb::Context&, const std::string&, size_t,
-      //     size_t, std::optional<TemporalPolicy>>(), py::keep_alive<1, 2>(),
-      //     // IndexIVFFlat should keep ctx alive. py::arg("ctx"),
-      //     py::arg("uri"),
-      //     py::arg("start") = 0,
-      //     py::arg("end") = 0,
-      //     py::arg("temporal_policy_input") = std::nullopt
-      //     )
-=======
           py::arg("last_col") = 0,
           py::arg("temporal_policy") = std::nullopt)
->>>>>>> 36978a68
       .def(py::init<size_t, const std::string&>())
       .def(py::init<size_t, void*, const std::string&>())
       .def("dimensions", &FeatureVector::dimensions)
@@ -283,12 +268,7 @@
           py::arg("uri"),
           py::arg("ids_uri") = "",
           py::arg("first_col") = 0,
-<<<<<<< HEAD
-          py::arg("first_col") = 0,
-          // py::arg("num_vectors") = 0,
-=======
           py::arg("last_col") = 0,
->>>>>>> 36978a68
           py::arg("temporal_policy") = std::nullopt)
       .def(py::init<size_t, size_t, const std::string&, const std::string&>())
       .def("dimensions", &FeatureVectorArray::dimensions)
@@ -694,23 +674,6 @@
           py::arg("k"),
           py::arg("nprobe"),
           py::arg("k_factor") = 1.f)
-<<<<<<< HEAD
-=======
-      .def(
-          "write_index",
-          [](IndexIVFPQ& index,
-             const tiledb::Context& ctx,
-             const std::string& index_uri,
-             std::optional<TemporalPolicy> temporal_policy,
-             const std::string& storage_version) {
-            index.write_index(ctx, index_uri, temporal_policy, storage_version);
-          },
-          py::keep_alive<1, 2>(),  // IndexIVFPQ should keep ctx alive.
-          py::arg("ctx"),
-          py::arg("index_uri"),
-          py::arg("temporal_policy") = std::nullopt,
-          py::arg("storage_version") = "")
->>>>>>> 36978a68
       .def("feature_type_string", &IndexIVFPQ::feature_type_string)
       .def("id_type_string", &IndexIVFPQ::id_type_string)
       .def(
