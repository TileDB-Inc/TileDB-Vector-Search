/**
 * @file   tiledb/vector_search/type_erased_module.cc
 *
 * @section LICENSE
 *
 * The MIT License
 *
 * @copyright Copyright (c) 2023 TileDB, Inc.
 *
 * Permission is hereby granted, free of charge, to any person obtaining a copy
 * of this software and associated documentation files (the "Software"), to deal
 * in the Software without restriction, including without limitation the rights
 * to use, copy, modify, merge, publish, distribute, sublicense, and/or sell
 * copies of the Software, and to permit persons to whom the Software is
 * furnished to do so, subject to the following conditions:
 *
 * The above copyright notice and this permission notice shall be included in
 * all copies or substantial portions of the Software.
 *
 * THE SOFTWARE IS PROVIDED "AS IS", WITHOUT WARRANTY OF ANY KIND, EXPRESS OR
 * IMPLIED, INCLUDING BUT NOT LIMITED TO THE WARRANTIES OF MERCHANTABILITY,
 * FITNESS FOR A PARTICULAR PURPOSE AND NONINFRINGEMENT. IN NO EVENT SHALL THE
 * AUTHORS OR COPYRIGHT HOLDERS BE LIABLE FOR ANY CLAIM, DAMAGES OR OTHER
 * LIABILITY, WHETHER IN AN ACTION OF CONTRACT, TORT OR OTHERWISE, ARISING FROM,
 * OUT OF OR IN CONNECTION WITH THE SOFTWARE OR THE USE OR OTHER DEALINGS IN
 * THE SOFTWARE.
 *
 * @section DESCRIPTION
 */

#include <tiledb/tiledb>

#include <pybind11/functional.h>
#include <pybind11/numpy.h>
#include <pybind11/pybind11.h>
#include <pybind11/stl.h>

#include "api/feature_vector.h"
#include "api/feature_vector_array.h"

#include "api/flat_l2_index.h"
#include "api/ivf_flat_index.h"

#include "api/api_defs.h"

namespace py = pybind11;

namespace {
template <typename... TArgs>
py::tuple make_python_pair(std::tuple<TArgs...>&& arg) {
  static_assert(sizeof...(TArgs) == 2, "Must have exactly two arguments");

  return py::make_tuple<py::return_value_policy::automatic>(
      py::cast(std::get<0>(arg), py::return_value_policy::move),
      py::cast(std::get<1>(arg), py::return_value_policy::move));
}

std::map<std::string, std::string> kwargs_to_map(py::kwargs kwargs) {
  std::map<std::string, std::string> result;

  for (auto item : kwargs) {
    // Convert the Python objects to strings
    std::string key = py::str(item.first);
    std::string value = py::str(item.second);

    result[key] = value;
  }

  return result;
}

}  // namespace

auto datatype_to_format(tiledb_datatype_t datatype) {
  switch (datatype) {
    case TILEDB_FLOAT32:
      return py::format_descriptor<float>::format();
    case TILEDB_FLOAT64:
      return py::format_descriptor<double>::format();
    case TILEDB_INT8:
      return py::format_descriptor<int8_t>::format();
    case TILEDB_UINT8:
      return py::format_descriptor<uint8_t>::format();
    case TILEDB_INT16:
      return py::format_descriptor<int16_t>::format();
    case TILEDB_UINT16:
      return py::format_descriptor<uint16_t>::format();
    case TILEDB_INT32:
      return py::format_descriptor<int32_t>::format();
    case TILEDB_UINT32:
      return py::format_descriptor<uint32_t>::format();
    case TILEDB_INT64:
      return py::format_descriptor<int64_t>::format();
    case TILEDB_UINT64:
      return py::format_descriptor<uint64_t>::format();
    default:
      throw std::runtime_error("Unsupported datatype");
  }
}

// Define Pybind11 bindings

// PYBIND11_MODULE(_tiledbvspy2, m) {
void init_type_erased_module(py::module_& m) {
  m.def(
      "count_intersections",
      [](const FeatureVectorArray& a,
         const FeatureVectorArray& b,
         size_t k_nn) { return count_intersections(a, b, k_nn); });
#if 0
  py::class_<tiledb::Context> (m, "Ctx", py::module_local())
      .def(py::init([](std::optional<py::dict> maybe_config) {
        tiledb::Config cfg;
        if (maybe_config.has_value()) {
          for (auto item : maybe_config.value()) {
            cfg.set(item.first.cast<std::string>(), item.second.cast<std::string>());
          }
        }
        return tiledb::Context(cfg);
      }))
      ;
#endif
  py::class_<FeatureVector>(m, "FeatureVector", py::buffer_protocol())
      .def(py::init<const tiledb::Context&, const std::string&>())
      .def(py::init<size_t, const std::string&>())
      .def(py::init<size_t, void*, const std::string&>())
      .def("dimension", &FeatureVector::dimension)
      .def("feature_type", &FeatureVector::feature_type)
      .def("feature_type_string", &FeatureVector::feature_type_string)
      .def_buffer([](FeatureVector& v) -> py::buffer_info {
        return py::buffer_info(
            v.data(),                           /* Pointer to buffer */
            datatype_to_size(v.feature_type()), /* Size of one scalar */
            datatype_to_format(
                v.feature_type()), /* Python struct-style format descriptor */
            1,                     /* Number of dimensions */
            {v.dimension()},       /* Buffer dimension */
            {datatype_to_size(v.feature_type())}
            /* Strides (in bytes) for each index */
        );
      })
      .def(py::init([](py::array b) {
        /* Request a buffer descriptor from Python */
        py::buffer_info info = b.request();
        if (info.ndim != 1)
          throw std::runtime_error(
              "Incompatible buffer dimension! Should be 1.");

        auto dtype_str = b.dtype().str();
        tiledb_datatype_t datatype = string_to_datatype(dtype_str);
        if (info.format != datatype_to_format(datatype))
          throw std::runtime_error(
              "Incompatible format: expected array of " +
              datatype_to_string(datatype));

        size_t sz = datatype_to_size(datatype);

        auto v = FeatureVector(info.shape[0], dtype_str);

        auto data = (uint8_t*)v.data();
        std::memcpy(data, (uint8_t*)info.ptr, info.shape[0] * sz);

        return v;
      }));

  py::class_<FeatureVectorArray>(m, "FeatureVectorArray", py::buffer_protocol())
      .def(py::init<const tiledb::Context&, const std::string&>())
      //      .def(py::init<size_t, size_t, const std::string&>())
      //      .def(py::init<size_t, size_t void*, const std::string&>())
      .def("dimension", &FeatureVectorArray::dimension)
      .def("num_vectors", &FeatureVectorArray::num_vectors)
      .def("feature_type", &FeatureVectorArray::feature_type)
      .def("feature_type_string", &FeatureVectorArray::feature_type_string)
      .def_buffer([](FeatureVectorArray& v) -> py::buffer_info {
        return py::buffer_info(
            v.data(),                           /* Pointer to buffer */
            datatype_to_size(v.feature_type()), /* Size of one scalar */
            datatype_to_format(
                v.feature_type()), /* Python struct-style format descriptor */
            2,                     /* Number of dimensions */
            {v.num_vectors(),
             v.dimension()}, /* Buffer dimensions -- row major */
            {datatype_to_size(v.feature_type()) *
                 v.dimension(), /* Strides (in bytes) for each index */
             datatype_to_size(v.feature_type())});
      })
      .def(py::init([](py::array b) {
        /* Request a buffer descriptor from Python */
        py::buffer_info info = b.request();
        if (info.ndim != 2)
          throw std::runtime_error(
              "Incompatible buffer dimension! Should be 2.");

        auto dtype_str = b.dtype().str();
        tiledb_datatype_t datatype = string_to_datatype(dtype_str);
        if (info.format != datatype_to_format(datatype))
          throw std::runtime_error(
              "Incompatible format: expected array of " +
              datatype_to_string(datatype));

        size_t sz = datatype_to_size(datatype);

        auto v = [&]() {
          auto order = b.flags() & py::array::f_style ? TILEDB_COL_MAJOR :
                                                        TILEDB_ROW_MAJOR;
          if (order == TILEDB_COL_MAJOR) {
            return FeatureVectorArray(info.shape[0], info.shape[1], dtype_str);
          } else {
            return FeatureVectorArray(info.shape[1], info.shape[0], dtype_str);
          }
        }();

        auto data = (uint8_t*)v.data();
        std::memcpy(
            data, (uint8_t*)info.ptr, info.shape[0] * info.shape[1] * sz);

        return v;
      }));

  py::class_<IndexFlatL2>(m, "IndexFlatL2")
      .def(py::init<const tiledb::Context&, const std::string&>())
      .def("add", &IndexFlatL2::add)
      .def("add_with_ids", &IndexFlatL2::add_with_ids)
      .def("train", &IndexFlatL2::train)
      .def("save", &IndexFlatL2::save)
      .def("feature_type_string", &IndexFlatL2::feature_type_string)
      .def("dimension", &IndexFlatL2::dimension)
      .def(
          "query",
          [](IndexFlatL2& index, FeatureVectorArray& vectors, size_t top_k) {
            auto r = index.query(vectors, top_k);
            return make_python_pair(std::move(r));
          });

  py::class_<kmeans_init>(m, "kmeans_init")
      .def(py::init([](const std::string& s) {
        if (s == "kmeanspp") {
          return kmeans_init::kmeanspp;
        } else if (s == "random") {
          return kmeans_init::random;
        } else {
          throw std::runtime_error("Invalid kmeans_init value");
        }
      }));

  py::class_<IndexIVFFlat>(m, "IndexIVFFlat")
      .def(py::init<const tiledb::Context&, const std::string&>())
      .def(
          "__init__",
          [](IndexIVFFlat& instance, py::kwargs kwargs) {
            auto args = kwargs_to_map(kwargs);
            new (&instance) IndexIVFFlat(args);
          })
      .def(
          "train",
          [](IndexIVFFlat& index,
             const FeatureVectorArray& vectors,
             py::str init_str) {
            kmeans_init init = kmeans_init::random;
            if (std::string(init_str) == "kmeans++") {
              init = kmeans_init::kmeanspp;
            } else if (std::string(init_str) == "random") {
              init = kmeans_init::random;
            } else {
              throw std::runtime_error("Invalid kmeans_init value");
            }
            index.train(vectors, init);
          },
          py::arg("vectors"),
          py::arg("init") = "random")
      .def(
          "add",
          [](IndexIVFFlat& index, const FeatureVectorArray& vectors) {
            index.add(vectors);
          })
      .def("add_with_ids", &IndexIVFFlat::add_with_ids)
      // .def("save", &IndexIVFFlat::save)
      .def(
          "query_infinite_ram",
          [](IndexIVFFlat& index,
             const FeatureVectorArray& query,
             size_t top_k,
             size_t nprobe) {
            auto r = index.query_infinite_ram(query, top_k, nprobe);
            return make_python_pair(std::move(r));
          })  //  , py::arg("vectors"), py::arg("top_k") = 1, py::arg("nprobe")
              //  = 10)
      .def(
          "query_finite_ram",
          [](IndexIVFFlat& index,
             const FeatureVectorArray& query,
             size_t top_k,
             size_t nprobe,
             size_t upper_bound) {
            auto r = index.query_finite_ram(query, top_k, nprobe, upper_bound);
            return make_python_pair(std::move(r));
          },
          py::arg("vectors"),
          py::arg("top_k") = 1,
          py::arg("nprobe") = 10,
          py::arg("upper_bound") = 0)
      .def("feature_type_string", &IndexIVFFlat::feature_type_string)
      .def("id_type_string", &IndexIVFFlat::id_type_string)
      .def("px_type_string", &IndexIVFFlat::px_type_string)
      .def("dimension", &IndexIVFFlat::dimension);
<<<<<<< HEAD
}
=======
#endif
}
>>>>>>> b6442def
<|MERGE_RESOLUTION|>--- conflicted
+++ resolved
@@ -303,9 +303,4 @@
       .def("id_type_string", &IndexIVFFlat::id_type_string)
       .def("px_type_string", &IndexIVFFlat::px_type_string)
       .def("dimension", &IndexIVFFlat::dimension);
-<<<<<<< HEAD
-}
-=======
-#endif
-}
->>>>>>> b6442def
+}