/**
 * @file   tiledb/vector_search/type_erased_module.cc
 *
 * @section LICENSE
 *
 * The MIT License
 *
 * @copyright Copyright (c) 2023 TileDB, Inc.
 *
 * Permission is hereby granted, free of charge, to any person obtaining a copy
 * of this software and associated documentation files (the "Software"), to deal
 * in the Software without restriction, including without limitation the rights
 * to use, copy, modify, merge, publish, distribute, sublicense, and/or sell
 * copies of the Software, and to permit persons to whom the Software is
 * furnished to do so, subject to the following conditions:
 *
 * The above copyright notice and this permission notice shall be included in
 * all copies or substantial portions of the Software.
 *
 * THE SOFTWARE IS PROVIDED "AS IS", WITHOUT WARRANTY OF ANY KIND, EXPRESS OR
 * IMPLIED, INCLUDING BUT NOT LIMITED TO THE WARRANTIES OF MERCHANTABILITY,
 * FITNESS FOR A PARTICULAR PURPOSE AND NONINFRINGEMENT. IN NO EVENT SHALL THE
 * AUTHORS OR COPYRIGHT HOLDERS BE LIABLE FOR ANY CLAIM, DAMAGES OR OTHER
 * LIABILITY, WHETHER IN AN ACTION OF CONTRACT, TORT OR OTHERWISE, ARISING FROM,
 * OUT OF OR IN CONNECTION WITH THE SOFTWARE OR THE USE OR OTHER DEALINGS IN
 * THE SOFTWARE.
 *
 * @section DESCRIPTION
 */

#include <tiledb/tiledb>

#include <pybind11/functional.h>
#include <pybind11/numpy.h>
#include <pybind11/pybind11.h>
#include <pybind11/stl.h>

#include "api/feature_vector.h"
#include "api/feature_vector_array.h"

#include "api/flat_l2_index.h"
#include "api/ivf_flat_index.h"

#include "api/api_defs.h"

namespace py = pybind11;

namespace {
template <typename... TArgs>
py::tuple make_python_pair(std::tuple<TArgs...>&& arg) {
  static_assert(sizeof...(TArgs) == 2, "Must have exactly two arguments");

  return py::make_tuple<py::return_value_policy::automatic>(
      py::cast(std::get<0>(arg), py::return_value_policy::move),
      py::cast(std::get<1>(arg), py::return_value_policy::move));
}

std::map<std::string, std::string> kwargs_to_map(py::kwargs kwargs) {
  std::map<std::string, std::string> result;

  for (auto item : kwargs) {
    // Convert the Python objects to strings
    std::string key = py::str(item.first);
    std::string value = py::str(item.second);

    result[key] = value;
  }

  return result;
}

}  // namespace

auto datatype_to_format(tiledb_datatype_t datatype) {
  switch (datatype) {
    case TILEDB_FLOAT32:
      return py::format_descriptor<float>::format();
    case TILEDB_FLOAT64:
      return py::format_descriptor<double>::format();
    case TILEDB_INT8:
      return py::format_descriptor<int8_t>::format();
    case TILEDB_UINT8:
      return py::format_descriptor<uint8_t>::format();
    case TILEDB_INT16:
      return py::format_descriptor<int16_t>::format();
    case TILEDB_UINT16:
      return py::format_descriptor<uint16_t>::format();
    case TILEDB_INT32:
      return py::format_descriptor<int32_t>::format();
    case TILEDB_UINT32:
      return py::format_descriptor<uint32_t>::format();
    case TILEDB_INT64:
      return py::format_descriptor<int64_t>::format();
    case TILEDB_UINT64:
      return py::format_descriptor<uint64_t>::format();
    default:
      throw std::runtime_error("Unsupported datatype");
  }
}

// Define Pybind11 bindings

// PYBIND11_MODULE(_tiledbvspy2, m) {
void init_type_erased_module(py::module_& m) {
  m.def(
      "count_intersections",
      [](const FeatureVectorArray& a,
         const FeatureVectorArray& b,
         size_t k_nn) { return count_intersections(a, b, k_nn); });
#if 0
  py::class_<tiledb::Context> (m, "Ctx", py::module_local())
      .def(py::init([](std::optional<py::dict> maybe_config) {
        tiledb::Config cfg;
        if (maybe_config.has_value()) {
          for (auto item : maybe_config.value()) {
            cfg.set(item.first.cast<std::string>(), item.second.cast<std::string>());
          }
        }
        return tiledb::Context(cfg);
      }))
      ;
#endif
  py::class_<FeatureVector>(m, "FeatureVector", py::buffer_protocol())
      .def(py::init<const tiledb::Context&, const std::string&>())
      .def(py::init<size_t, const std::string&>())
      .def(py::init<size_t, void*, const std::string&>())
      .def("dimension", &FeatureVector::dimension)
      .def("feature_type", &FeatureVector::feature_type)
      .def("feature_type_string", &FeatureVector::feature_type_string)
      .def_buffer([](FeatureVector& v) -> py::buffer_info {
        return py::buffer_info(
            v.data(),                           /* Pointer to buffer */
            datatype_to_size(v.feature_type()), /* Size of one scalar */
            datatype_to_format(
                v.feature_type()), /* Python struct-style format descriptor */
            1,                     /* Number of dimensions */
            {v.dimension()},       /* Buffer dimension */
            {datatype_to_size(v.feature_type())}
            /* Strides (in bytes) for each index */
        );
      })
      .def(py::init([](py::array b) {
        /* Request a buffer descriptor from Python */
        py::buffer_info info = b.request();
        if (info.ndim != 1)
          throw std::runtime_error(
              "Incompatible buffer dimension! Should be 1.");

        auto dtype_str = b.dtype().str();
        tiledb_datatype_t datatype = string_to_datatype(dtype_str);
        if (info.format != datatype_to_format(datatype))
          throw std::runtime_error(
              "Incompatible format: expected array of " +
              datatype_to_string(datatype));

        size_t sz = datatype_to_size(datatype);

        auto v = FeatureVector(info.shape[0], dtype_str);

        auto data = (uint8_t*)v.data();
        std::memcpy(data, (uint8_t*)info.ptr, info.shape[0] * sz);

        return v;
      }));

  py::class_<FeatureVectorArray>(m, "FeatureVectorArray", py::buffer_protocol())
      .def(py::init<const tiledb::Context&, const std::string&>())
      //      .def(py::init<size_t, size_t, const std::string&>())
      //      .def(py::init<size_t, size_t void*, const std::string&>())
      .def("dimension", &FeatureVectorArray::dimension)
      .def("num_vectors", &FeatureVectorArray::num_vectors)
      .def("feature_type", &FeatureVectorArray::feature_type)
      .def("feature_type_string", &FeatureVectorArray::feature_type_string)
      .def_buffer([](FeatureVectorArray& v) -> py::buffer_info {
        return py::buffer_info(
            v.data(),                           /* Pointer to buffer */
            datatype_to_size(v.feature_type()), /* Size of one scalar */
            datatype_to_format(
                v.feature_type()), /* Python struct-style format descriptor */
            2,                     /* Number of dimensions */
            {v.num_vectors(),
             v.dimension()}, /* Buffer dimensions -- row major */
            {datatype_to_size(v.feature_type()) *
                 v.dimension(), /* Strides (in bytes) for each index */
             datatype_to_size(v.feature_type())});
      })
      .def(py::init([](py::array b) {
        /* Request a buffer descriptor from Python */
        py::buffer_info info = b.request();
        if (info.ndim != 2)
          throw std::runtime_error(
              "Incompatible buffer dimension! Should be 2.");

        auto dtype_str = b.dtype().str();
        tiledb_datatype_t datatype = string_to_datatype(dtype_str);
        if (info.format != datatype_to_format(datatype))
          throw std::runtime_error(
              "Incompatible format: expected array of " +
              datatype_to_string(datatype));

        size_t sz = datatype_to_size(datatype);

        auto v = [&]() {
          auto order = b.flags() & py::array::f_style ? TILEDB_COL_MAJOR :
                                                        TILEDB_ROW_MAJOR;
          if (order == TILEDB_COL_MAJOR) {
            return FeatureVectorArray(info.shape[0], info.shape[1], dtype_str);
          } else {
            return FeatureVectorArray(info.shape[1], info.shape[0], dtype_str);
          }
        }();

        auto data = (uint8_t*)v.data();
        std::memcpy(
            data, (uint8_t*)info.ptr, info.shape[0] * info.shape[1] * sz);

        return v;
      }));

  py::class_<IndexFlatL2>(m, "IndexFlatL2")
      .def(py::init<const tiledb::Context&, const std::string&>())
      .def("add", &IndexFlatL2::add)
      .def("add_with_ids", &IndexFlatL2::add_with_ids)
      .def("train", &IndexFlatL2::train)
      .def("save", &IndexFlatL2::save)
      .def("feature_type_string", &IndexFlatL2::feature_type_string)
      .def("dimension", &IndexFlatL2::dimension)
      .def(
          "query",
          [](IndexFlatL2& index, FeatureVectorArray& vectors, size_t top_k) {
            auto r = index.query(vectors, top_k);
            return make_python_pair(std::move(r));
          });

  py::class_<kmeans_init>(m, "kmeans_init")
      .def(py::init([](const std::string& s) {
        if (s == "kmeanspp") {
          return kmeans_init::kmeanspp;
        } else if (s == "random") {
          return kmeans_init::random;
        } else {
          throw std::runtime_error("Invalid kmeans_init value");
        }
      }));

  py::class_<IndexIVFFlat>(m, "IndexIVFFlat")
      .def(py::init<const tiledb::Context&, const std::string&>())
      .def(
          "__init__",
          [](IndexIVFFlat& instance, py::kwargs kwargs) {
            auto args = kwargs_to_map(kwargs);
            new (&instance) IndexIVFFlat(args);
          })
      .def(
          "train",
          [](IndexIVFFlat& index,
             const FeatureVectorArray& vectors,
             py::str init_str) {
            kmeans_init init = kmeans_init::random;
            if (std::string(init_str) == "kmeans++") {
              init = kmeans_init::kmeanspp;
            } else if (std::string(init_str) == "random") {
              init = kmeans_init::random;
            } else {
              throw std::runtime_error("Invalid kmeans_init value");
            }
            index.train(vectors, init);
          },
          py::arg("vectors"),
          py::arg("init") = "random")
      .def(
          "add",
          [](IndexIVFFlat& index, const FeatureVectorArray& vectors) {
            index.add(vectors);
          })
      .def("add_with_ids", &IndexIVFFlat::add_with_ids)
      // .def("save", &IndexIVFFlat::save)
      .def(
          "query_infinite_ram",
          [](IndexIVFFlat& index,
             const FeatureVectorArray& query,
             size_t top_k,
             size_t nprobe) {
            auto r = index.query_infinite_ram(query, top_k, nprobe);
            return make_python_pair(std::move(r));
          })  //  , py::arg("vectors"), py::arg("top_k") = 1, py::arg("nprobe")
              //  = 10)
      .def(
          "query_finite_ram",
          [](IndexIVFFlat& index,
             const FeatureVectorArray& query,
             size_t top_k,
             size_t nprobe,
             size_t upper_bound) {
            auto r = index.query_finite_ram(query, top_k, nprobe, upper_bound);
            return make_python_pair(std::move(r));
          },
          py::arg("vectors"),
          py::arg("top_k") = 1,
          py::arg("nprobe") = 10,
          py::arg("upper_bound") = 0)
      .def("feature_type_string", &IndexIVFFlat::feature_type_string)
      .def("id_type_string", &IndexIVFFlat::id_type_string)
      .def("px_type_string", &IndexIVFFlat::px_type_string)
      .def("dimension", &IndexIVFFlat::dimension);
<<<<<<< HEAD
}
=======
}
>>>>>>> cefaa1c8
<|MERGE_RESOLUTION|>--- conflicted
+++ resolved
@@ -303,8 +303,4 @@
       .def("id_type_string", &IndexIVFFlat::id_type_string)
       .def("px_type_string", &IndexIVFFlat::px_type_string)
       .def("dimension", &IndexIVFFlat::dimension);
-<<<<<<< HEAD
-}
-=======
-}
->>>>>>> cefaa1c8
+}