--- conflicted
+++ resolved
@@ -278,14 +278,6 @@
             index_timestamp=max_timestamp,
             config=self.config,
         )
-<<<<<<< HEAD
-        return new_index
-=======
-        tiledb.Array.delete_array(self.update_arrays_uri)
-        self.group.close()
-        self.group = tiledb.Group(self.uri, "w", ctx=tiledb.Ctx(self.config))
-        self.group.remove(self.update_arrays_uri)
-        self.group.close()
         return new_index
 
     @staticmethod
@@ -298,5 +290,4 @@
                 return
             else:
                 raise err
-        group.delete()
->>>>>>> 39f94c37
+        group.delete()