--- conflicted
+++ resolved
@@ -1,10 +1,12 @@
 import numpy as np
+import sys
 
 from tiledb.vector_search.module import *
 from tiledb.vector_search.storage_formats import storage_formats
 from typing import Any, Mapping, Optional
 
-MAX_UINT64 = 2 ** 63 - 1
+MAX_UINT64 = np.iinfo(np.dtype("uint64")).max
+MAX_FLOAT_32 = np.finfo(np.dtype("float32")).max
 
 
 class Index:
@@ -28,94 +30,6 @@
             config = dict(config)
 
         self.uri = uri
-<<<<<<< HEAD
-=======
-        self._index = None
-        self.ctx = Ctx(config)
-        self.config = config
-        group = tiledb.Group(uri, ctx=tiledb.Ctx(config))
-        self.storage_version = group.meta.get("storage_version", "0.1")
-        self.index_uri = group[storage_formats[self.storage_version]["PARTS_ARRAY_NAME"]].uri
-        self._db = load_as_matrix(
-            self.index_uri,
-            ctx=self.ctx,
-            config=config,
-        )
-        self.ids_uri = group[
-            storage_formats[self.storage_version]["IDS_ARRAY_NAME"]
-        ].uri
-        if tiledb.array_exists(self.ids_uri, self.ctx):
-            self._ids = read_vector_u64(self.ctx, self.ids_uri, 0, 0)
-        else:
-            schema = tiledb.ArraySchema.load(
-                self.index_uri, ctx=tiledb.Ctx(self.config)
-            )
-            self.size = schema.domain.dim(1).domain[1]
-            self._ids = StdVector_u64(np.arange(self.size).astype(np.uint64))
-
-        dtype = group.meta.get("dtype", None)
-        if dtype is None:
-            self.dtype = self._db.dtype
-        else:
-            self.dtype = np.dtype(dtype)
-
-    def query(
-        self,
-        targets: np.ndarray,
-        k: int = 10,
-        nthreads: int = 8,
-    ):
-        """
-        Query a flat index
-
-        Parameters
-        ----------
-        targets: numpy.ndarray
-            ND Array of query targets
-        k: int
-            Number of top results to return per target
-        nqueries: int
-            Number of queries
-        nthreads: int
-            Number of threads to use for query
-        """
-        # TODO:
-        # - typecheck targets
-        # - add all the options and query strategies
-
-        assert targets.dtype == np.float32
-
-        targets_m = array_to_matrix(np.transpose(targets))
-        _, r = query_vq_heap(self._db, targets_m, self._ids, k, nthreads)
-
-        return np.transpose(np.array(_)), np.transpose(np.array(r))
-
-
-class IVFFlatIndex(Index):
-    """
-    Open a IVF Flat index
-
-    Parameters
-    ----------
-    uri: str
-        URI of datataset
-    dtype: numpy.dtype
-        datatype float32 or uint8
-    memory_budget: int
-        Main memory budget. If not provided no memory budget is applied.
-    """
-
-    def __init__(
-        self,
-        uri,
-        memory_budget: int = -1,
-        config: Optional[Mapping[str, Any]] = None,
-    ):
-        # If the user passes a tiledb python Config object convert to a dictionary
-        if isinstance(config, tiledb.Config):
-            config = dict(config)
-
->>>>>>> a1511dc5
         self.config = config
         self.ctx = Ctx(config)
         self.group = tiledb.Group(self.uri, "r", ctx=tiledb.Ctx(config))
@@ -125,143 +39,44 @@
 
 
     def query(self, queries: np.ndarray, k, **kwargs):
-        # TODO merge results based on scores and use higher k to improve retrieval
         updated_ids = set(self.read_updated_ids())
-        internal_results = self.query_internal(queries, k, **kwargs)
+        internal_results_d, internal_results_i = self.query_internal(queries, k, **kwargs)
         if self.update_arrays_uri is None:
-            return internal_results
-        addition_results = self.query_additions(queries, k)
-        merged_results = np.zeros((queries.shape[0], k), dtype=np.uint64)
+            return internal_results_d, internal_results_i
+
+        addition_results_d, addition_results_i = self.query_additions(queries, k)
+        # Filter updated vectors
         query_id = 0
-        for query in internal_results:
+        for query in internal_results_i:
             res_id = 0
-            additional_res_id = 0
             for res in query:
                 if res in updated_ids:
-                    merged_results[query_id, res_id] = addition_results[query_id, additional_res_id]
-                    additional_res_id += 1
-                else:
-                    merged_results[query_id, res_id] = res
+                    internal_results_d[query_id, res_id] = MAX_FLOAT_32
+                    internal_results_i[query_id, res_id] = 0
                 res_id += 1
             query_id += 1
-        return merged_results
+        # Merge update results
+        results_d = np.hstack((internal_results_d, addition_results_d))
+        results_i = np.hstack((internal_results_i, addition_results_i))
+        sort_index = np.argsort(results_d, axis=1)
+        results_d = np.take_along_axis(results_d, sort_index, axis=1)
+        results_i = np.take_along_axis(results_i, sort_index, axis=1)
+        return results_d[:, 0:k], results_i[:, 0:k]
 
     def query_internal(self, queries: np.ndarray, k, **kwargs):
         raise NotImplementedError
 
     def query_additions(self, queries: np.ndarray, k):
         assert queries.dtype == np.float32
-
-<<<<<<< HEAD
         additions_vectors, additions_external_ids = self.read_additions()
         queries_m = array_to_matrix(np.transpose(queries))
-        r = query_vq_heap_pyarray(
+        d, i = query_vq_heap_pyarray(
             array_to_matrix(np.transpose(additions_vectors).astype(self.dtype)),
             queries_m,
             StdVector_u64(additions_external_ids),
             k,
             8)
-=======
-        if queries.ndim == 1:
-            queries = np.array([queries])
-
-        if nthreads == -1:
-            nthreads = multiprocessing.cpu_count()
-
-        nprobe = min(nprobe, self.partitions)
-        if mode is None:
-            queries_m = array_to_matrix(np.transpose(queries))
-            if self.memory_budget == -1:
-                d, r = ivf_query_ram(
-                    self.dtype,
-                    self._db,
-                    self._centroids,
-                    queries_m,
-                    self._index,
-                    self._ids,
-                    nprobe=nprobe,
-                    k_nn=k,
-                    nthreads=nthreads,
-                    ctx=self.ctx,
-                    use_nuv_implementation=use_nuv_implementation,
-                )
-            else:
-                d, r = ivf_query(
-                    self.dtype,
-                    self.parts_db_uri,
-                    self._centroids,
-                    queries_m,
-                    self._index,
-                    self.ids_uri,
-                    nprobe=nprobe,
-                    k_nn=k,
-                    memory_budget=self.memory_budget,
-                    nthreads=nthreads,
-                    ctx=self.ctx,
-                    use_nuv_implementation=use_nuv_implementation,
-                )
-            return (np.array(d), np.transpose(np.array(r)))
-        else:
-            return self.taskgraph_query(
-                queries=queries,
-                k=k,
-                nthreads=nthreads,
-                nprobe=nprobe,
-                mode=mode,
-                num_partitions=num_partitions,
-                num_workers=num_workers,
-                config=self.config,
-            )
-
-    def taskgraph_query(
-        self,
-        queries: np.ndarray,
-        k: int = 10,
-        nprobe: int = 10,
-        nthreads: int = -1,
-        mode: Mode = None,
-        num_partitions: int = -1,
-        num_workers: int = -1,
-        config: Optional[Mapping[str, Any]] = None,
-    ):
-        """
-        Query an IVF_FLAT index using TileDB cloud taskgraphs
-
-        Parameters
-        ----------
-        queries: numpy.ndarray
-            ND Array of queries
-        k: int
-            Number of top results to return per target
-        nprobe: int
-            number of probes
-        nthreads: int
-            Number of threads to use for query
-        use_nuv_implementation: bool
-            wether to use the nuv query implementation. Default: False
-        mode: Mode
-            If provided the query will be executed using TileDB cloud taskgraphs.
-            For distributed execution you can use REALTIME or BATCH mode
-        num_partitions: int
-            Only relevant for taskgraph based execution.
-            If provided, we split the query execution in that many partitions.
-        num_workers: int
-            Only relevant for taskgraph based execution.
-            If provided, this is the number of workers to use for the query execution.
-        """
-        from tiledb.cloud import dag
-        from tiledb.cloud.dag import Mode
-        from tiledb.vector_search.module import (
-            array_to_matrix,
-            partition_ivf_index,
-            dist_qv,
-        )
-        import math
-        import numpy as np
-        from functools import partial
->>>>>>> a1511dc5
-
-        return np.transpose(np.array(r))
+        return np.transpose(np.array(d)), np.transpose(np.array(i))
 
     def update(self, vector: np.array, external_id: np.uint64):
         updates_array = self.open_updates_array()
@@ -317,7 +132,7 @@
             if tiledb.array_exists(updates_array_uri):
                 raise RuntimeError(f"Array {updates_array_uri} already exists.")
             external_id_dim = tiledb.Dim(
-                name="external_id", domain=(0, MAX_UINT64), dtype=np.dtype(np.uint64)
+                name="external_id", domain=(0, MAX_UINT64-1), dtype=np.dtype(np.uint64)
             )
             dom = tiledb.Domain(external_id_dim)
             vector_attr = tiledb.Attr(name="vector", dtype=self.dtype, var=True)
@@ -326,7 +141,6 @@
                 sparse=True,
                 attrs=[vector_attr],
             )
-<<<<<<< HEAD
             tiledb.Array.create(updates_array_uri, updates_schema)
             self.group.close()
             self.group = tiledb.Group(self.uri, "w", ctx=tiledb.Ctx(self.config))
@@ -345,27 +159,4 @@
             source_uri=self.db_uri,
             external_ids_uri=self.ids_uri,
             updates_uri=self.update_arrays_uri
-        )
-=======
-
-        d.compute()
-        d.wait()
-        results = []
-        for node in nodes:
-            res = node.result()
-            results.append(res)
-
-        results_per_query = []
-        for q in range(queries.shape[0]):
-            tmp_results = []
-            for j in range(k):
-                for r in results:
-                    if len(r[q]) > j:
-                        if r[q][j][0] > 0:
-                            tmp_results.append(r[q][j])
-            tmp = sorted(tmp_results, key=lambda t: t[0])[0:k]
-            for j in range(len(tmp), k):
-                tmp.append((float(0.0), int(0)))
-            results_per_query.append(np.array(tmp, dtype=np.dtype("float,int"))["f1"])
-        return None, results_per_query  # TODO return distances?
->>>>>>> a1511dc5
+        )