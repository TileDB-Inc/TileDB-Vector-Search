<<<<<<< HEAD
from . import module as vs
from ._tiledbvspy import ColMajorMatrix_f32

=======
>>>>>>> 4dd49d80
import numpy as np

from . import module as vs
from ._tiledbvspy import ColMajorMatrix_f32


class FlatIndex:
    
  def __init__(self, uri):
    self.uri = uri
    self._index = None

    self._db = vs.load_as_matrix(uri)

  def query(self, targets: np.ndarray, k=10, nqueries=10, nthreads=8):
    # TODO:
    # - typecheck targets
    # - don't copy the array
    # - add all the options and query strategies

    assert targets.dtype == np.float32

    # TODO: make Matrix constructor from py::array. This is ugly (and copies).
    # Create a Matrix from the input targets
    targets_m = ColMajorMatrix_f32(*targets.shape)
    targets_m_a = np.array(targets_m, copy=False)
    targets_m_a[:] = targets

    r = vs.query_vq(
      self._db,
      targets_m,
      k,
      nqueries,
      nthreads
    )
    return np.array(r)<|MERGE_RESOLUTION|>--- conflicted
+++ resolved
@@ -1,9 +1,3 @@
-<<<<<<< HEAD
-from . import module as vs
-from ._tiledbvspy import ColMajorMatrix_f32
-
-=======
->>>>>>> 4dd49d80
 import numpy as np
 
 from . import module as vs
