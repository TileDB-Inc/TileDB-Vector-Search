import multiprocessing
import os
import math
import logging

import numpy as np
from tiledb.vector_search.module import *
from tiledb.vector_search.storage_formats import storage_formats
from tiledb.cloud.dag import Mode
from typing import Any, Mapping


def submit_local(d, func, *args, **kwargs):
    # Drop kwarg
    kwargs.pop("image_name", None)
    kwargs.pop("resources", None)
    return d.submit_local(func, *args, **kwargs)


class Index:
    def query(self, targets: np.ndarray, k, **kwargs):
        raise NotImplementedError


class FlatIndex(Index):
    """
    Open a flat index

    Parameters
    ----------
    uri: str
        URI of datataset
    dtype: numpy.dtype
        datatype float32 or uint8
    """

    def __init__(
        self,
        uri: str,
        config: Optional[Mapping[str, Any]] = None,
    ):
        # If the user passes a tiledb python Config object convert to a dictionary
        if isinstance(config, tiledb.Config):
            config = dict(config)

        self.uri = uri
        self._index = None
        self.ctx = Ctx(config)
        self.config = config
        group = tiledb.Group(uri, ctx=tiledb.Ctx(config))
        self.storage_version = group.meta.get("storage_version", "0.1")
        self.index_uri = group[storage_formats[self.storage_version]["PARTS_ARRAY_NAME"]].uri
        self._db = load_as_matrix(
            self.index_uri,
            ctx=self.ctx,
            config=config,
        )
        self.ids_uri = group[
            storage_formats[self.storage_version]["IDS_ARRAY_NAME"]
        ].uri
        if tiledb.array_exists(self.ids_uri, self.ctx):
            self._ids = read_vector_u64(self.ctx, self.ids_uri, 0, 0)
        else:
            schema = tiledb.ArraySchema.load(
                self.index_uri, ctx=tiledb.Ctx(self.config)
            )
            self.size = schema.domain.dim(1).domain[1]
            self._ids = StdVector_u64(np.arange(self.size).astype(np.uint64))

        dtype = group.meta.get("dtype", None)
        if dtype is None:
            self.dtype = self._db.dtype
        else:
            self.dtype = np.dtype(dtype)

    def query(
        self,
        targets: np.ndarray,
        k: int = 10,
        nthreads: int = 8,
    ):
        """
        Query a flat index

        Parameters
        ----------
        targets: numpy.ndarray
            ND Array of query targets
        k: int
            Number of top results to return per target
        nqueries: int
            Number of queries
        nthreads: int
            Number of threads to use for query
        """
        # TODO:
        # - typecheck targets
        # - add all the options and query strategies

        assert targets.dtype == np.float32

        targets_m = array_to_matrix(np.transpose(targets))
        _, r = query_vq_heap(self._db, targets_m, self._ids, k, nthreads)

        return np.transpose(np.array(_)), np.transpose(np.array(r))


class IVFFlatIndex(Index):
    """
    Open a IVF Flat index

    Parameters
    ----------
    uri: str
        URI of datataset
    dtype: numpy.dtype
        datatype float32 or uint8
    memory_budget: int
        Main memory budget. If not provided no memory budget is applied.
    """

    def __init__(
        self,
        uri,
        memory_budget: int = -1,
        config: Optional[Mapping[str, Any]] = None,
    ):
        # If the user passes a tiledb python Config object convert to a dictionary
        if isinstance(config, tiledb.Config):
            config = dict(config)

        self.config = config
        self.ctx = Ctx(config)
        group = tiledb.Group(uri, ctx=tiledb.Ctx(config))
        self.storage_version = group.meta.get("storage_version", "0.1")
        self.parts_db_uri = group[
            storage_formats[self.storage_version]["PARTS_ARRAY_NAME"]
        ].uri
        self.centroids_uri = group[
            storage_formats[self.storage_version]["CENTROIDS_ARRAY_NAME"]
        ].uri
        self.index_array_uri = group[
            storage_formats[self.storage_version]["INDEX_ARRAY_NAME"]
        ].uri
        self.ids_uri = group[
            storage_formats[self.storage_version]["IDS_ARRAY_NAME"]
        ].uri
        self.memory_budget = memory_budget

        self._centroids = load_as_matrix(
            self.centroids_uri, ctx=self.ctx, config=config
        )
        self._index = read_vector_u64(self.ctx, self.index_array_uri, 0, 0)

        # TODO pass in a context
        if self.memory_budget == -1:
            self._db = load_as_matrix(self.parts_db_uri, ctx=self.ctx, config=config)
            self._ids = read_vector_u64(self.ctx, self.ids_uri, 0, 0)

        dtype = group.meta.get("dtype", None)
        if dtype is None:
            schema = tiledb.ArraySchema.load(
                self.parts_db_uri, ctx=tiledb.Ctx(self.config)
            )
            self.dtype = np.dtype(schema.attr("values").dtype)
        else:
            self.dtype = np.dtype(dtype)

        self.partitions = group.meta.get("partitions", -1)
        if self.partitions == -1:
            schema = tiledb.ArraySchema.load(
                self.centroids_uri, ctx=tiledb.Ctx(self.config)
            )
            self.partitions = schema.domain.dim("cols").domain[1] + 1

    def query(
        self,
        queries: np.ndarray,
        k: int = 10,
        nprobe: int = 1,
        nthreads: int = -1,
        use_nuv_implementation: bool = False,
        mode: Mode = None,
        num_partitions: int = -1,
        num_workers: int = -1,
    ):
        """
        Query an IVF_FLAT index

        Parameters
        ----------
        queries: numpy.ndarray
            ND Array of queries
        k: int
            Number of top results to return per target
        nprobe: int
            number of probes
        nthreads: int
            Number of threads to use for query
        use_nuv_implementation: bool
            wether to use the nuv query implementation. Default: False
        mode: Mode
            If provided the query will be executed using TileDB cloud taskgraphs.
            For distributed execution you can use REALTIME or BATCH mode
        num_partitions: int
            Only relevant for taskgraph based execution.
            If provided, we split the query execution in that many partitions.
        num_workers: int
            Only relevant for taskgraph based execution.
            If provided, this is the number of workers to use for the query execution.

        """
        assert queries.dtype == np.float32

        if queries.ndim == 1:
            queries = np.array([queries])

        if nthreads == -1:
            nthreads = multiprocessing.cpu_count()

        nprobe = min(nprobe, self.partitions)
        if mode is None:
            queries_m = array_to_matrix(np.transpose(queries))
            if self.memory_budget == -1:
<<<<<<< HEAD
                _, r = ivf_query_ram(
=======
                d, r = ivf_query_ram(
>>>>>>> a1511dc5
                    self.dtype,
                    self._db,
                    self._centroids,
                    queries_m,
                    self._index,
                    self._ids,
                    nprobe=nprobe,
                    k_nn=k,
                    nthreads=nthreads,
                    ctx=self.ctx,
                    use_nuv_implementation=use_nuv_implementation,
                )
            else:
<<<<<<< HEAD
                _, r = ivf_query(
=======
                d, r = ivf_query(
>>>>>>> a1511dc5
                    self.dtype,
                    self.parts_db_uri,
                    self._centroids,
                    queries_m,
                    self._index,
                    self.ids_uri,
                    nprobe=nprobe,
                    k_nn=k,
                    memory_budget=self.memory_budget,
                    nthreads=nthreads,
                    ctx=self.ctx,
                    use_nuv_implementation=use_nuv_implementation,
                )
<<<<<<< HEAD

            return np.transpose(np.array(_)), np.transpose(np.array(r))
=======
            return (np.array(d), np.transpose(np.array(r)))
>>>>>>> a1511dc5
        else:
            return self.taskgraph_query(
                queries=queries,
                k=k,
                nthreads=nthreads,
                nprobe=nprobe,
                mode=mode,
                num_partitions=num_partitions,
                num_workers=num_workers,
                config=self.config,
            )

    def taskgraph_query(
        self,
        queries: np.ndarray,
        k: int = 10,
        nprobe: int = 10,
        nthreads: int = -1,
        mode: Mode = None,
        num_partitions: int = -1,
        num_workers: int = -1,
        config: Optional[Mapping[str, Any]] = None,
    ):
        """
        Query an IVF_FLAT index using TileDB cloud taskgraphs

        Parameters
        ----------
        queries: numpy.ndarray
            ND Array of queries
        k: int
            Number of top results to return per target
        nprobe: int
            number of probes
        nthreads: int
            Number of threads to use for query
        use_nuv_implementation: bool
            wether to use the nuv query implementation. Default: False
        mode: Mode
            If provided the query will be executed using TileDB cloud taskgraphs.
            For distributed execution you can use REALTIME or BATCH mode
        num_partitions: int
            Only relevant for taskgraph based execution.
            If provided, we split the query execution in that many partitions.
        num_workers: int
            Only relevant for taskgraph based execution.
            If provided, this is the number of workers to use for the query execution.
        """
        from tiledb.cloud import dag
        from tiledb.cloud.dag import Mode
        from tiledb.vector_search.module import (
            array_to_matrix,
            partition_ivf_index,
            dist_qv,
        )
        import math
        import numpy as np
        from functools import partial

        def dist_qv_udf(
            dtype: np.dtype,
            parts_uri: str,
            ids_uri: str,
            query_vectors: np.ndarray,
            active_partitions: np.array,
            active_queries: np.array,
            indices: np.array,
            k_nn: int,
            config: Optional[Mapping[str, Any]] = None,
        ):
            queries_m = array_to_matrix(np.transpose(query_vectors))
            r = dist_qv(
                dtype=dtype,
                parts_uri=parts_uri,
                ids_uri=ids_uri,
                query_vectors=queries_m,
                active_partitions=active_partitions,
                active_queries=active_queries,
                indices=indices,
                k_nn=k_nn,
                ctx=Ctx(config),
            )
            results = []
            for q in range(len(r)):
                tmp_results = []
                for j in range(len(r[q])):
                    tmp_results.append(r[q][j])
                results.append(tmp_results)
            return results

        assert queries.dtype == np.float32
        if num_partitions == -1:
            num_partitions = 5
        if num_workers == -1:
            num_workers = num_partitions
        if mode == Mode.BATCH:
            d = dag.DAG(
                name="vector-query",
                mode=Mode.BATCH,
                max_workers=num_workers,
            )
        elif mode == Mode.REALTIME:
            d = dag.DAG(
                name="vector-query",
                mode=Mode.REALTIME,
                max_workers=num_workers,
            )
        else:
            d = dag.DAG(
                name="vector-query",
                mode=Mode.REALTIME,
                max_workers=1,
                namespace="default",
            )
        submit = partial(submit_local, d)
        if mode == Mode.BATCH or mode == Mode.REALTIME:
            submit = d.submit

        queries_m = array_to_matrix(np.transpose(queries))
        active_partitions, active_queries = partition_ivf_index(
            centroids=self._centroids, query=queries_m, nprobe=nprobe, nthreads=nthreads
        )
        num_parts = len(active_partitions)

        parts_per_node = int(math.ceil(num_parts / num_partitions))
        nodes = []
        for part in range(0, num_parts, parts_per_node):
            part_end = part + parts_per_node
            if part_end > num_parts:
                part_end = num_parts
            aq = []
            for tt in range(part, part_end):
                aqt = []
                for ttt in range(len(active_queries[tt])):
                    aqt.append(active_queries[tt][ttt])
                aq.append(aqt)
            nodes.append(
                submit(
                    dist_qv_udf,
                    dtype=self.dtype,
                    parts_uri=self.parts_db_uri,
                    ids_uri=self.ids_uri,
                    query_vectors=queries,
                    active_partitions=np.array(active_partitions)[part:part_end],
                    active_queries=np.array(aq, dtype=object),
                    indices=np.array(self._index),
                    k_nn=k,
                    config=config,
                    resource_class="large",
                    image_name="3.9-vectorsearch",
                )
            )

        d.compute()
        d.wait()
        results = []
        for node in nodes:
            res = node.result()
            results.append(res)

        results_per_query = []
        for q in range(queries.shape[0]):
            tmp_results = []
            for j in range(k):
                for r in results:
                    if len(r[q]) > j:
                        if r[q][j][0] > 0:
                            tmp_results.append(r[q][j])
            tmp = sorted(tmp_results, key=lambda t: t[0])[0:k]
            for j in range(len(tmp), k):
                tmp.append((float(0.0), int(0)))
            results_per_query.append(np.array(tmp, dtype=np.dtype("float,int"))["f1"])
        return None, results_per_query  # TODO return distances?<|MERGE_RESOLUTION|>--- conflicted
+++ resolved
@@ -222,11 +222,7 @@
         if mode is None:
             queries_m = array_to_matrix(np.transpose(queries))
             if self.memory_budget == -1:
-<<<<<<< HEAD
-                _, r = ivf_query_ram(
-=======
                 d, r = ivf_query_ram(
->>>>>>> a1511dc5
                     self.dtype,
                     self._db,
                     self._centroids,
@@ -240,11 +236,7 @@
                     use_nuv_implementation=use_nuv_implementation,
                 )
             else:
-<<<<<<< HEAD
-                _, r = ivf_query(
-=======
                 d, r = ivf_query(
->>>>>>> a1511dc5
                     self.dtype,
                     self.parts_db_uri,
                     self._centroids,
@@ -258,12 +250,7 @@
                     ctx=self.ctx,
                     use_nuv_implementation=use_nuv_implementation,
                 )
-<<<<<<< HEAD
-
-            return np.transpose(np.array(_)), np.transpose(np.array(r))
-=======
             return (np.array(d), np.transpose(np.array(r)))
->>>>>>> a1511dc5
         else:
             return self.taskgraph_query(
                 queries=queries,
