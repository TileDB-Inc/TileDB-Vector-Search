import numpy as np

from tiledb.vector_search.module import *
from tiledb.vector_search.storage_formats import storage_formats
from tiledb.vector_search.index import Index
from typing import Any, Mapping


class FlatIndex(Index):
    """
    Open a flat index

    Parameters
    ----------
    uri: str
        URI of the index
    config: Optional[Mapping[str, Any]]
        config dictionary, defaults to None
    """

    def __init__(
        self,
        uri: str,
        config: Optional[Mapping[str, Any]] = None,
        timestamp=None,
    ):
        super().__init__(uri=uri, config=config, timestamp=timestamp)
        self.index_type = "FLAT"
        self._index = None
        self.db_uri = self.group[storage_formats[self.storage_version]["PARTS_ARRAY_NAME"] + self.index_version].uri
        schema = tiledb.ArraySchema.load(
            self.db_uri, ctx=tiledb.Ctx(self.config)
        )
        self.size = schema.domain.dim(1).domain[1]+1
        self._db = load_as_matrix(
            self.db_uri,
            ctx=self.ctx,
            config=config,
            timestamp=self.base_array_timestamp,
        )
<<<<<<< HEAD
        self.ids_uri = self.group[
            storage_formats[self.storage_version]["IDS_ARRAY_NAME"] + self.index_version
        ].uri
        if tiledb.array_exists(self.ids_uri, self.ctx):
            self._ids = read_vector_u64(self.ctx, self.ids_uri, 0, 0, self.base_array_timestamp)
=======

        # Check for existence of ids array. Previous versions were not using external_ids in the ingestion assuming
        # that the external_ids were the position of the vector in the array.
        if storage_formats[self.storage_version]["IDS_ARRAY_NAME"] + self.index_version in self.group:
            self.ids_uri = self.group[
                storage_formats[self.storage_version]["IDS_ARRAY_NAME"] + self.index_version
            ].uri
            self._ids = read_vector_u64(self.ctx, self.ids_uri, 0, 0)
>>>>>>> 39f94c37
        else:
            self._ids = StdVector_u64(np.arange(self.size).astype(np.uint64))

        dtype = self.group.meta.get("dtype", None)
        if dtype is None:
            self.dtype = self._db.dtype
        else:
            self.dtype = np.dtype(dtype)

    def query_internal(
        self,
        queries: np.ndarray,
        k: int = 10,
        nthreads: int = 8,
    ):
        """
        Query a flat index

        Parameters
        ----------
        queries: numpy.ndarray
            ND Array of queries
        k: int
            Number of top results to return per query
        nthreads: int
            Number of threads to use for query
        """
        # TODO:
        # - typecheck queries
        # - add all the options and query strategies

        assert queries.dtype == np.float32

        queries_m = array_to_matrix(np.transpose(queries))
        d, i = query_vq_heap(self._db, queries_m, self._ids, k, nthreads)

        return np.transpose(np.array(d)), np.transpose(np.array(i))<|MERGE_RESOLUTION|>--- conflicted
+++ resolved
@@ -38,22 +38,13 @@
             config=config,
             timestamp=self.base_array_timestamp,
         )
-<<<<<<< HEAD
-        self.ids_uri = self.group[
-            storage_formats[self.storage_version]["IDS_ARRAY_NAME"] + self.index_version
-        ].uri
-        if tiledb.array_exists(self.ids_uri, self.ctx):
-            self._ids = read_vector_u64(self.ctx, self.ids_uri, 0, 0, self.base_array_timestamp)
-=======
-
         # Check for existence of ids array. Previous versions were not using external_ids in the ingestion assuming
         # that the external_ids were the position of the vector in the array.
         if storage_formats[self.storage_version]["IDS_ARRAY_NAME"] + self.index_version in self.group:
             self.ids_uri = self.group[
                 storage_formats[self.storage_version]["IDS_ARRAY_NAME"] + self.index_version
             ].uri
-            self._ids = read_vector_u64(self.ctx, self.ids_uri, 0, 0)
->>>>>>> 39f94c37
+            self._ids = read_vector_u64(self.ctx, self.ids_uri, 0, 0, self.base_array_timestamp)
         else:
             self._ids = StdVector_u64(np.arange(self.size).astype(np.uint64))
 
