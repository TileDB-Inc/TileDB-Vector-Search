"""
IVFPQ Index implementation.
"""
import warnings
from typing import Any, Mapping

import numpy as np

from tiledb.vector_search import _tiledbvspy as vspy
from tiledb.vector_search import index
from tiledb.vector_search.module import *
from tiledb.vector_search.storage_formats import STORAGE_VERSION
from tiledb.vector_search.storage_formats import storage_formats
from tiledb.vector_search.storage_formats import validate_storage_version
from tiledb.vector_search.utils import MAX_FLOAT32
from tiledb.vector_search.utils import MAX_UINT64
from tiledb.vector_search.utils import to_temporal_policy

INDEX_TYPE = "IVF_PQ"


class IVFPQIndex(index.Index):
    """
    Opens a `IVFPQIndex`.

    Parameters
    ----------
    uri: str
        URI of the index.
    config: Optional[Mapping[str, Any]]
        TileDB config dictionary.
    timestamp: int or tuple(int)
        If int, open the index at a given timestamp.
        If tuple, open at the given start and end timestamps.
    memory_budget: int
        Main memory budget, in number of vectors, for query execution.
        If not provided, all index data are loaded in main memory.
        Otherwise, no index data are loaded in main memory and this memory budget is
        applied during queries.
    preload_k_factor_vectors: bool
        When using `k_factor` in a query, we first query for `k_factor * k` pq-encoded vectors,
        and then do a re-ranking step using the original input vectors for the top `k` vectors.
        If `True`, we will load all the input vectors in main memory. This can only be used with 
        `memory_budget` set to `-1`, and is useful when the input vectors are small enough to fit in 
        memory and you want to speed up re-ranking.
    open_for_remote_query_execution: bool
        If `True`, do not load any index data in main memory locally, and instead load index data in the TileDB Cloud taskgraph created when a non-`None` `driver_mode` is passed to `query()`.
        If `False`, load index data in main memory locally. Note that you can still use a taskgraph for query execution, you'll just end up loading the data both on your local machine and in the cloud taskgraph.
    """

    def __init__(
        self,
        uri: str,
        config: Optional[Mapping[str, Any]] = None,
        timestamp=None,
        memory_budget: int = -1,
        preload_k_factor_vectors: bool = False,
        open_for_remote_query_execution: bool = False,
        **kwargs,
    ):
        if preload_k_factor_vectors and memory_budget != -1:
            raise ValueError(
                "preload_k_factor_vectors can only be used with memory_budget set to -1."
            )
        if preload_k_factor_vectors and open_for_remote_query_execution:
            raise ValueError(
                "preload_k_factor_vectors can only be used with open_for_remote_query_execution set to False."
            )

        self.index_open_kwargs = {
            "uri": uri,
            "config": config,
            "timestamp": timestamp,
            "memory_budget": memory_budget,
            "preload_k_factor_vectors": preload_k_factor_vectors,
        }
        self.index_open_kwargs.update(kwargs)
        self.index_type = INDEX_TYPE
        super().__init__(
            uri=uri,
            config=config,
            timestamp=timestamp,
            open_for_remote_query_execution=open_for_remote_query_execution,
        )
        strategy = IndexLoadStrategy.PRELOAD_VECTORS_FOR_RERANKING if preload_k_factor_vectors else IndexLoadStrategy.ONLY_METADATA if open_for_remote_query_execution else IndexLoadStrategy.DEFAULT
        self.index = vspy.IndexIVFPQ(
            self.ctx, 
            uri,
            strategy,
            0 if memory_budget == -1 else memory_budget,
            to_temporal_policy(timestamp)
        )
        self.db_uri = self.group[
            storage_formats[self.storage_version]["PARTS_ARRAY_NAME"]
        ].uri
        self.ids_uri = self.group[
            storage_formats[self.storage_version]["IDS_ARRAY_NAME"]
        ].uri
        self.memory_budget = memory_budget

        self.dimensions = self.index.dimensions()
        self.dtype = np.dtype(self.group.meta.get("dtype", None))
        self.size = self.base_size

    def get_dimensions(self):
        """
        Returns the dimension of the vectors in the index.
        """
        return self.dimensions

    def query_internal(
        self,
        queries: np.ndarray,
        k: int = 10,
        k_factor: float = 1.0,
        nprobe: Optional[int] = 100,
        **kwargs,
    ):
        """
        Queries a `IVFPQIndex`.

        Parameters
        ----------
        queries: np.ndarray
            2D array of query vectors. This can be used as a batch query interface by passing multiple queries in one call.
        k: int
            Number of results to return per query vector.
        k_factor: int
            To improve accuracy, IVF_PQ can search for more vectors than requested and then
            perform re-ranking using the original non-PQ-encoded vectors. This can be slightly
            slower, but is more accurate. k_factor is the factor by which to increase the number
            of vectors searched. 1 means we search for exactly `k` vectors. 10 means we search for
            `10*k` vectors.
            Defaults to 1.
        nprobe: int
            Number of partitions to check per query.
            Use this parameter to trade-off accuracy for latency and cost.
        """
        warnings.warn("The IVF PQ index is not yet supported, please use with caution.")
        if self.size == 0:
            return np.full((queries.shape[0], k), MAX_FLOAT32), np.full(
                (queries.shape[0], k), MAX_UINT64
            )

        if queries.ndim == 1:
            queries = np.array([queries])
        queries = np.transpose(queries)
        if not queries.flags.f_contiguous:
            queries = queries.copy(order="F")
        queries_feature_vector_array = vspy.FeatureVectorArray(queries)
<<<<<<< HEAD
        distances, ids = self.index.query(queries_feature_vector_array, k, nprobe)
=======

        if self.memory_budget == -1:
            distances, ids = self.index.query_infinite_ram(
                queries_feature_vector_array, k, nprobe, k_factor
            )
        else:
            distances, ids = self.index.query_finite_ram(
                queries_feature_vector_array, k, nprobe, self.memory_budget, k_factor
            )

>>>>>>> 701b9cc7
        return np.array(distances, copy=False), np.array(ids, copy=False)


def create(
    uri: str,
    dimensions: int,
    vector_type: np.dtype,
    num_subspaces: int,
    config: Optional[Mapping[str, Any]] = None,
    storage_version: str = STORAGE_VERSION,
    partitions: Optional[int] = None,
    distance_metric: vspy.DistanceMetric = vspy.DistanceMetric.SUM_OF_SQUARES,
    **kwargs,
) -> IVFPQIndex:
    """
    Creates an empty IVFPQIndex.
    Parameters
    ----------
    uri: str
        URI of the index.
    dimensions: int
        Number of dimensions for the vectors to be stored in the index.
    vector_type: np.dtype
        Datatype of vectors.
        Supported values (uint8, int8, float32).
    num_subspaces: int
        Number of subspaces to use in the PQ encoding. We will divide the dimensions into
        num_subspaces parts, and PQ encode each part separately. This means dimensions must
        be divisible by num_subspaces.
    config: Optional[Mapping[str, Any]]
        TileDB config dictionary.
    storage_version: str
        The TileDB vector search storage version to use.
        If not provided, use the latest stable storage version.
    partitions: int
        Number of partitions to load the data with, if not provided, is auto-configured
        based on the dataset size.
    """
    warnings.warn("The IVF PQ index is not yet supported, please use with caution.")
    validate_storage_version(storage_version)
    # TODO(SC-49166): Support old storage versions with type-erased indexes.
    if storage_version == "0.1" or storage_version == "0.2":
        raise ValueError(
            f"Storage version {storage_version} is not supported for IVFPQIndex. IVFPQIndex requires storage version 0.3 or higher."
        )
    ctx = vspy.Ctx(config)
    if num_subspaces <= 0:
        raise ValueError(
            f"Number of num_subspaces ({num_subspaces}) must be greater than 0."
        )
    if dimensions % num_subspaces != 0:
        raise ValueError(
            f"Number of dimensions ({dimensions}) must be divisible by num_subspaces ({num_subspaces})."
        )
    if (
        distance_metric != vspy.DistanceMetric.SUM_OF_SQUARES
        and distance_metric != vspy.DistanceMetric.L2
    ):
        raise ValueError(
            f"Distance metric {distance_metric} is not supported in IVF_PQ"
        )
    index = vspy.IndexIVFPQ(
        feature_type=np.dtype(vector_type).name,
        id_type=np.dtype(np.uint64).name,
        partitioning_index_type=np.dtype(np.uint64).name,
        dimensions=dimensions,
        n_list=partitions if (partitions is not None and partitions is not -1) else 0,
        num_subspaces=num_subspaces,
        distance_metric=int(distance_metric),
    )
    # TODO(paris): Run all of this with a single C++ call.
    empty_vector = vspy.FeatureVectorArray(
        dimensions, 0, np.dtype(vector_type).name, np.dtype(np.uint64).name
    )
    index.train(empty_vector)
    index.add(empty_vector)
    index.write_index(ctx, uri, vspy.TemporalPolicy(0), storage_version)
    return IVFPQIndex(uri=uri, config=config)<|MERGE_RESOLUTION|>--- conflicted
+++ resolved
@@ -148,20 +148,7 @@
         if not queries.flags.f_contiguous:
             queries = queries.copy(order="F")
         queries_feature_vector_array = vspy.FeatureVectorArray(queries)
-<<<<<<< HEAD
-        distances, ids = self.index.query(queries_feature_vector_array, k, nprobe)
-=======
-
-        if self.memory_budget == -1:
-            distances, ids = self.index.query_infinite_ram(
-                queries_feature_vector_array, k, nprobe, k_factor
-            )
-        else:
-            distances, ids = self.index.query_finite_ram(
-                queries_feature_vector_array, k, nprobe, self.memory_budget, k_factor
-            )
-
->>>>>>> 701b9cc7
+        distances, ids = self.index.query(queries_feature_vector_array, k, k_factor, nprobe)
         return np.array(distances, copy=False), np.array(ids, copy=False)
 
 
