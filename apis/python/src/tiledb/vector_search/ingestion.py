"""
Vector Search ingestion Utilities

This contains the ingestion implementation for different TileDB Vector Search algorithms.

It enables:

- Local ingestion:
  - Multi-threaded execution that can leverage all the available local computing resources.
- Distributed ingestion:
  - Distributed ingestion execution with multiple workers in TileDB Cloud. This can be used
  to ingest large datasets and speedup ingestion latency.
"""

import enum
from functools import partial
from threading import Thread
from typing import Any, Mapping, Optional, Sequence, Tuple

import numpy as np

from tiledb.cloud.dag import Mode
from tiledb.vector_search import _tiledbvspy as vspy
from tiledb.vector_search._tiledbvspy import *
from tiledb.vector_search.storage_formats import STORAGE_VERSION
from tiledb.vector_search.storage_formats import validate_storage_version
from tiledb.vector_search.utils import add_to_group
from tiledb.vector_search.utils import create_array_and_add_to_group
from tiledb.vector_search.utils import is_type_erased_index
from tiledb.vector_search.utils import normalize_vectors
from tiledb.vector_search.utils import to_temporal_policy


class TrainingSamplingPolicy(enum.Enum):
    FIRST_N = 1
    RANDOM = 2

    def __str__(self):
        return self.name.replace("_", " ").title()


def ingest(
    index_type: str,
    index_uri: str,
    *,
    input_vectors: Optional[np.ndarray] = None,
    source_uri: Optional[str] = None,
    source_type: Optional[str] = None,
    external_ids: Optional[np.array] = None,
    external_ids_uri: Optional[str] = "",
    external_ids_type: Optional[str] = None,
    updates_uri: Optional[str] = None,
    index_timestamp: Optional[int] = None,
    config: Optional[Mapping[str, Any]] = None,
    namespace: Optional[str] = None,
    size: int = -1,
    partitions: int = -1,
    num_subspaces: int = -1,
    l_build: int = -1,
    r_max_degree: int = -1,
    training_sampling_policy: TrainingSamplingPolicy = TrainingSamplingPolicy.FIRST_N,
    copy_centroids_uri: Optional[str] = None,
    training_sample_size: int = -1,
    training_input_vectors: Optional[np.ndarray] = None,
    training_source_uri: Optional[str] = None,
    training_source_type: Optional[str] = None,
    workers: int = -1,
    input_vectors_per_work_item: int = -1,
    max_tasks_per_stage: int = -1,
    input_vectors_per_work_item_during_sampling: int = -1,
    max_sampling_tasks: int = -1,
    storage_version: str = STORAGE_VERSION,
    verbose: bool = False,
    trace_id: Optional[str] = None,
    use_sklearn: bool = True,
    mode: Mode = Mode.LOCAL,
    acn: Optional[str] = None,
    ingest_resources: Optional[Mapping[str, Any]] = None,
    consolidate_partition_resources: Optional[Mapping[str, Any]] = None,
    copy_centroids_resources: Optional[Mapping[str, Any]] = None,
    random_sample_resources: Optional[Mapping[str, Any]] = None,
    kmeans_resources: Optional[Mapping[str, Any]] = None,
    compute_new_centroids_resources: Optional[Mapping[str, Any]] = None,
    assign_points_and_partial_new_centroids_resources: Optional[
        Mapping[str, Any]
    ] = None,
    write_centroids_resources: Optional[Mapping[str, Any]] = None,
    partial_index_resources: Optional[Mapping[str, Any]] = None,
    distance_metric: vspy.DistanceMetric = vspy.DistanceMetric.SUM_OF_SQUARES,
    normalized: bool = False,
    **kwargs,
):
    """
    Ingest vectors into TileDB.

    Parameters
    ----------
    index_type: str
        Type of vector index (FLAT, IVF_FLAT, IVF_PQ, VAMANA).
    index_uri: str
        Vector index URI (stored as TileDB group).
    input_vectors: np.ndarray
        Input vectors, if this is provided it takes precedence over `source_uri` and `source_type`.
    source_uri: str
        Vectors source URI.
    source_type: str
        Type of the source vectors. If left empty it is auto-detected.
    external_ids: np.array
        Input vector `external_ids`, if this is provided it takes precedence over `external_ids_uri` and `external_ids_type`.
    external_ids_uri: str
        Source URI for `external_ids`.
    external_ids_type: str
        File type of external_ids_uri. If left empty it is auto-detected.
    updates_uri: str
        Updates array URI. Used for consolidation of updates.
    index_timestamp: int
        Timestamp to use for writing and reading data. By default it uses the current unix ms timestamp.
    config: Optional[Mapping[str, Any]]
        TileDB config dictionary.
    namespace: str
        TileDB-Cloud namespace to use for Cloud execution.
    size: int
        Number of input vectors, if not provided use the full size of the input dataset.
        If provided, we filter the first vectors from the input source.
    partitions: int
        For IVF_FLAT and IVF_PQ indexes, the number of partitions to generate from the data during k-means clustering.
        If not provided, is auto-configured based on the dataset size.
    num_subspaces: int
        For IVF_PQ encoded indexes, the number of subspaces to use in the PQ encoding. We will divide the dimensions into
        num_subspaces parts, and PQ encode each part separately. This means dimensions must
        be divisible by num_subspaces.
    l_build: int
        For Vamana indexes, the number of neighbors considered for each node during construction of the graph. Larger values will take more time to build but result in indices that provide higher recall for the same search complexity. l_build should be >= r_max_degree unless you need to build indices quickly and can compromise on quality.
        Typically between 75 and 200. If not provided, use the default value of 100.
    r_max_degree: int
        For Vamana indexes, the maximum degree for each node in the final graph. Larger values will result in larger indices and longer indexing times, but better search quality.
        Typically between 60 and 150. If not provided, use the default value of 64.
    copy_centroids_uri: str
        TileDB array URI to copy centroids from, if not provided, centroids are build running `k-means`.
    training_sample_size: int
        Sample size to use for computing `k-means`. If not provided, is auto-configured based on the dataset sizes.
        Should not be provided if training_source_uri is provided.
    training_input_vectors: np.ndarray
        Training input vectors, if this is provided it takes precedence over `training_source_uri` and `training_source_type`.
        Should not be provided if `training_sample_size` or `training_source_uri` are provided.
    training_source_uri: str
        The source URI to use for training centroids when building a `IVF_FLAT` vector index.
        If not provided, the first `training_sample_size` vectors from `source_uri` are used.
        Should not be provided if training_sample_size or training_input_vectors is provided.
    training_source_type: str
        Type of the training source data in `training_source_uri`.
        If left empty, is auto-detected. Should only be provided when `training_source_uri` is provided.
    workers: int
        Number of distributed workers to use for vector ingestion.
        If not provided, is auto-configured based on the dataset size.
    input_vectors_per_work_item: int
        Number of vectors per ingestion work item.
        If not provided, is auto-configured.
    max_tasks_per_stage: int
        Max number of tasks per execution stage of ingestion.
        If not provided, is auto-configured.
    input_vectors_per_work_item_during_sampling: int
        Number of vectors per sample ingestion work item.
        iIf not provided, is auto-configured.
        Only valid with `training_sampling_policy=TrainingSamplingPolicy.RANDOM`.
    max_sampling_tasks: int
        Max number of tasks per execution stage of sampling.
        If not provided, is auto-configured
        Only valid with `training_sampling_policy=TrainingSamplingPolicy.RANDOM`.
    storage_version: str
        Vector index storage format version. If not provided, defaults to the latest version.
    verbose: bool
        Enables verbose logging.
    trace_id: Optional[str]
        trace ID for logging.
    use_sklearn: bool
        Whether to use scikit-learn's implementation of k-means clustering instead of
        tiledb.vector_search's.
    mode: Mode
        Execution mode, defaults to `LOCAL` use `BATCH` for distributed execution.
    acn: Optional[str]
        Access credential name to be used when running in BATCH mode for object store access
    ingest_resources: Optional[Mapping[str, Any]]
        Resources to request when performing vector ingestion, only applies to BATCH mode
    consolidate_partition_resources: Optional[Mapping[str, Any]]
        Resources to request when performing consolidation of a partition, only applies to BATCH mode
    copy_centroids_resources: Optional[Mapping[str, Any]]
        Resources to request when performing copy of centroids from input array to output array, only applies to BATCH mode
    random_sample_resources: Optional[Mapping[str, Any]]
        Resources to request when performing random sample selection, only applies to BATCH mode
    kmeans_resources: Optional[Mapping[str, Any]]
        Resources to request when performing kmeans task, only applies to BATCH mode
    compute_new_centroids_resources: Optional[Mapping[str, Any]]
        Resources to request when performing centroid computation, only applies to BATCH mode
    assign_points_and_partial_new_centroids_resources: Optional[Mapping[str, Any]]
        Resources to request when performing the computation of partial centroids, only applies to BATCH mode
    write_centroids_resources: Optional[Mapping[str, Any]]
        Resources to request when performing the write of centroids, only applies to BATCH mode
    partial_index_resources: Optional[Mapping[str, Any]]
        Resources to request when performing the computation of partial indexing, only applies to BATCH mode
    distance_metric: vspy.DistanceMetric
        Distance metric to use for the index, defaults to 'vspy.DistanceMetric.SUM_OF_SQUARES'. Options are 'vspy.DistanceMetric.SUM_OF_SQUARES', 'vspy.DistanceMetric.INNER_PRODUCT', 'vspy.DistanceMetric.COSINE', 'vspy.DistanceMetric.L2'.
    """
    import enum
    import json
    import logging
    import math
    import multiprocessing
    import os
    import random
    import string
    import time
    from typing import Any, Mapping

    import numpy as np

    import tiledb
    from tiledb.cloud import dag
    from tiledb.cloud.rest_api import models
    from tiledb.cloud.utilities import get_logger
    from tiledb.cloud.utilities import set_aws_context
    from tiledb.vector_search import flat_index
    from tiledb.vector_search import index
    from tiledb.vector_search import ivf_flat_index
    from tiledb.vector_search import ivf_pq_index
    from tiledb.vector_search import vamana_index
    from tiledb.vector_search.storage_formats import storage_formats

    validate_storage_version(storage_version)

    if source_type and not source_uri:
        raise ValueError("source_type should not be provided without source_uri")
    if source_uri and input_vectors:
        raise ValueError("source_uri should not be provided alongside input_vectors")
    if source_type and input_vectors:
        raise ValueError("source_type should not be provided alongside input_vectors")

    if training_source_uri and training_sample_size != -1:
        raise ValueError(
            "training_source_uri and training_sample_size should not both be provided"
        )
    if training_source_uri and training_input_vectors is not None:
        raise ValueError(
            "training_source_uri and training_input_vectors should not both be provided"
        )

    if training_input_vectors is not None and training_sample_size != -1:
        raise ValueError(
            "training_input_vectors and training_sample_size should not both be provided"
        )
    if training_input_vectors is not None and training_source_type:
        raise ValueError(
            "training_input_vectors and training_source_type should not both be provided"
        )

    if training_source_type and not training_source_uri:
        raise ValueError(
            "training_source_type should not be provided without training_source_uri"
        )

    if training_sample_size < -1:
        raise ValueError(
            "training_sample_size should either be positive or -1 (to auto-configure based on the dataset sizes)"
        )

    if copy_centroids_uri is not None and training_sample_size != -1:
        raise ValueError(
            "training_sample_size should not be provided alongside copy_centroids_uri"
        )
    if copy_centroids_uri is not None and partitions == -1:
        raise ValueError(
            "partitions should be provided if copy_centroids_uri is provided (set partitions to the number of centroids in copy_centroids_uri)"
        )

    if index_type != "IVF_FLAT" and training_sample_size != -1:
        raise ValueError(
            "training_sample_size should only be provided with index_type IVF_FLAT"
        )
    for variable in [
        "copy_centroids_uri",
        "training_input_vectors",
        "training_source_uri",
        "training_source_type",
    ]:
        if index_type != "IVF_FLAT" and locals().get(variable) is not None:
            raise ValueError(
                f"{variable} should only be provided with index_type IVF_FLAT"
            )

    for variable in [
        "copy_centroids_uri",
        "training_input_vectors",
        "training_source_uri",
        "training_source_type",
    ]:
        if (
            training_sampling_policy != TrainingSamplingPolicy.FIRST_N
            and locals().get(variable) is not None
        ):
            raise ValueError(
                f"{variable} should not provided alonside training_sampling_policy"
            )

    # use index_group_uri for internal clarity
    index_group_uri = index_uri

    CENTROIDS_ARRAY_NAME = storage_formats[storage_version]["CENTROIDS_ARRAY_NAME"]
    INDEX_ARRAY_NAME = storage_formats[storage_version]["INDEX_ARRAY_NAME"]
    IDS_ARRAY_NAME = storage_formats[storage_version]["IDS_ARRAY_NAME"]
    PARTS_ARRAY_NAME = storage_formats[storage_version]["PARTS_ARRAY_NAME"]
    INPUT_VECTORS_ARRAY_NAME = storage_formats[storage_version][
        "INPUT_VECTORS_ARRAY_NAME"
    ]
    TRAINING_INPUT_VECTORS_ARRAY_NAME = storage_formats[storage_version][
        "TRAINING_INPUT_VECTORS_ARRAY_NAME"
    ]
    EXTERNAL_IDS_ARRAY_NAME = storage_formats[storage_version][
        "EXTERNAL_IDS_ARRAY_NAME"
    ]
    if index_type == "IVF_PQ":
        PARTIAL_WRITE_ARRAY_DIR = storage_formats[storage_version][
            "PARTIAL_WRITE_ARRAY_DIR"
        ]
    else:
        PARTIAL_WRITE_ARRAY_DIR = (
            storage_formats[storage_version]["PARTIAL_WRITE_ARRAY_DIR"]
            + "_"
            + "".join(random.choices(string.ascii_letters, k=10))
        )
    DEFAULT_ATTR_FILTERS = storage_formats[storage_version]["DEFAULT_ATTR_FILTERS"]

    # This is used to auto-configure `input_vectors_per_work_item`
    # We set it to a size that based on testing allowed ingestion to complete without
    # OOM errors in small local servers (<16GB). This also avoids large TileDB write
    # operations that can cause a problem with the REST server.
    DEFAULT_PARTITION_BYTE_SIZE = 2**30  # 1GB
    # This is used to auto-configure the resources of vector ingestion DAG tasks.
    # It is not actually enforcing a maximum vector partition size as the client can
    # override `input_vectors_per_work_item` and the UDF resources.
    MAX_PARTITION_BYTE_SIZE = 2**31  # 2GB

    VECTORS_PER_SAMPLE_WORK_ITEM = 1000000
    MAX_TASKS_PER_STAGE = 100

    # This is used to auto-configure `kmeans_resources`, `training_sample_size`
    # and `partitions` selected for different datasets. It is based on the kmeans
    # algorithm complexity which is O(vectors * dimensions * centroids).
    # We set this to a value that based on testing allowed kmeans to complete
    # without OOM errors in small local servers (<16GB).
    MAX_CENTRALISED_KMEANS_COMPLEXITY = (
        1000000 * 1024 * 10000
    )  # 1M vectors of 1024 float32 values, 10k partitions
    CENTRALISED_KMEANS_MAX_SAMPLE_SIZE = 1000000

    DEFAULT_IMG_NAME = "3.9-vectorsearch"
    MAX_INT32 = 2**31 - 1

    class SourceType(enum.Enum):
        """SourceType of input vectors"""

        TILEDB_ARRAY = enum.auto()
        U8BIN = enum.auto()

        def __str__(self):
            return self.name.replace("_", " ").title()

    def setup(
        config: Optional[Mapping[str, Any]] = None,
        verbose: bool = False,
    ) -> logging.Logger:
        """
        Set the default TileDB context, OS environment variables for AWS,
        and return a logger instance.

        :param config: config dictionary, defaults to None
        :param verbose: verbose logging, defaults to False
        :return: logger instance
        """

        try:
            tiledb.default_ctx(config)
        except tiledb.TileDBError:
            # Ignore error if the default context was already set
            pass

        set_aws_context(config)

        level = logging.DEBUG if verbose else logging.NOTSET
        logger = get_logger(level)

        logger.debug(
            "tiledb.cloud=%s, tiledb=%s, libtiledb=%s",
            tiledb.cloud.version.version,
            tiledb.version(),
            tiledb.libtiledb.version(),
        )

        return logger

    def autodetect_source_type(source_uri: str) -> str:
        if source_uri.endswith(".u8bin"):
            return "U8BIN"
        elif source_uri.endswith(".f32bin"):
            return "F32BIN"
        elif source_uri.endswith(".fvecs"):
            return "FVEC"
        elif source_uri.endswith(".ivecs"):
            return "IVEC"
        elif source_uri.endswith(".bvecs"):
            return "BVEC"
        else:
            return "TILEDB_ARRAY"

    def read_source_metadata(
        source_uri: str, source_type: Optional[str] = None
    ) -> Tuple[int, int, np.dtype]:
        if source_type == "TILEDB_ARRAY":
            schema = tiledb.ArraySchema.load(source_uri)
            size = schema.domain.dim(1).domain[1] + 1
            dimensions = schema.domain.dim(0).domain[1] + 1
            return size, dimensions, schema.attr(0).dtype
        if source_type == "TILEDB_SPARSE_ARRAY":
            schema = tiledb.ArraySchema.load(source_uri)
            size = schema.domain.dim(0).domain[1] + 1
            dimensions = schema.domain.dim(1).domain[1] + 1
            return size, dimensions, schema.attr(0).dtype
        if source_type == "TILEDB_PARTITIONED_ARRAY":
            with tiledb.open(source_uri, "r", config=config) as source_array:
                q = source_array.query(attrs=("vectors_shape",), coords=True)
                nonempty_object_array_domain = source_array.nonempty_domain()
                partition_shapes = q[
                    nonempty_object_array_domain[0][0] : nonempty_object_array_domain[
                        0
                    ][1]
                    + 1
                ]["vectors_shape"]
                size = 0
                for partition_shape in partition_shapes:
                    size += partition_shape[0]
                    dimensions = partition_shape[1]
                return size, dimensions, source_array.schema.attr("vectors").dtype
        elif source_type == "U8BIN":
            vfs = tiledb.VFS()
            with vfs.open(source_uri, "rb") as f:
                size = int.from_bytes(f.read(4), "little")
                dimensions = int.from_bytes(f.read(4), "little")
                return size, dimensions, np.uint8
        elif source_type == "F32BIN":
            vfs = tiledb.VFS()
            with vfs.open(source_uri, "rb") as f:
                size = int.from_bytes(f.read(4), "little")
                dimensions = int.from_bytes(f.read(4), "little")
                return size, dimensions, np.float32
        elif source_type == "FVEC":
            vfs = tiledb.VFS()
            with vfs.open(source_uri, "rb") as f:
                dimensions = int.from_bytes(f.read(4), "little")
                vector_size = 4 + dimensions * 4
                f.seek(0, os.SEEK_END)
                file_size = f.tell()
                size = int(file_size / vector_size)
                return size, dimensions, np.float32
        elif source_type == "IVEC":
            vfs = tiledb.VFS()
            with vfs.open(source_uri, "rb") as f:
                dimensions = int.from_bytes(f.read(4), "little")
                vector_size = 4 + dimensions * 4
                f.seek(0, os.SEEK_END)
                file_size = f.tell()
                size = int(file_size / vector_size)
                return size, dimensions, np.int32
        elif source_type == "BVEC":
            vfs = tiledb.VFS()
            with vfs.open(source_uri, "rb") as f:
                dimensions = int.from_bytes(f.read(4), "little")
                vector_size = 4 + dimensions
                f.seek(0, os.SEEK_END)
                file_size = f.tell()
                size = int(file_size / vector_size)
                return size, dimensions, np.uint8
        else:
            raise ValueError(
                f"Not supported source_type {source_type} - valid types are [TILEDB_ARRAY, TILEDB_SPARSE_ARRAY, U8BIN, F32BIN, FVEC, IVEC, BVEC]"
            )

    def create_array(
        group: tiledb.Group,
        size: int,
        dimensions: int,
        vector_type: np.dtype,
        array_name: str,
    ) -> str:
        input_vectors_array_uri = f"{group.uri}/{array_name}"
        if tiledb.array_exists(input_vectors_array_uri):
            raise ValueError(f"Array exists {input_vectors_array_uri}")
        tile_size = min(
            size,
            int(
                flat_index.TILE_SIZE_BYTES / np.dtype(vector_type).itemsize / dimensions
            ),
        )

        logger.debug("Creating input vectors array")
        input_vectors_array_rows_dim = tiledb.Dim(
            name="rows",
            domain=(0, dimensions - 1),
            tile=dimensions,
            dtype=np.dtype(np.int32),
        )
        input_vectors_array_cols_dim = tiledb.Dim(
            name="cols",
            domain=(0, size - 1),
            tile=tile_size,
            dtype=np.dtype(np.int32),
        )
        input_vectors_array_dom = tiledb.Domain(
            input_vectors_array_rows_dim, input_vectors_array_cols_dim
        )
        input_vectors_array_attr = tiledb.Attr(
            name="values", dtype=vector_type, filters=DEFAULT_ATTR_FILTERS
        )
        input_vectors_array_schema = tiledb.ArraySchema(
            domain=input_vectors_array_dom,
            sparse=False,
            attrs=[input_vectors_array_attr],
            cell_order="col-major",
            tile_order="col-major",
        )
        logger.debug(input_vectors_array_schema)
        tiledb.Array.create(input_vectors_array_uri, input_vectors_array_schema)
        add_to_group(group, input_vectors_array_uri, array_name)

        return input_vectors_array_uri

    def write_input_vectors(
        group: tiledb.Group,
        input_vectors: np.ndarray,
        size: int,
        dimensions: int,
        vector_type: np.dtype,
        array_name: str,
    ) -> str:
        input_vectors_array_uri = create_array(
            group=group,
            size=size,
            dimensions=dimensions,
            vector_type=vector_type,
            array_name=array_name,
        )

        input_vectors_array = tiledb.open(
            input_vectors_array_uri, "w", timestamp=index_timestamp
        )
        input_vectors_array[:, :] = np.transpose(input_vectors)
        input_vectors_array.close()

        return input_vectors_array_uri

    def write_external_ids(
        group: tiledb.Group,
        external_ids: np.array,
        size: int,
        partitions: int,
    ) -> str:
        external_ids_array_uri = f"{group.uri}/{EXTERNAL_IDS_ARRAY_NAME}"
        if tiledb.array_exists(external_ids_array_uri):
            raise ValueError(f"Array exists {external_ids_array_uri}")

        logger.debug("Creating external IDs array")
        ids_array_rows_dim = tiledb.Dim(
            name="rows",
            domain=(0, size - 1),
            tile=int(size / partitions),
            dtype=np.dtype(np.int32),
        )
        ids_array_dom = tiledb.Domain(ids_array_rows_dim)
        ids_attr = tiledb.Attr(
            name="values",
            dtype=np.dtype(np.uint64),
            filters=DEFAULT_ATTR_FILTERS,
        )
        ids_schema = tiledb.ArraySchema(
            domain=ids_array_dom,
            sparse=False,
            attrs=[ids_attr],
            capacity=int(size / partitions),
            cell_order="col-major",
            tile_order="col-major",
        )
        logger.debug(ids_schema)
        tiledb.Array.create(external_ids_array_uri, ids_schema)
        add_to_group(group, external_ids_array_uri, EXTERNAL_IDS_ARRAY_NAME)

        external_ids_array = tiledb.open(
            external_ids_array_uri, "w", timestamp=index_timestamp
        )
        external_ids_array[:] = external_ids
        external_ids_array.close()

        return external_ids_array_uri

    def create_temp_data_group(
        group: tiledb.Group,
    ) -> tiledb.Group:
        partial_write_array_dir_uri = f"{group.uri}/{PARTIAL_WRITE_ARRAY_DIR}"
        try:
            tiledb.group_create(partial_write_array_dir_uri)
            add_to_group(group, partial_write_array_dir_uri, PARTIAL_WRITE_ARRAY_DIR)
        except tiledb.TileDBError as err:
            message = str(err)
            if "already exists" not in message:
                raise err
        return tiledb.Group(partial_write_array_dir_uri, "w")

    def create_partial_write_array_group(
        temp_data_group: tiledb.Group,
        vector_type: np.dtype,
        dimensions: int,
        filters: Any,
        create_index_array: bool,
        asset_creation_threads: Sequence[Thread],
    ) -> str:
        tile_size = int(
            ivf_flat_index.TILE_SIZE_BYTES / np.dtype(vector_type).itemsize / dimensions
        )
        partial_write_array_index_uri = f"{temp_data_group.uri}/{INDEX_ARRAY_NAME}"
        partial_write_array_ids_uri = f"{temp_data_group.uri}/{IDS_ARRAY_NAME}"
        partial_write_array_parts_uri = f"{temp_data_group.uri}/{PARTS_ARRAY_NAME}"

        if not tiledb.array_exists(partial_write_array_index_uri):
            logger.debug("Creating temp index array")
            index_array_rows_dim = tiledb.Dim(
                name="rows",
                domain=(0, MAX_INT32),
                tile=100000,
                dtype=np.dtype(np.int32),
            )
            index_array_dom = tiledb.Domain(index_array_rows_dim)
            index_attr = tiledb.Attr(
                name="values",
                dtype=np.dtype(np.uint64),
                filters=filters,
            )
            index_schema = tiledb.ArraySchema(
                domain=index_array_dom,
                sparse=False,
                attrs=[index_attr],
                cell_order="col-major",
                tile_order="col-major",
            )
            thread = Thread(
                target=create_array_and_add_to_group,
                kwargs={
                    "array_uri": partial_write_array_index_uri,
                    "array_name": INDEX_ARRAY_NAME,
                    "group": temp_data_group,
                    "schema": index_schema,
                },
            )
            thread.start()
            asset_creation_threads.append(thread)

        if not tiledb.array_exists(partial_write_array_ids_uri):
            logger.debug("Creating temp ids array")
            ids_array_rows_dim = tiledb.Dim(
                name="rows",
                domain=(0, MAX_INT32),
                tile=tile_size,
                dtype=np.dtype(np.int32),
            )
            ids_array_dom = tiledb.Domain(ids_array_rows_dim)
            ids_attr = tiledb.Attr(
                name="values",
                dtype=np.dtype(np.uint64),
                filters=filters,
            )
            ids_schema = tiledb.ArraySchema(
                domain=ids_array_dom,
                sparse=False,
                attrs=[ids_attr],
                capacity=tile_size,
                cell_order="col-major",
                tile_order="col-major",
            )
            logger.debug(ids_schema)
            thread = Thread(
                target=create_array_and_add_to_group,
                kwargs={
                    "array_uri": partial_write_array_ids_uri,
                    "array_name": IDS_ARRAY_NAME,
                    "group": temp_data_group,
                    "schema": ids_schema,
                },
            )
            thread.start()
            asset_creation_threads.append(thread)

        if not tiledb.array_exists(partial_write_array_parts_uri):
            logger.debug("Creating temp parts array")
            parts_array_rows_dim = tiledb.Dim(
                name="rows",
                domain=(0, dimensions - 1),
                tile=dimensions,
                dtype=np.dtype(np.int32),
            )
            parts_array_cols_dim = tiledb.Dim(
                name="cols",
                domain=(0, MAX_INT32),
                tile=tile_size,
                dtype=np.dtype(np.int32),
            )
            parts_array_dom = tiledb.Domain(parts_array_rows_dim, parts_array_cols_dim)
            parts_attr = tiledb.Attr(name="values", dtype=vector_type, filters=filters)
            parts_schema = tiledb.ArraySchema(
                domain=parts_array_dom,
                sparse=False,
                attrs=[parts_attr],
                cell_order="col-major",
                tile_order="col-major",
            )
            logger.debug(parts_schema)
            logger.debug(partial_write_array_parts_uri)
            thread = Thread(
                target=create_array_and_add_to_group,
                kwargs={
                    "array_uri": partial_write_array_parts_uri,
                    "array_name": PARTS_ARRAY_NAME,
                    "group": temp_data_group,
                    "schema": parts_schema,
                },
            )
            thread.start()
            asset_creation_threads.append(thread)
        return partial_write_array_index_uri

    def create_arrays(
        group: tiledb.Group,
        temp_data_group: tiledb.Group,
        arrays_created: bool,
        index_type: str,
        dimensions: int,
        input_vectors_work_items: int,
        vector_type: np.dtype,
        logger: logging.Logger,
        storage_version: str,
        asset_creation_threads: Sequence[Thread],
    ) -> None:
        if index_type == "FLAT":
            if not arrays_created:
                flat_index.create(
                    uri=group.uri,
                    dimensions=dimensions,
                    vector_type=vector_type,
                    group_exists=True,
                    group=group,
                    config=config,
                    storage_version=storage_version,
                    distance_metric=distance_metric,
                    asset_creation_threads=asset_creation_threads,
                )
        elif index_type == "IVF_FLAT":
            if not arrays_created:
                ivf_flat_index.create(
                    uri=group.uri,
                    dimensions=dimensions,
                    vector_type=vector_type,
                    group_exists=True,
                    group=group,
                    config=config,
                    storage_version=storage_version,
                    distance_metric=distance_metric,
                    asset_creation_threads=asset_creation_threads,
                )
            create_partial_write_array_group(
                temp_data_group=temp_data_group,
                vector_type=vector_type,
                dimensions=dimensions,
                filters=DEFAULT_ATTR_FILTERS,
                create_index_array=True,
                asset_creation_threads=asset_creation_threads,
            )
        elif index_type == "IVF_PQ":
            ctx = vspy.Ctx(config)
            index = vspy.IndexIVFPQ(
                ctx,
                index_group_uri,
                vspy.IndexLoadStrategy.PQ_INDEX,
                0,
                to_temporal_policy(index_timestamp),
            )
            index.create_temp_data_group()
        # Note that we don't create type-erased indexes (i.e. Vamana) here. Instead we create them
        # at very start of ingest() in C++.
        elif not is_type_erased_index(index_type):
            raise ValueError(f"Not supported index_type {index_type}")

    def read_external_ids(
        external_ids_uri: str,
        external_ids_type: str,
        start_pos: int,
        end_pos: int,
        config: Optional[Mapping[str, Any]] = None,
        verbose: bool = False,
        trace_id: Optional[str] = None,
    ) -> np.array:
        logger = setup(config, verbose)
        logger.debug(
            "Reading external_ids start_pos: %i, end_pos: %i", start_pos, end_pos
        )
        if external_ids_uri == "":
            return np.arange(start_pos, end_pos).astype(np.uint64)
        if external_ids_type == "TILEDB_ARRAY":
            with tiledb.open(
                external_ids_uri, mode="r", timestamp=index_timestamp
            ) as external_ids_array:
                return external_ids_array[start_pos:end_pos]["values"]
        elif source_type == "TILEDB_PARTITIONED_ARRAY":
            with tiledb.open(source_uri, "r") as source_array:
                q = source_array.query(attrs=("vectors_shape",), coords=True)
                nonempty_object_array_domain = source_array.nonempty_domain()
                partitions = q[
                    nonempty_object_array_domain[0][0] : nonempty_object_array_domain[
                        0
                    ][1]
                    + 1
                ]
                partition_idx_start = 0
                partition_idx_end = 0
                i = 0
                external_ids = None
                for partition_shape in partitions["vectors_shape"]:
                    partition_id = partitions["partition_id"][i]
                    partition_idx_end += partition_shape[0]
                    intersection_start = max(start_pos, partition_idx_start)
                    intersection_end = min(end_pos, partition_idx_end)
                    if intersection_start < intersection_end:
                        crop_start = intersection_start - partition_idx_start
                        crop_end = intersection_end - partition_idx_start
                        qv = source_array.query(attrs=("external_ids",), coords=True)
                        partition_external_ids = qv[partition_id : partition_id + 1][
                            "external_ids"
                        ][0][crop_start:crop_end]
                        if external_ids is None:
                            external_ids = partition_external_ids
                        else:
                            external_ids = np.concatenate(
                                (external_ids, partition_external_ids)
                            )
                    partition_idx_start = partition_idx_end
                    i += 1
            return external_ids
        elif external_ids_type == "U64BIN":
            vfs = tiledb.VFS()
            read_size = end_pos - start_pos
            read_offset = start_pos + 8
            with vfs.open(external_ids_uri, "rb") as f:
                f.seek(read_offset)
                return np.reshape(
                    np.frombuffer(
                        f.read(read_size),
                        count=read_size,
                        dtype=np.uint64,
                    ).astype(np.uint64),
                    (read_size),
                )

    def read_additions(
        updates_uri: str,
        config: Optional[Mapping[str, Any]] = None,
        verbose: bool = False,
        trace_id: Optional[str] = None,
    ) -> (np.ndarray, np.array):
        if updates_uri is None:
            return None, None
        logger = setup(config, verbose)
        logger.debug("Reading additions vectors")
        with tiledb.open(
            updates_uri,
            mode="r",
            timestamp=(previous_ingestion_timestamp, index_timestamp),
        ) as updates_array:
            q = updates_array.query(attrs=("vector",), coords=True)
            data = q[:]
            additions_filter = [len(item) > 0 for item in data["vector"]]
            filtered_vectors = data["vector"][additions_filter]
            if len(filtered_vectors) == 0:
                return None, None
            else:
                return (
                    np.vstack(data["vector"][additions_filter]),
                    data["external_id"][additions_filter],
                )

    def read_updated_ids(
        updates_uri: str,
        config: Optional[Mapping[str, Any]] = None,
        verbose: bool = False,
        trace_id: Optional[str] = None,
    ) -> np.array:
        if updates_uri is None:
            return np.array([], np.uint64)
        logger = setup(config, verbose)
        logger.debug("Reading updated vector ids")
        with tiledb.open(
            updates_uri,
            mode="r",
            timestamp=(previous_ingestion_timestamp, index_timestamp),
        ) as updates_array:
            q = updates_array.query(attrs=("vector",), coords=True)
            data = q[:]
            return data["external_id"]

    def read_input_vectors(
        source_uri: str,
        source_type: str,
        vector_type: np.dtype,
        dimensions: int,
        start_pos: int,
        end_pos: int,
        config: Optional[Mapping[str, Any]] = None,
        verbose: bool = False,
        trace_id: Optional[str] = None,
    ) -> np.ndarray:
        logger = setup(config, verbose)
        logger.debug(
            "Reading input vectors start_pos: %i, end_pos: %i", start_pos, end_pos
        )
        if source_type == "TILEDB_ARRAY":
            with tiledb.open(
                source_uri, mode="r", timestamp=index_timestamp
            ) as src_array:
                src_array_schema = src_array.schema
                return np.transpose(
                    src_array[0:dimensions, start_pos:end_pos][
                        src_array_schema.attr(0).name
                    ]
                ).copy(order="C")
        if source_type == "TILEDB_SPARSE_ARRAY":
            from scipy.sparse import coo_matrix

            with tiledb.open(
                source_uri, mode="r", timestamp=index_timestamp
            ) as src_array:
                src_array_schema = src_array.schema
                data = src_array[start_pos:end_pos, 0:dimensions]
                return coo_matrix(
                    (
                        data[src_array_schema.attr(0).name],
                        (
                            data[src_array_schema.domain.dim(0).name] - start_pos,
                            data[src_array_schema.domain.dim(1).name],
                        ),
                    )
                ).toarray()
        elif source_type == "TILEDB_PARTITIONED_ARRAY":
            with tiledb.open(
                source_uri, "r", timestamp=index_timestamp, config=config
            ) as source_array:
                q = source_array.query(attrs=("vectors_shape",), coords=True)
                nonempty_object_array_domain = source_array.nonempty_domain()
                partitions = q[
                    nonempty_object_array_domain[0][0] : nonempty_object_array_domain[
                        0
                    ][1]
                    + 1
                ]
                partition_idx_start = 0
                partition_idx_end = 0
                i = 0
                vectors = None
                for partition_shape in partitions["vectors_shape"]:
                    partition_id = partitions["partition_id"][i]
                    partition_idx_end += partition_shape[0]
                    intersection_start = max(start_pos, partition_idx_start)
                    intersection_end = min(end_pos, partition_idx_end)
                    if intersection_start < intersection_end:
                        crop_start = intersection_start - partition_idx_start
                        crop_end = intersection_end - partition_idx_start
                        qv = source_array.query(attrs=("vectors",), coords=True)
                        partition_vectors = np.reshape(
                            qv[partition_id : partition_id + 1]["vectors"][0],
                            partition_shape,
                        )[crop_start:crop_end]
                        if vectors is None:
                            vectors = partition_vectors
                        else:
                            vectors = np.concatenate((vectors, partition_vectors))
                    partition_idx_start = partition_idx_end
                    i += 1
            return vectors
        elif source_type == "U8BIN":
            vfs = tiledb.VFS()
            read_size = end_pos - start_pos
            read_offset = start_pos * dimensions + 8
            with vfs.open(source_uri, "rb") as f:
                f.seek(read_offset)
                return np.reshape(
                    np.frombuffer(
                        f.read(read_size * dimensions),
                        count=read_size * dimensions,
                        dtype=vector_type,
                    ).astype(vector_type),
                    (read_size, dimensions),
                )
        elif source_type == "F32BIN":
            vfs = tiledb.VFS()
            read_size = end_pos - start_pos
            read_offset = start_pos * dimensions * 4 + 8
            with vfs.open(source_uri, "rb") as f:
                f.seek(read_offset)
                return np.reshape(
                    np.frombuffer(
                        f.read(read_size * dimensions * 4),
                        count=read_size * dimensions,
                        dtype=vector_type,
                    ).astype(vector_type),
                    (read_size, dimensions),
                )
        elif source_type == "FVEC" or source_type == "IVEC":
            vfs = tiledb.VFS()
            vector_values = 1 + dimensions
            vector_size = vector_values * 4
            read_size = end_pos - start_pos
            read_offset = start_pos * vector_size
            with vfs.open(source_uri, "rb") as f:
                f.seek(read_offset)
                return np.delete(
                    np.reshape(
                        np.frombuffer(
                            f.read(read_size * vector_size),
                            count=read_size * vector_values,
                            dtype=vector_type,
                        ).astype(vector_type),
                        (read_size, dimensions + 1),
                    ),
                    0,
                    axis=1,
                )
        elif source_type == "BVEC":
            vfs = tiledb.VFS()
            vector_values = 1 + dimensions
            vector_size = vector_values * 1
            read_size = end_pos - start_pos
            read_offset = start_pos * vector_size
            with vfs.open(source_uri, "rb") as f:
                f.seek(read_offset)
                return np.delete(
                    np.reshape(
                        np.frombuffer(
                            f.read(read_size * vector_size),
                            count=read_size * vector_values,
                            dtype=vector_type,
                        ).astype(vector_type),
                        (read_size, dimensions + 1),
                    ),
                    0,
                    axis=1,
                )

    # --------------------------------------------------------------------
    # UDFs
    # --------------------------------------------------------------------

    def copy_centroids(
        index_group_uri: str,
        copy_centroids_uri: str,
        partitions: int,
        dimensions: int,
        config: Optional[Mapping[str, Any]] = None,
        verbose: bool = False,
        trace_id: Optional[str] = None,
    ):
        logger = setup(config, verbose)
        group = tiledb.Group(index_group_uri)
        centroids_uri = group[CENTROIDS_ARRAY_NAME].uri
        logger.debug(
            "Copying centroids from: %s, to: %s", copy_centroids_uri, centroids_uri
        )
        src = tiledb.open(copy_centroids_uri, mode="r")
        dest = tiledb.open(centroids_uri, mode="w", timestamp=index_timestamp)
        src_centroids = src[0:dimensions, 0:partitions]
        dest[0:dimensions, 0:partitions] = src_centroids
        logger.debug(src_centroids)

    # --------------------------------------------------------------------
    # centralised kmeans UDFs
    # --------------------------------------------------------------------
    def random_sample_from_input_vectors(
        source_uri: str,
        source_type: str,
        vector_type: np.dtype,
        dimensions: int,
        source_start_pos: int,
        source_end_pos: int,
        batch: int,
        random_sample_size: int,
        output_source_uri: str,
        output_start_pos: int,
        config: Optional[Mapping[str, Any]] = None,
        verbose: bool = False,
    ):
        """
        Reads a random sample of vectors from the source data and appends them to the output array.

        Parameters
        ----------
        source_uri: str
            Data source URI.
        source_type: str
            Type of the source data.
        vector_type: np.dtype
            Type of the vectors.
        dimensions: int
            Number of dimensions in a vector.
        vector_start_pos: int
            Start position of source_uri to read from.
        vector_end_pos: int
            End position of source_uri to read to.
        batch: int
            Read the source data in batches of this size.
        random_sample_size: int
            Number of vectors to randomly sample from the source data.
        output_source_uri: str
            URI of the output array.
        output_start_pos: int
            Start position of the output array to write to.
        """
        if random_sample_size == 0:
            return

        with tiledb.scope_ctx(ctx_or_config=config):
            source_size = source_end_pos - source_start_pos
            num_sampled = 0
            for start in range(source_start_pos, source_end_pos, batch):
                # What vectors to read from the source_uri.
                end = start + batch
                if end > source_end_pos:
                    end = source_end_pos

                # How many vectors sample from the vectors read.
                percent_of_data_to_read = (end - start) / source_size
                num_to_sample = math.ceil(random_sample_size * percent_of_data_to_read)
                if num_sampled + num_to_sample > random_sample_size:
                    num_to_sample = random_sample_size - num_sampled
                if num_to_sample == 0:
                    continue
                num_sampled += num_to_sample

                # Read from the source data.
                vectors = read_input_vectors(
                    source_uri=source_uri,
                    source_type=source_type,
                    vector_type=vector_type,
                    dimensions=dimensions,
                    start_pos=start,
                    end_pos=end,
                    config=config,
                    verbose=verbose,
                    trace_id=trace_id,
                )

                # Randomly sample from the data we read.
                row_indices = np.random.choice(
                    vectors.shape[0], size=num_to_sample, replace=False
                )
                sampled_vectors = vectors[row_indices]

                # Append to output array.
                with tiledb.open(
                    output_source_uri, mode="w", timestamp=index_timestamp
                ) as A:
                    A[
                        0:dimensions,
                        output_start_pos : output_start_pos + num_to_sample,
                    ] = np.transpose(sampled_vectors)

        if num_sampled != random_sample_size:
            raise ValueError(
                f"The random sampling within a batch ran into an issue: num_sampled ({num_sampled}) != random_sample_size ({random_sample_size})"
            )

    def read_sample_vectors(
        source_uri: str,
        source_type: str,
        vector_type: np.dtype,
        dimensions: int,
        training_sample_size: int,
        training_source_uri: Optional[str],
        training_source_type: Optional[str],
        config: Optional[Mapping[str, Any]] = None,
        verbose: bool = False,
        trace_id: Optional[str] = None,
    ):
        if training_source_uri:
            if training_source_type is None:
                training_source_type = autodetect_source_type(
                    source_uri=training_source_uri
                )
            (
                training_in_size,
                training_dimensions,
                training_vector_type,
            ) = read_source_metadata(
                source_uri=training_source_uri, source_type=training_source_type
            )
            if dimensions != training_dimensions:
                raise ValueError(
                    f"When training centroids, the index data dimensions ({dimensions}) != the training data dimensions ({training_dimensions})"
                )
            return read_input_vectors(
                source_uri=training_source_uri,
                source_type=training_source_type,
                vector_type=training_vector_type,
                dimensions=dimensions,
                start_pos=0,
                end_pos=training_in_size,
                config=config,
                verbose=verbose,
                trace_id=trace_id,
            )
        else:
            return read_input_vectors(
                source_uri=source_uri,
                source_type=source_type,
                vector_type=vector_type,
                dimensions=dimensions,
                start_pos=0,
                end_pos=training_sample_size,
                config=config,
                verbose=verbose,
                trace_id=trace_id,
            )

    def ivf_pq_train_udf(
        index_group_uri: str,
        source_uri: str,
        source_type: str,
        vector_type: np.dtype,
        dimensions: int,
        partitions: int,
        training_sample_size: int,
        training_source_uri: Optional[str],
        training_source_type: Optional[str],
        updates_uri: Optional[str],
        normalized: bool = False,
        config: Optional[Mapping[str, Any]] = None,
        verbose: bool = False,
        trace_id: Optional[str] = None,
    ):
        ctx = vspy.Ctx(config)
        index = vspy.IndexIVFPQ(
            ctx,
            index_group_uri,
            vspy.IndexLoadStrategy.PQ_INDEX,
            0,
            to_temporal_policy(index_timestamp),
        )

        updated_ids = read_updated_ids(
            updates_uri=updates_uri,
            config=config,
            verbose=verbose,
            trace_id=trace_id,
        )

        external_ids = (
            read_external_ids(
                external_ids_uri=external_ids_uri,
                external_ids_type=external_ids_type,
                start_pos=0,
                end_pos=training_sample_size,
                config=config,
                verbose=verbose,
                trace_id=trace_id,
            )
            if training_sample_size > 0
            else np.empty((0, 1), dtype=vector_type)
        )

        sample_vectors = (
            read_sample_vectors(
                source_uri=source_uri,
                source_type=source_type,
                vector_type=vector_type,
                dimensions=dimensions,
                training_sample_size=training_sample_size,
                training_source_uri=training_source_uri,
                training_source_type=training_source_type,
                config=config,
                verbose=verbose,
                trace_id=trace_id,
            )
            if training_sample_size > 0
            else np.empty((0, dimensions), dtype=vector_type)
        )

        # Filter out the updated vectors from the sample vectors.
        updates_filter = np.in1d(
            external_ids, updated_ids, assume_unique=True, invert=True
        )
        sample_vectors = sample_vectors[updates_filter]

        # Then add any new vectors.
        additions_vectors, _ = read_additions(
            updates_uri=updates_uri,
            config=config,
            verbose=verbose,
            trace_id=trace_id,
        )
        if distance_metric == vspy.DistanceMetric.COSINE and not normalized:
            additions_vectors = normalize_vectors(additions_vectors)
        if additions_vectors is not None:
            sample_vectors = np.concatenate((sample_vectors, additions_vectors))

        sample_vectors_array = vspy.FeatureVectorArray(
            np.transpose(sample_vectors).astype(vector_type)
        )
        index.train(
            sample_vectors_array, partitions, to_temporal_policy(index_timestamp)
        )

    def centralised_kmeans_udf(
        index_group_uri: str,
        source_uri: str,
        source_type: str,
        vector_type: np.dtype,
        partitions: int,
        dimensions: int,
        training_sample_size: int,
        training_source_uri: Optional[str],
        training_source_type: Optional[str],
        init: str = "random",
        max_iter: int = 10,
        n_init: int = 1,
        config: Optional[Mapping[str, Any]] = None,
        verbose: bool = False,
        trace_id: Optional[str] = None,
        use_sklearn: bool = True,
    ):
        from sklearn.cluster import KMeans

        from tiledb.vector_search.module import array_to_matrix

        with tiledb.scope_ctx(ctx_or_config=config):
            logger = setup(config, verbose)
            group = tiledb.Group(index_group_uri)
            if training_sample_size >= partitions:
                sample_vectors = read_sample_vectors(
                    source_uri=source_uri,
                    source_type=source_type,
                    vector_type=vector_type,
                    dimensions=dimensions,
                    training_sample_size=training_sample_size,
                    training_source_uri=training_source_uri,
                    training_source_type=training_source_type,
                    config=config,
                    verbose=verbose,
                    trace_id=trace_id,
                ).astype(np.float32)

                logger.debug("Start kmeans training")
                if use_sklearn:
                    km = KMeans(
                        n_clusters=partitions,
                        init=init,
                        max_iter=max_iter,
                        verbose=3 if verbose else 0,
                        n_init=n_init,
                        random_state=0,
                    )
                    km.fit_predict(sample_vectors)
                    centroids = np.transpose(np.array(km.cluster_centers_))
                else:
                    from tiledb.vector_search.module import kmeans_fit

                    centroids = kmeans_fit(
                        partitions,
                        init,
                        max_iter,
                        verbose,
                        n_init,
                        array_to_matrix(np.transpose(sample_vectors)),
                    )
                    centroids = np.array(centroids)  # TODO: why is this here?
            else:
                # TODO(paris): Should we instead take the first training_sample_size vectors and then fill in random for the rest? Or raise an error like this:
                # raise ValueError(f"We have a training_sample_size of {training_sample_size} but {partitions} partitions - training_sample_size must be >= partitions")
                centroids = np.random.rand(dimensions, partitions)

            centroids_uri = group[CENTROIDS_ARRAY_NAME].uri
            logger.debug("Writing centroids to array %s", centroids_uri)
            with tiledb.open(centroids_uri, mode="w", timestamp=index_timestamp) as A:
                A[0:dimensions, 0:partitions] = centroids

    # --------------------------------------------------------------------
    # distributed kmeans UDFs
    # --------------------------------------------------------------------
    def init_centroids(
        source_uri: str,
        source_type: str,
        vector_type: np.dtype,
        partitions: int,
        dimensions: int,
        config: Optional[Mapping[str, Any]] = None,
        verbose: bool = False,
        trace_id: Optional[str] = None,
        distance_metric: vspy.DistanceMetric = vspy.DistanceMetric.SUM_OF_SQUARES,
    ) -> np.ndarray:
        logger = setup(config, verbose)
        logger.debug(
            "Initialising centroids by reading the first vectors in the source data."
        )
        with tiledb.scope_ctx(ctx_or_config=config):
            return read_input_vectors(
                source_uri=source_uri,
                source_type=source_type,
                vector_type=vector_type,
                dimensions=dimensions,
                start_pos=0,
                end_pos=partitions,
                config=config,
                verbose=verbose,
                trace_id=trace_id,
            ).astype(np.float32)

    def assign_points_and_partial_new_centroids(
        centroids: np.ndarray,
        source_uri: str,
        source_type: str,
        vector_type: np.dtype,
        partitions: int,
        dimensions: int,
        vector_start_pos: int,
        vector_end_pos: int,
        threads: int,
        config: Optional[Mapping[str, Any]] = None,
        verbose: bool = False,
        trace_id: Optional[str] = None,
        use_sklearn: bool = True,
    ):
        from sklearn.cluster import KMeans

        import tiledb.cloud

        def generate_new_centroid_per_thread(
            thread_id, start, end, new_centroid_sums_queue, new_centroid_counts_queue
        ):
            new_centroid_sums = []
            for i in range(len(cents_t)):
                new_centroid_sums.append(cents_t[i])
            new_centroid_count = np.ones(len(cents_t))
            for vector_id in range(start, end):
                if vector_id % 100000 == 0:
                    logger.debug("Vectors computed: %d", vector_id)
                c_id = assignments_t[vector_id]
                if new_centroid_count[c_id] == 1:
                    new_centroid_sums[c_id] = vectors_t[vector_id]
                else:
                    for d in range(dimensions):
                        new_centroid_sums[c_id][d] += vectors_t[vector_id][d]
                new_centroid_count[c_id] += 1
            new_centroid_sums_queue.put(new_centroid_sums)
            new_centroid_counts_queue.put(new_centroid_count)
            logger.debug("Finished thread: %d", thread_id)

        def update_centroids():
            import multiprocessing as mp

            logger.debug("Updating centroids based on assignments.")
            logger.debug("Using %d threads.", threads)
            global cents_t, vectors_t, assignments_t, new_centroid_thread_sums, new_centroid_thread_counts
            cents_t = centroids
            vectors_t = vectors
            assignments_t = assignments
            new_centroid_thread_sums = []
            new_centroid_thread_counts = []
            workers = []
            thread_id = 0
            batch_size = math.ceil(len(vectors) / threads)

            for i in range(0, len(vectors), batch_size):
                new_centroid_sums_queue = mp.Queue()
                new_centroid_thread_sums.append(new_centroid_sums_queue)
                new_centroid_counts_queue = mp.Queue()
                new_centroid_thread_counts.append(new_centroid_counts_queue)

                start = i
                end = i + batch_size
                if end > len(vectors):
                    end = len(vectors)
                worker = mp.Process(
                    target=generate_new_centroid_per_thread,
                    args=(
                        thread_id,
                        start,
                        end,
                        new_centroid_sums_queue,
                        new_centroid_counts_queue,
                    ),
                )
                worker.start()
                workers.append(worker)
                thread_id += 1

            new_centroid_thread_sums_array = []
            new_centroid_thread_counts_array = []
            for i in range(threads):
                new_centroid_thread_sums_array.append(new_centroid_thread_sums[i].get())
                new_centroid_thread_counts_array.append(
                    new_centroid_thread_counts[i].get()
                )
                workers[i].join()

            logger.debug("Finished all threads, aggregating partial results.")
            new_centroids = []
            for c_id in range(partitions):
                cent = []
                for d in range(dimensions):
                    sum = 0
                    count = 0
                    for thread_id in range(threads):
                        sum += new_centroid_thread_sums_array[thread_id][c_id][d]
                        count += new_centroid_thread_counts_array[thread_id][c_id]
                    cent.append(sum / count)
                new_centroids.append(cent)
            return new_centroids

        logger = setup(config, verbose)
        with tiledb.scope_ctx(ctx_or_config=config):
            logger.debug("Reading input vectors.")
            vectors = read_input_vectors(
                source_uri=source_uri,
                source_type=source_type,
                vector_type=vector_type,
                dimensions=dimensions,
                start_pos=vector_start_pos,
                end_pos=vector_end_pos,
                config=config,
                verbose=verbose,
                trace_id=trace_id,
            ).astype(np.float32)
            logger.debug("Input centroids: %s", centroids[0:5])
            logger.debug("Assigning vectors to centroids")
            if use_sklearn:
                km = KMeans()
                km._n_threads = threads
                km.cluster_centers_ = centroids
                assignments = km.predict(vectors)
            else:
                assignments = kmeans_predict(centroids, vectors)
            logger.debug("Assignments: %s", assignments[0:100])
            partial_new_centroids = update_centroids()
            logger.debug("New centroids: %s", partial_new_centroids[0:5])
            return partial_new_centroids

    def compute_new_centroids(*argv):
        import numpy as np

        return np.mean(argv, axis=0).astype(np.float32)

    def ingest_flat(
        index_group_uri: str,
        source_uri: str,
        source_type: str,
        updates_uri: str,
        vector_type: np.dtype,
        external_ids_uri: str,
        external_ids_type: str,
        dimensions: int,
        size: int,
        batch: int,
        config: Optional[Mapping[str, Any]] = None,
        verbose: bool = False,
        trace_id: Optional[str] = None,
    ):
        import numpy as np

        import tiledb.cloud

        logger = setup(config, verbose)
        with tiledb.scope_ctx(ctx_or_config=config):
            updated_ids = read_updated_ids(
                updates_uri=updates_uri,
                config=config,
                verbose=verbose,
                trace_id=trace_id,
            )
            group = tiledb.Group(index_group_uri)
            parts_array_uri = group[PARTS_ARRAY_NAME].uri
            ids_array_uri = group[IDS_ARRAY_NAME].uri
            parts_array = tiledb.open(
                parts_array_uri, mode="w", timestamp=index_timestamp
            )
            ids_array = tiledb.open(ids_array_uri, mode="w", timestamp=index_timestamp)
            # Ingest base data
            write_offset = 0
            for part in range(0, size, batch):
                part_end = part + batch
                if part_end > size:
                    part_end = size
                in_vectors = read_input_vectors(
                    source_uri=source_uri,
                    source_type=source_type,
                    vector_type=vector_type,
                    dimensions=dimensions,
                    start_pos=part,
                    end_pos=part_end,
                    config=config,
                    verbose=verbose,
                    trace_id=trace_id,
                )
                external_ids = read_external_ids(
                    external_ids_uri=external_ids_uri,
                    external_ids_type=external_ids_type,
                    start_pos=part,
                    end_pos=part_end,
                    config=config,
                    verbose=verbose,
                    trace_id=trace_id,
                )
                updates_filter = np.in1d(
                    external_ids, updated_ids, assume_unique=True, invert=True
                )
                in_vectors = in_vectors[updates_filter]
                external_ids = external_ids[updates_filter]
                vector_len = len(in_vectors)
                if vector_len > 0:
                    end_offset = write_offset + vector_len
                    logger.debug("Vector read: %d", vector_len)
                    logger.debug("Writing input data to array %s", parts_array_uri)
                    parts_array[0:dimensions, write_offset:end_offset] = np.transpose(
                        in_vectors
                    )
                    logger.debug("Writing input data to array %s", ids_array_uri)
                    ids_array[write_offset:end_offset] = external_ids
                    write_offset = end_offset

            # Ingest additions
            additions_vectors, additions_external_ids = read_additions(
                updates_uri=updates_uri,
                config=config,
                verbose=verbose,
                trace_id=trace_id,
            )
            end = write_offset
            if additions_vectors is not None:
                end += len(additions_external_ids)
                logger.debug("Writing additions data to array %s", parts_array_uri)
                parts_array[0:dimensions, write_offset:end] = np.transpose(
                    additions_vectors
                )
                logger.debug("Writing additions  data to array %s", ids_array_uri)
                ids_array[write_offset:end] = additions_external_ids
            group = tiledb.Group(index_group_uri, "w")
            group.meta["temp_size"] = end
            group.close()
            parts_array.close()
            ids_array.close()

    def ingest_vamana(
        index_type: str,
        index_group_uri: str,
        source_uri: str,
        source_type: str,
        updates_uri: str,
        vector_type: np.dtype,
        external_ids_uri: str,
        external_ids_type: str,
        dimensions: int,
        size: int,
        batch: int,
        partitions: int,
        config: Optional[Mapping[str, Any]] = None,
        verbose: bool = False,
        trace_id: Optional[str] = None,
    ):
        import numpy as np

        import tiledb.cloud
        from tiledb.vector_search.storage_formats import storage_formats

        logger = setup(config, verbose)
        with tiledb.scope_ctx(ctx_or_config=config):
            updated_ids = read_updated_ids(
                updates_uri=updates_uri,
                config=config,
                verbose=verbose,
                trace_id=trace_id,
            )

            temp_data_group_uri = f"{index_group_uri}/{PARTIAL_WRITE_ARRAY_DIR}"
            temp_data_group = tiledb.Group(temp_data_group_uri, "w")
            asset_creation_threads = []
            create_partial_write_array_group(
                temp_data_group=temp_data_group,
                vector_type=vector_type,
                dimensions=dimensions,
                filters=storage_formats[storage_version]["DEFAULT_ATTR_FILTERS"],
                create_index_array=False,
                asset_creation_threads=asset_creation_threads,
            )
            for thread in asset_creation_threads:
                thread.join()
            temp_data_group.close()
            temp_data_group = tiledb.Group(temp_data_group_uri)
            ids_array_uri = temp_data_group[IDS_ARRAY_NAME].uri
            parts_array_uri = temp_data_group[PARTS_ARRAY_NAME].uri
            temp_data_group.close()

            parts_array = tiledb.open(
                parts_array_uri, mode="w", timestamp=index_timestamp
            )
            ids_array = tiledb.open(ids_array_uri, mode="w", timestamp=index_timestamp)
            # Ingest base data
            write_offset = 0
            for part in range(0, size, batch):
                part_end = part + batch
                if part_end > size:
                    part_end = size
                # First we get each vector and it's external id from the input data.
                in_vectors = read_input_vectors(
                    source_uri=source_uri,
                    source_type=source_type,
                    vector_type=vector_type,
                    dimensions=dimensions,
                    start_pos=part,
                    end_pos=part_end,
                    config=config,
                    verbose=verbose,
                    trace_id=trace_id,
                )
                external_ids = read_external_ids(
                    external_ids_uri=external_ids_uri,
                    external_ids_type=external_ids_type,
                    start_pos=part,
                    end_pos=part_end,
                    config=config,
                    verbose=verbose,
                    trace_id=trace_id,
                )

                # Then check if the external id is in the updated ids.
                updates_filter = np.in1d(
                    external_ids, updated_ids, assume_unique=True, invert=True
                )
                # We only keep the vectors and external ids that are not in the updated ids.
                in_vectors = in_vectors[updates_filter]
                external_ids = external_ids[updates_filter]
                vector_len = len(in_vectors)
                if vector_len > 0:
                    end_offset = write_offset + vector_len
                    logger.debug("Vector read: %d", vector_len)
                    logger.debug("Writing input data to array %s", parts_array_uri)
                    # Write the not-updated vectors to the parts array.
                    parts_array[0:dimensions, write_offset:end_offset] = np.transpose(
                        in_vectors
                    )
                    logger.debug("Writing input data to array %s", ids_array_uri)
                    # Write the not-updated external ids to the ids array.
                    ids_array[write_offset:end_offset] = external_ids
                    write_offset = end_offset

            # Ingest additions
            additions_vectors, additions_external_ids = read_additions(
                updates_uri=updates_uri,
                config=config,
                verbose=verbose,
                trace_id=trace_id,
            )
            end = write_offset
            if additions_vectors is not None:
                end += len(additions_external_ids)
                logger.debug("Writing additions data to array %s", parts_array_uri)
                parts_array[0:dimensions, write_offset:end] = np.transpose(
                    additions_vectors
                )
                logger.debug("Writing additions  data to array %s", ids_array_uri)
                ids_array[write_offset:end] = additions_external_ids

            group = tiledb.Group(index_group_uri, "w")
            group.meta["temp_size"] = end
            group.close()

            parts_array.close()
            ids_array.close()

        # Now that we've ingested the vectors and their IDs, train the index with the data.

        ctx = vspy.Ctx(config)
        data = vspy.FeatureVectorArray(
            ctx,
            parts_array_uri,
            ids_array_uri,
<<<<<<< HEAD
            0,
            0,
=======
            0,  # first_col
            0,  # last_col
>>>>>>> 36978a68
            to_temporal_policy(index_timestamp),
        )
        index = vspy.IndexVamana(ctx, index_group_uri)
        index.train(data)
        index.add(data)
        index.write_index(ctx, index_group_uri, to_temporal_policy(index_timestamp))

    def write_centroids(
        centroids: np.ndarray,
        index_group_uri: str,
        partitions: int,
        dimensions: int,
        config: Optional[Mapping[str, Any]] = None,
        verbose: bool = False,
        trace_id: Optional[str] = None,
    ):
        with tiledb.scope_ctx(ctx_or_config=config):
            logger = setup(config, verbose)
            group = tiledb.Group(index_group_uri)
            centroids_uri = group[CENTROIDS_ARRAY_NAME].uri
            logger.debug("Writing centroids to array %s", centroids_uri)
            with tiledb.open(centroids_uri, mode="w", timestamp=index_timestamp) as A:
                A[0:dimensions, 0:partitions] = np.transpose(np.array(centroids))

    # --------------------------------------------------------------------
    # vector ingestion UDFs
    # --------------------------------------------------------------------
    def ingest_vectors_udf(
        index_type: str,
        index_group_uri: str,
        source_uri: str,
        source_type: str,
        vector_type: np.dtype,
        external_ids_uri: str,
        external_ids_type: str,
        partitions: int,
        dimensions: int,
        start: int,
        end: int,
        batch: int,
        threads: int,
        updates_uri: str = None,
        config: Optional[Mapping[str, Any]] = None,
        verbose: bool = False,
        trace_id: Optional[str] = None,
        distance_metric: vspy.DistanceMetric = vspy.DistanceMetric.SUM_OF_SQUARES,
    ):
        import tiledb.cloud
        from tiledb.vector_search.module import StdVector_u64
        from tiledb.vector_search.module import array_to_matrix
        from tiledb.vector_search.module import ivf_index
        from tiledb.vector_search.module import ivf_index_tdb

        logger = setup(config, verbose)
        group = tiledb.Group(index_group_uri)
        centroids_uri = group[CENTROIDS_ARRAY_NAME].uri
        partial_write_array_dir_uri = group[PARTIAL_WRITE_ARRAY_DIR].uri
        partial_write_array_group = tiledb.Group(partial_write_array_dir_uri)
        partial_write_array_ids_uri = partial_write_array_group[IDS_ARRAY_NAME].uri
        partial_write_array_parts_uri = partial_write_array_group[PARTS_ARRAY_NAME].uri
        partial_write_array_index_uri = partial_write_array_group[INDEX_ARRAY_NAME].uri

        # start=0, end=100, batch=10
        ctx = vspy.Ctx(config) if index_type == "IVF_PQ" else None
        index = (
            vspy.IndexIVFPQ(
                ctx,
                index_group_uri,
                vspy.IndexLoadStrategy.PQ_OOC,
                1,
                to_temporal_policy(index_timestamp),
            )
            if index_type == "IVF_PQ"
            else None
        )

        for part in range(start, end, batch):
            part_end = part + batch
            if part_end > end:
                part_end = end

            # part_id = 0
            part_id = int(part / batch)

            logger.debug("Input vectors start_pos: %d, end_pos: %d", part, part_end)
            updated_ids = read_updated_ids(
                updates_uri=updates_uri,
                config=config,
                verbose=verbose,
                trace_id=trace_id,
            )
            if source_type == "TILEDB_ARRAY":
                logger.debug("Start indexing")
                if index_type == "IVF_PQ":
                    input_vectors = vspy.FeatureVectorArray(
                        ctx,
                        source_uri,
                        "",
                        part,
                        part_end,
                        to_temporal_policy(index_timestamp),
                    )
                    external_ids = (
                        vspy.FeatureVector(
                            ctx,
                            external_ids_uri,
                            part,
                            part_end,
                            to_temporal_policy(index_timestamp),
                        )
                        if external_ids_uri
                        else vspy.FeatureVector(0, np.dtype(np.uint64).name)
                    )
                    deleted_ids = vspy.FeatureVector(updated_ids)
                    index.ingest_parts(
                        input_vectors=input_vectors,
                        external_ids=external_ids,
                        deleted_ids=deleted_ids,
                        start=part,
                        end=part_end,
                        partition_start=part_id * (partitions + 1),
                    )
                else:
                    ivf_index_tdb(
                        dtype=vector_type,
                        db_uri=source_uri,
                        external_ids_uri=external_ids_uri,
                        deleted_ids=StdVector_u64(updated_ids),
                        centroids_uri=centroids_uri,
                        parts_uri=partial_write_array_parts_uri,
                        index_array_uri=partial_write_array_index_uri,
                        id_uri=partial_write_array_ids_uri,
                        start=part,
                        end=part_end,
                        partition_start=part_id * (partitions + 1),
                        nthreads=threads,
                        **(
                            {"timestamp": index_timestamp}
                            if index_timestamp is not None
                            else {}
                        ),
                        config=config,
                    )
            else:
                in_vectors = read_input_vectors(
                    source_uri=source_uri,
                    source_type=source_type,
                    vector_type=vector_type,
                    dimensions=dimensions,
                    start_pos=part,
                    end_pos=part_end,
                    config=config,
                    verbose=verbose,
                    trace_id=trace_id,
                )
                external_ids = read_external_ids(
                    external_ids_uri=external_ids_uri,
                    external_ids_type=external_ids_type,
                    start_pos=part,
                    end_pos=part_end,
                    config=config,
                    verbose=verbose,
                    trace_id=trace_id,
                )
                logger.debug("Start indexing")
                if index_type == "IVF_PQ":
                    input_vectors = vspy.FeatureVectorArray(
                        np.transpose(in_vectors).astype(vector_type)
                    )
                    external_ids = vspy.FeatureVector(external_ids)
                    deleted_ids = vspy.FeatureVector(updated_ids)
                    index.ingest_parts(
                        input_vectors=input_vectors,
                        external_ids=external_ids,
                        deleted_ids=deleted_ids,
                        start=part,
                        end=part_end,
                        partition_start=part_id * (partitions + 1),
                    )
                else:
                    ivf_index(
                        dtype=vector_type,
                        db=array_to_matrix(
                            np.transpose(in_vectors).astype(vector_type)
                        ),
                        external_ids=StdVector_u64(external_ids),
                        deleted_ids=StdVector_u64(updated_ids),
                        centroids_uri=centroids_uri,
                        parts_uri=partial_write_array_parts_uri,
                        index_array_uri=partial_write_array_index_uri,
                        id_uri=partial_write_array_ids_uri,
                        start=part,
                        end=part_end,
                        partition_start=part_id * (partitions + 1),
                        nthreads=threads,
                        **(
                            {"timestamp": index_timestamp}
                            if index_timestamp is not None
                            else {}
                        ),
                        config=config,
                    )

    def ingest_additions_udf(
        index_group_uri: str,
        updates_uri: str,
        vector_type: np.dtype,
        partitions: int,
        write_offset: int,
        partition_start: int,
        threads: int,
        config: Optional[Mapping[str, Any]] = None,
        verbose: bool = False,
        trace_id: Optional[str] = None,
    ):
        import tiledb.cloud
        from tiledb.vector_search.module import StdVector_u64
        from tiledb.vector_search.module import array_to_matrix
        from tiledb.vector_search.module import ivf_index

        logger = setup(config, verbose)
        group = tiledb.Group(index_group_uri)
        centroids_uri = group[CENTROIDS_ARRAY_NAME].uri
        partial_write_array_dir_uri = group[PARTIAL_WRITE_ARRAY_DIR].uri
        partial_write_array_group = tiledb.Group(partial_write_array_dir_uri)
        partial_write_array_ids_uri = partial_write_array_group[IDS_ARRAY_NAME].uri
        partial_write_array_parts_uri = partial_write_array_group[PARTS_ARRAY_NAME].uri
        partial_write_array_index_uri = partial_write_array_group[INDEX_ARRAY_NAME].uri

        additions_vectors, additions_external_ids = read_additions(
            updates_uri=updates_uri,
            config=config,
            verbose=verbose,
            trace_id=trace_id,
        )

        if additions_vectors is None:
            return

        if (
            (index_type == "IVF_FLAT" or index_type == "IVF_PQ")
            and distance_metric == vspy.DistanceMetric.COSINE
            and not normalized
        ):
            additions_vectors = normalize_vectors(additions_vectors)

        logger.debug(f"Ingesting additions {partial_write_array_index_uri}")
        if index_type == "IVF_PQ":
            ctx = vspy.Ctx(config)
            index = vspy.IndexIVFPQ(
                ctx,
                index_group_uri,
                vspy.IndexLoadStrategy.PQ_OOC,
                1,
                to_temporal_policy(index_timestamp),
            )
            input_vectors = vspy.FeatureVectorArray(
                np.transpose(additions_vectors).astype(vector_type)
            )
            external_ids = vspy.FeatureVector(additions_external_ids)
            deleted_ids = vspy.FeatureVector(np.array([], np.uint64))
            index.ingest_parts(
                input_vectors=input_vectors,
                external_ids=external_ids,
                deleted_ids=deleted_ids,
                start=write_offset,
                end=0,
                partition_start=partition_start,
            )
        else:
            ivf_index(
                dtype=vector_type,
                db=array_to_matrix(np.transpose(additions_vectors).astype(vector_type)),
                external_ids=StdVector_u64(additions_external_ids),
                deleted_ids=StdVector_u64(np.array([], np.uint64)),
                centroids_uri=centroids_uri,
                parts_uri=partial_write_array_parts_uri,
                index_array_uri=partial_write_array_index_uri,
                id_uri=partial_write_array_ids_uri,
                start=write_offset,
                end=0,
                partition_start=partition_start,
                nthreads=threads,
                **(
                    {"timestamp": index_timestamp}
                    if index_timestamp is not None
                    else {}
                ),
                config=config,
            )

    def compute_partition_indexes_udf(
        index_group_uri: str,
        partitions: int,
        work_items: int,
        config: Optional[Mapping[str, Any]] = None,
        verbose: bool = False,
        trace_id: Optional[str] = None,
    ):
        logger = setup(config, verbose)
        with tiledb.scope_ctx(ctx_or_config=config):
            group = tiledb.Group(index_group_uri)
            index_array_uri = group[INDEX_ARRAY_NAME].uri
            # TODO(paris): We will need to adjust this, as Python does:
            # PARTIAL_WRITE_ARRAY_DIR = (
            #     storage_formats[storage_version]["PARTIAL_WRITE_ARRAY_DIR"]
            #     + "_"
            #     + "".join(random.choices(string.ascii_letters, k=10))
            # )
            # But in C++ we'll have a different URI.
            # In python they do it in case a previous ingestio fails / does not complete, the old
            # URI will be sitting there.
            # https://github.com/TileDB-Inc/TileDB-Vector-Search/pull/357
            partial_write_array_dir_uri = group[PARTIAL_WRITE_ARRAY_DIR].uri
            partial_write_array_group = tiledb.Group(partial_write_array_dir_uri)
            partial_index_array_uri = partial_write_array_group[INDEX_ARRAY_NAME].uri
            partition_sizes = np.zeros(partitions)

            total_partitions = work_items * (partitions + 1)
            with tiledb.open(
                partial_index_array_uri, mode="r", timestamp=index_timestamp
            ) as partial_index_array:
                partial_indexes = partial_index_array[:total_partitions]["values"]

            indexes = np.zeros(partitions + 1).astype(np.uint64)
            i = 0
            for work_item_id in range(work_items):
                prev_index = partial_indexes[i]
                i += 1
                for partition_id in range(partitions):
                    partition_sizes[partition_id] += int(partial_indexes[i]) - int(
                        prev_index
                    )
                    prev_index = partial_indexes[i]
                    i += 1
            logger.debug("Partition sizes: %s", partition_sizes)
            i = 0
            _sum = 0
            for partition_size in partition_sizes:
                indexes[i] = _sum
                _sum += partition_size
                i += 1
            indexes[i] = _sum
            group = tiledb.Group(index_group_uri, "w")
            group.meta["temp_size"] = _sum
            group.close()
            logger.debug(f"Partition indexes: {indexes}")
            index_array = tiledb.open(
                index_array_uri, mode="w", timestamp=index_timestamp
            )
            index_array[0 : partitions + 1] = indexes

    def ivf_pq_consolidate_partition_udf(
        index_group_uri: str,
        partitions: int,
        work_items: int,
        partition_id_start: int,
        partition_id_end: int,
        batch: int,
        config: Optional[Mapping[str, Any]] = None,
    ):
        ctx = vspy.Ctx(config)
        index = vspy.IndexIVFPQ(
            ctx,
            index_group_uri,
            vspy.IndexLoadStrategy.PQ_OOC,
            1,
            to_temporal_policy(index_timestamp),
        )
        index.consolidate_partitions(
            partitions, work_items, partition_id_start, partition_id_end, batch
        )

    # Reads from a set of input ranges and writes a set of output ranges. For every array you need
    # you need to do the same thing. We can do this in C++.
    def consolidate_partition_udf(
        index_group_uri: str,
        partitions: int,
        work_items: int,
        partition_id_start: int,
        partition_id_end: int,
        batch: int,
        config: Optional[Mapping[str, Any]] = None,
        verbose: bool = False,
        trace_id: Optional[str] = None,
    ):
        logger = setup(config, verbose)
        with tiledb.scope_ctx(ctx_or_config=config):
            logger.debug(
                "Consolidating partitions %d-%d", partition_id_start, partition_id_end
            )
            group = tiledb.Group(index_group_uri)
            partial_write_array_dir_uri = group[PARTIAL_WRITE_ARRAY_DIR].uri
            partial_write_array_group = tiledb.Group(partial_write_array_dir_uri)
            partial_write_array_ids_uri = partial_write_array_group[IDS_ARRAY_NAME].uri
            partial_write_array_parts_uri = partial_write_array_group[
                PARTS_ARRAY_NAME
            ].uri
            partial_index_array_uri = partial_write_array_group[INDEX_ARRAY_NAME].uri
            index_array_uri = group[INDEX_ARRAY_NAME].uri
            ids_array_uri = group[IDS_ARRAY_NAME].uri
            parts_array_uri = group[PARTS_ARRAY_NAME].uri
            partition_slices = []
            for i in range(partitions):
                partition_slices.append([])

            total_partitions = work_items * (partitions + 1)
            with tiledb.open(
                partial_index_array_uri, mode="r", timestamp=index_timestamp
            ) as partial_index_array:
                partial_indexes = partial_index_array[:total_partitions]["values"]
            i = 0
            prev_index = 0
            for work_item_id in range(work_items):
                prev_index = partial_indexes[i]
                i += 1
                for partition_id in range(partitions):
                    s = slice(int(prev_index), int(partial_indexes[i] - 1))
                    if (
                        s.start <= s.stop
                        and s.start != np.iinfo(np.dtype("uint64")).max
                    ):
                        partition_slices[partition_id].append(s)
                    prev_index = partial_indexes[i]
                    i += 1

            partial_write_array_ids_array = tiledb.open(
                partial_write_array_ids_uri, mode="r", timestamp=index_timestamp
            )
            partial_write_array_parts_array = tiledb.open(
                partial_write_array_parts_uri, mode="r", timestamp=index_timestamp
            )
            index_array = tiledb.open(
                index_array_uri, mode="r", timestamp=index_timestamp
            )
            ids_array = tiledb.open(ids_array_uri, mode="w", timestamp=index_timestamp)
            parts_array = tiledb.open(
                parts_array_uri, mode="w", timestamp=index_timestamp
            )
            logger.debug(
                "Partitions start: %d end: %d", partition_id_start, partition_id_end
            )
            for part in range(partition_id_start, partition_id_end, batch):
                part_end = part + batch
                if part_end > partition_id_end:
                    part_end = partition_id_end
                logger.debug(
                    "Consolidating partitions start: %d end: %d", part, part_end
                )
                read_slices = []
                for p in range(part, part_end):
                    for partition_slice in partition_slices[p]:
                        read_slices.append(partition_slice)

                start_pos = int(index_array[part]["values"])
                end_pos = int(index_array[part_end]["values"])
                if len(read_slices) == 0:
                    if start_pos != end_pos:
                        raise ValueError("Incorrect partition size.")
                    continue
                logger.debug("Read slices: %s", read_slices)
                ids = partial_write_array_ids_array.multi_index[read_slices]["values"]
                vectors = partial_write_array_parts_array.multi_index[:, read_slices][
                    "values"
                ]

                logger.debug(
                    "Ids shape %s, expected size: %d expected range:(%d,%d)",
                    ids.shape,
                    end_pos - start_pos,
                    start_pos,
                    end_pos,
                )
                if ids.shape[0] != end_pos - start_pos:
                    raise ValueError("Incorrect partition size.")

                logger.debug("Writing data to array: %s", parts_array_uri)
                parts_array[:, start_pos:end_pos] = vectors
                logger.debug("Writing data to array: %s", ids_array_uri)
                ids_array[start_pos:end_pos] = ids
            parts_array.close()
            ids_array.close()

    def normalize_source_vectors(
        source_uri: str,
        normalized_uri: str,
        source_type: str,
        vector_type: np.dtype,
        dimensions: int,
        source_start_pos: int,
        source_end_pos: int,
        batch: int,
        config: Optional[Mapping[str, Any]] = None,
        verbose: bool = False,
        trace_id: Optional[str] = None,
    ):
        """
        Reads a batch of vectors from the source data, normalizes them, and writes them to the output array.
        """
        logger = setup(config, verbose)
        logger.debug(f"Normalizing vectors from {source_uri} to {normalized_uri}")
        logger.debug(f"Processing range: {source_start_pos} to {source_end_pos}")

        with tiledb.scope_ctx(ctx_or_config=config):
            for start in range(source_start_pos, source_end_pos, batch):
                end = min(start + batch, source_end_pos)

                # Read from the source data
                vectors = read_input_vectors(
                    source_uri=source_uri,
                    source_type=source_type,
                    vector_type=vector_type,
                    dimensions=dimensions,
                    start_pos=start,
                    end_pos=end,
                    config=config,
                    verbose=verbose,
                    trace_id=trace_id,
                )

                # Normalize the vectors
                normalized_vectors = normalize_vectors(vectors)

                # Write to the normalized array
                with tiledb.open(
                    normalized_uri, mode="w", timestamp=index_timestamp
                ) as A:
                    A[0:dimensions, start:end] = np.transpose(normalized_vectors)

        logger.debug(
            f"Finished normalizing vectors for range {source_start_pos} to {source_end_pos}"
        )

    # --------------------------------------------------------------------
    # DAG
    # --------------------------------------------------------------------
    def submit_local(d, func, *args, **kwargs):
        # Drop kwarg
        kwargs.pop("image_name", None)
        kwargs.pop("resources", None)
        return d.submit_local(func, *args, **kwargs)

    def create_ingestion_dag(
        index_type: str,
        index_group_uri: str,
        source_uri: str,
        source_type: str,
        vector_type: np.dtype,
        external_ids_uri: str,
        external_ids_type: str,
        size: int,
        partitions: int,
        dimensions: int,
        copy_centroids_uri: Optional[str],
        training_sample_size: int,
        training_source_uri: Optional[str],
        training_source_type: Optional[str],
        input_vectors_per_work_item: int,
        input_vectors_work_items_per_worker: int,
        input_vectors_per_work_item_during_sampling: int,
        input_vectors_work_items_per_worker_during_sampling: int,
        table_partitions_per_work_item: int,
        table_partitions_work_items_per_worker: int,
        workers: int,
        config: Optional[Mapping[str, Any]] = None,
        verbose: bool = False,
        trace_id: Optional[str] = None,
        use_sklearn: bool = True,
        mode: Mode = Mode.LOCAL,
        acn: Optional[str] = None,
        namespace: Optional[str] = None,
        ingest_resources: Optional[Mapping[str, Any]] = None,
        consolidate_partition_resources: Optional[Mapping[str, Any]] = None,
        copy_centroids_resources: Optional[Mapping[str, Any]] = None,
        random_sample_resources: Optional[Mapping[str, Any]] = None,
        kmeans_resources: Optional[Mapping[str, Any]] = None,
        compute_new_centroids_resources: Optional[Mapping[str, Any]] = None,
        assign_points_and_partial_new_centroids_resources: Optional[
            Mapping[str, Any]
        ] = None,
        write_centroids_resources: Optional[Mapping[str, Any]] = None,
        partial_index_resources: Optional[Mapping[str, Any]] = None,
    ) -> dag.DAG:
        kwargs = {}

        # We compute the real size of the batch in bytes.
        size_in_bytes = (
            min(size, input_vectors_per_work_item)
            * dimensions
            * np.dtype(vector_type).itemsize
        )
        if mode == Mode.BATCH:
            d = dag.DAG(
                name="vector-ingestion",
                mode=Mode.BATCH,
                max_workers=workers,
                retry_strategy=models.RetryStrategy(
                    limit=1,
                    retry_policy="Always",
                ),
                namespace=namespace,
            )
            threads = 16

            if acn:
                kwargs["access_credentials_name"] = acn
        else:
            if mode == Mode.LOCAL:
                # TODO: `default` is not an actual namespace. This is a temp fix to
                # be able to run DAGs locally.
                namespace = "default"
            d = dag.DAG(
                name="vector-ingestion",
                mode=Mode.REALTIME,
                max_workers=workers,
                namespace=namespace,
            )
            threads = multiprocessing.cpu_count()

        submit = partial(submit_local, d)
        if mode == Mode.BATCH or mode == Mode.REALTIME:
            submit = d.submit

        input_vectors_batch_size = (
            input_vectors_per_work_item * input_vectors_work_items_per_worker
        )

        # The number of vectors each task will read.
        input_vectors_batch_size_during_sampling = (
            # The number of vectors to read into memory in one batch within a task.
            input_vectors_per_work_item_during_sampling
            *
            # The number of batches that a single task will need to run.
            input_vectors_work_items_per_worker_during_sampling
        )

        def scale_resources(min_resource, max_resource, max_input_size, input_size):
            """
            Scales the resources based on the input size and the maximum input size.

            Args:
                min_resource (int): The minimum resource value (either cpu cores or ram gb).
                max_resource (int): The maximum resource value.
                max_input_size (int): The maximum input size.
                input_size (int): The input size.

            Returns:
                str: The scaled resource value as a string.
            """
            return str(
                max(
                    min_resource,
                    min(
                        max_resource,
                        int(
                            math.ceil(
                                min_resource
                                + (max_resource - min_resource)
                                * input_size
                                / max_input_size
                            )
                        ),
                    ),
                )
            )

        # We can't set as default in the function due to the use of `str(threads)`
        # For consistency we then apply all defaults for resources here.
        if ingest_resources is None:
            ingest_resources = {
                "cpu": scale_resources(
                    2, threads, MAX_PARTITION_BYTE_SIZE, size_in_bytes
                ),
                "memory": scale_resources(2, 16, MAX_PARTITION_BYTE_SIZE, size_in_bytes)
                + "Gi",
            }

        if consolidate_partition_resources is None:
            consolidate_partition_resources = {
                "cpu": scale_resources(2, 8, MAX_PARTITION_BYTE_SIZE, size_in_bytes),
                "memory": scale_resources(2, 16, MAX_PARTITION_BYTE_SIZE, size_in_bytes)
                + "Gi",
            }

        if copy_centroids_resources is None:
            copy_centroids_resources = {"cpu": "1", "memory": "2Gi"}

        if random_sample_resources is None:
            random_sample_resources = {
                "cpu": "2",
                "memory": "6Gi",
            }

        kmeans_complexity = training_sample_size * dimensions * partitions
        if kmeans_resources is None:
            kmeans_resources = {
                "cpu": scale_resources(
                    4,
                    threads,
                    MAX_CENTRALISED_KMEANS_COMPLEXITY,
                    kmeans_complexity,
                ),
                "memory": scale_resources(
                    16,
                    32,
                    MAX_CENTRALISED_KMEANS_COMPLEXITY,
                    kmeans_complexity,
                )
                + "Gi",
            }

        if compute_new_centroids_resources is None:
            compute_new_centroids_resources = {
                "cpu": "1",
                "memory": "8Gi",
            }

        if assign_points_and_partial_new_centroids_resources is None:
            assign_points_and_partial_new_centroids_resources = {
                "cpu": str(threads),
                "memory": "12Gi",
            }

        if write_centroids_resources is None:
            write_centroids_resources = {"cpu": "1", "memory": "2Gi"}

        if partial_index_resources is None:
            partial_index_resources = {"cpu": "1", "memory": "2Gi"}

        if index_type == "FLAT":
            ingest_node = submit(
                ingest_flat,
                index_group_uri=index_group_uri,
                source_uri=source_uri,
                source_type=source_type,
                updates_uri=updates_uri,
                vector_type=vector_type,
                external_ids_uri=external_ids_uri,
                external_ids_type=external_ids_type,
                dimensions=dimensions,
                size=size,
                batch=input_vectors_batch_size,
                config=config,
                verbose=verbose,
                trace_id=trace_id,
                name="ingest",
                resources=ingest_resources,
                image_name=DEFAULT_IMG_NAME,
                **kwargs,
            )
            return d
        elif index_type == "VAMANA":
            ingest_node = submit(
                ingest_vamana,
                index_type=index_type,
                index_group_uri=index_group_uri,
                source_uri=source_uri,
                source_type=source_type,
                updates_uri=updates_uri,
                vector_type=vector_type,
                external_ids_uri=external_ids_uri,
                external_ids_type=external_ids_type,
                dimensions=dimensions,
                size=size,
                batch=input_vectors_batch_size,
                partitions=partitions,
                config=config,
                verbose=verbose,
                trace_id=trace_id,
                name="ingest",
                resources=ingest_resources,
                image_name=DEFAULT_IMG_NAME,
                **kwargs,
            )
            return d
        elif index_type == "IVF_FLAT" or index_type == "IVF_PQ":
            if copy_centroids_uri is not None:
                centroids_node = submit(
                    copy_centroids,
                    index_group_uri=index_group_uri,
                    copy_centroids_uri=copy_centroids_uri,
                    partitions=partitions,
                    dimensions=dimensions,
                    config=config,
                    verbose=verbose,
                    trace_id=trace_id,
                    name="copy-centroids",
                    resources=copy_centroids_resources,
                    image_name=DEFAULT_IMG_NAME,
                    **kwargs,
                )
            else:
                # If the distance metric is cosine, we need to create a node that everything depends on
                # Which reads the vectors and normalizes them, then swaps source_uri for normalized_uri
                # This is because the cosine distance metric requires normalized vectors
                normalization_nodes = []
                if (
                    distance_metric == vspy.DistanceMetric.COSINE
                    and not normalized
                    and size > 0
                ):
                    group = tiledb.Group(index_group_uri, "w")
                    normalized_uri = create_array(
                        group=group,
                        size=size,
                        dimensions=dimensions,
                        vector_type=vector_type,
                        array_name="normalized_vectors",
                    )
                    group.close()

                    # Create normalization nodes
                    for start in range(
                        0, size, input_vectors_batch_size_during_sampling
                    ):
                        end = min(
                            start + input_vectors_batch_size_during_sampling, size
                        )

                        normalization_nodes.append(
                            submit(
                                normalize_source_vectors,
                                source_uri=source_uri,
                                normalized_uri=normalized_uri,
                                source_type=source_type,
                                vector_type=vector_type,
                                dimensions=dimensions,
                                source_start_pos=start,
                                source_end_pos=end,
                                batch=input_vectors_per_work_item_during_sampling,
                                config=config,
                                verbose=verbose,
                                trace_id=trace_id,
                                name=f"normalize-vectors-{start}-{end}",
                                resources=random_sample_resources,
                                image_name=DEFAULT_IMG_NAME,
                                **kwargs,
                            )
                        )

                    # Update source_uri and source_type for subsequent operations
                    source_uri = normalized_uri
                    source_type = "TILEDB_ARRAY"

                random_sample_nodes = []
                if training_sampling_policy == TrainingSamplingPolicy.RANDOM:
                    # Create an empty array to write the sampled vectors to.
                    group = tiledb.Group(index_group_uri, "w")
                    training_source_uri = create_array(
                        group=group,
                        size=training_sample_size,
                        dimensions=dimensions,
                        vector_type=vector_type,
                        array_name=TRAINING_INPUT_VECTORS_ARRAY_NAME,
                    )
                    training_source_type = "TILEDB_ARRAY"
                    group.close()

                    idx = 0
                    num_sampled = 0
                    for start in range(
                        0, size, input_vectors_batch_size_during_sampling
                    ):
                        # What vectors to read from the source_uri.
                        end = start + input_vectors_batch_size_during_sampling
                        if end > size:
                            end = size

                        # How many vectors to sample from the vectors read.
                        percent_of_data_to_read = (end - start) / size
                        num_to_sample = math.ceil(
                            training_sample_size * percent_of_data_to_read
                        )
                        if num_sampled + num_to_sample > training_sample_size:
                            num_to_sample = training_sample_size - num_sampled
                        if num_to_sample == 0:
                            continue

                        random_sample_nodes.append(
                            submit(
                                random_sample_from_input_vectors,
                                source_uri=source_uri,
                                source_type=source_type,
                                vector_type=vector_type,
                                dimensions=dimensions,
                                source_start_pos=start,
                                source_end_pos=end,
                                batch=input_vectors_per_work_item_during_sampling,
                                random_sample_size=num_to_sample,
                                output_source_uri=training_source_uri,
                                output_start_pos=num_sampled,
                                config=config,
                                verbose=verbose,
                                name="read-random-sample-" + str(idx),
                                resources=random_sample_resources,
                                image_name=DEFAULT_IMG_NAME,
                                **kwargs,
                            )
                        )
                        num_sampled += num_to_sample
                        idx += 1
                    if num_sampled != training_sample_size:
                        raise ValueError(
                            f"The random sampling ran into an issue: num_sampled ({num_sampled}) != training_sample_size ({training_sample_size})"
                        )
                # Add dependencies for normalization
                for node in normalization_nodes:
                    for random_sample_node in random_sample_nodes:
                        random_sample_node.depends_on(node)

                # IVF_PQ currently only supports centralized k-means.
                if (
                    training_sample_size <= CENTRALISED_KMEANS_MAX_SAMPLE_SIZE
                    or index_type == "IVF_PQ"
                ):
                    if index_type == "IVF_PQ":
                        centroids_node = submit(
                            ivf_pq_train_udf,
                            index_group_uri=index_group_uri,
                            source_uri=source_uri,
                            source_type=source_type,
                            vector_type=vector_type,
                            partitions=partitions,
                            dimensions=dimensions,
                            training_sample_size=training_sample_size,
                            training_source_uri=training_source_uri,
                            training_source_type=training_source_type,
                            updates_uri=updates_uri,
                            normalized=normalized,
                            config=config,
                            verbose=verbose,
                            trace_id=trace_id,
                            name="ivf_pq_train_udf",
                            resources=kmeans_resources,
                            image_name=DEFAULT_IMG_NAME,
                            **kwargs,
                        )
                    else:
                        centroids_node = submit(
                            centralised_kmeans_udf,
                            index_group_uri=index_group_uri,
                            source_uri=source_uri,
                            source_type=source_type,
                            vector_type=vector_type,
                            partitions=partitions,
                            dimensions=dimensions,
                            training_sample_size=training_sample_size,
                            training_source_uri=training_source_uri,
                            training_source_type=training_source_type,
                            config=config,
                            verbose=verbose,
                            trace_id=trace_id,
                            use_sklearn=use_sklearn,
                            name="kmeans",
                            resources=kmeans_resources,
                            image_name=DEFAULT_IMG_NAME,
                            **kwargs,
                        )

                    for random_sample_node in random_sample_nodes:
                        centroids_node.depends_on(random_sample_node)

                    # if random sample nodes is empty then we need to depend on the normalization nodes
                    if not random_sample_nodes:
                        for node in normalization_nodes:
                            centroids_node.depends_on(node)
                else:
                    uri = (
                        training_source_uri
                        if training_source_uri is not None
                        else source_uri
                    )
                    uri_type = (
                        training_source_type
                        if training_source_uri is not None
                        else source_type
                    )
                    internal_centroids_node = submit(
                        init_centroids,
                        source_uri=uri,
                        source_type=uri_type,
                        vector_type=vector_type,
                        partitions=partitions,
                        dimensions=dimensions,
                        config=config,
                        verbose=verbose,
                        trace_id=trace_id,
                        # distance_metric=
                        name="init-centroids",
                        resources=copy_centroids_resources,
                        image_name=DEFAULT_IMG_NAME,
                        **kwargs,
                    )

                    for random_sample_node in random_sample_nodes:
                        internal_centroids_node.depends_on(random_sample_node)

                    # if random sample nodes is empty then we need to depend on the normalization nodes
                    if not random_sample_nodes:
                        for node in normalization_nodes:
                            internal_centroids_node.depends_on(node)

                    for it in range(5):
                        kmeans_workers = []
                        task_id = 0
                        for i in range(
                            0, training_sample_size, input_vectors_batch_size
                        ):
                            start = i
                            end = i + input_vectors_batch_size
                            if end > size:
                                end = size
                            kmeans_workers.append(
                                submit(
                                    assign_points_and_partial_new_centroids,
                                    centroids=internal_centroids_node,
                                    source_uri=uri,
                                    source_type=uri_type,
                                    vector_type=vector_type,
                                    partitions=partitions,
                                    dimensions=dimensions,
                                    vector_start_pos=start,
                                    vector_end_pos=end,
                                    threads=threads,
                                    config=config,
                                    verbose=verbose,
                                    trace_id=trace_id,
                                    use_sklearn=use_sklearn,
                                    name="k-means-part-" + str(task_id),
                                    resources=assign_points_and_partial_new_centroids_resources,
                                    image_name=DEFAULT_IMG_NAME,
                                    **kwargs,
                                )
                            )
                            task_id += 1
                        reducers = []
                        for i in range(0, len(kmeans_workers), 10):
                            reducers.append(
                                submit(
                                    compute_new_centroids,
                                    *kmeans_workers[i : i + 10],
                                    name="update-centroids-" + str(i),
                                    resources=compute_new_centroids_resources,
                                    image_name=DEFAULT_IMG_NAME,
                                    **kwargs,
                                )
                            )
                        internal_centroids_node = submit(
                            compute_new_centroids,
                            *reducers,
                            name="update-centroids",
                            resources=compute_new_centroids_resources,
                            image_name=DEFAULT_IMG_NAME,
                            **kwargs,
                        )
                    centroids_node = submit(
                        write_centroids,
                        centroids=internal_centroids_node,
                        index_group_uri=index_group_uri,
                        partitions=partitions,
                        dimensions=dimensions,
                        config=config,
                        verbose=verbose,
                        trace_id=trace_id,
                        name="write-centroids",
                        resources=write_centroids_resources,
                        image_name=DEFAULT_IMG_NAME,
                        **kwargs,
                    )

            ingest_nodes = []
            task_id = 0
            for i in range(0, size, input_vectors_batch_size):
                start = i
                end = i + input_vectors_batch_size
                if end > size:
                    end = size
                ingest_node = submit(
                    ingest_vectors_udf,
                    index_type=index_type,
                    index_group_uri=index_group_uri,
                    source_uri=source_uri,
                    source_type=source_type,
                    vector_type=vector_type,
                    external_ids_uri=external_ids_uri,
                    external_ids_type=external_ids_type,
                    partitions=partitions,
                    dimensions=dimensions,
                    start=start,
                    end=end,
                    batch=input_vectors_per_work_item,
                    threads=threads,
                    updates_uri=updates_uri,
                    config=config,
                    verbose=verbose,
                    trace_id=trace_id,
                    name="ingest-" + str(task_id),
                    resources=ingest_resources,
                    image_name=DEFAULT_IMG_NAME,
                    **kwargs,
                )
                ingest_node.depends_on(centroids_node)
                ingest_nodes.append(ingest_node)
                task_id += 1

            if updates_uri is not None:
                partition_start = (
                    task_id * input_vectors_work_items_per_worker * (partitions + 1)
                )
                ingest_additions_node = submit(
                    ingest_additions_udf,
                    index_group_uri=index_group_uri,
                    updates_uri=updates_uri,
                    vector_type=vector_type,
                    partitions=partitions,
                    write_offset=size,
                    partition_start=partition_start,
                    threads=threads,
                    config=config,
                    verbose=verbose,
                    trace_id=trace_id,
                    name="ingest-" + str(task_id),
                    resources=ingest_resources,
                    image_name=DEFAULT_IMG_NAME,
                    **kwargs,
                )
                ingest_additions_node.depends_on(centroids_node)
                ingest_nodes.append(ingest_additions_node)

            work_items = len(ingest_nodes) * input_vectors_work_items_per_worker
            # Computes the sizes for each partitions (sizes for each parition as well as the indexes).
            # Can leave this.
            compute_indexes_node = submit(
                compute_partition_indexes_udf,
                index_group_uri=index_group_uri,
                partitions=partitions,
                work_items=work_items,
                config=config,
                verbose=verbose,
                trace_id=trace_id,
                name="compute-indexes",
                resources=partial_index_resources,
                image_name=DEFAULT_IMG_NAME,
                **kwargs,
            )
            for ingest_node in ingest_nodes:
                compute_indexes_node.depends_on(ingest_node)

            partitions_batch = (
                table_partitions_work_items_per_worker * table_partitions_per_work_item
            )
            task_id = 0
            for i in range(0, partitions, partitions_batch):
                start = i
                end = i + partitions_batch
                if end > partitions:
                    end = partitions
                if index_type == "IVF_PQ":
                    consolidate_partition_node = submit(
                        ivf_pq_consolidate_partition_udf,
                        index_group_uri=index_group_uri,
                        partitions=partitions,
                        work_items=work_items,
                        partition_id_start=start,
                        partition_id_end=end,
                        batch=table_partitions_per_work_item,
                        config=config,
                        name="ivf-pq-consolidate-partition-" + str(task_id),
                        resources=consolidate_partition_resources,
                        image_name=DEFAULT_IMG_NAME,
                        **kwargs,
                    )
                else:
                    consolidate_partition_node = submit(
                        consolidate_partition_udf,
                        index_group_uri=index_group_uri,
                        partitions=partitions,
                        work_items=work_items,
                        partition_id_start=start,
                        partition_id_end=end,
                        batch=table_partitions_per_work_item,
                        config=config,
                        verbose=verbose,
                        trace_id=trace_id,
                        name="consolidate-partition-" + str(task_id),
                        resources=consolidate_partition_resources,
                        image_name=DEFAULT_IMG_NAME,
                        **kwargs,
                    )
                consolidate_partition_node.depends_on(compute_indexes_node)
                task_id += 1
            return d
        else:
            raise ValueError(f"Not supported index_type {index_type}")

    def consolidate_and_vacuum(
        index_group_uri: str,
        config: Optional[Mapping[str, Any]] = None,
    ):
        """
        Consolidate fragments. Needed because during ingestion we have multiple workers that write
        different fragments.

        We don't consolidate CENTROIDS_ARRAY_NAME (and others) because they are only written once.

        We also don't consolidate type-erased indexes because they are only written once. If we add
        distributed ingestion we should write a C++ method to consolidate them.
        """

        # TODO: We need to do this for IVF_PQ as part of these changes.

        with tiledb.Group(index_group_uri) as group:
            write_group = tiledb.Group(index_group_uri, "w")

            if not is_type_erased_index(index_type):
                try:
                    if INPUT_VECTORS_ARRAY_NAME in group:
                        tiledb.Array.delete_array(group[INPUT_VECTORS_ARRAY_NAME].uri)
                        write_group.remove(INPUT_VECTORS_ARRAY_NAME)
                    if EXTERNAL_IDS_ARRAY_NAME in group:
                        tiledb.Array.delete_array(group[EXTERNAL_IDS_ARRAY_NAME].uri)
                        write_group.remove(EXTERNAL_IDS_ARRAY_NAME)
                except tiledb.TileDBError as err:
                    message = str(err)
                    if "does not exist" not in message:
                        raise err
                write_group.close()
                modes = ["fragment_meta", "commits", "array_meta"]
                for mode in modes:
                    conf = tiledb.Config(config)
                    conf["sm.consolidation.mode"] = mode
                    conf["sm.vacuum.mode"] = mode
                    ids_uri = group[IDS_ARRAY_NAME].uri
                    parts_uri = group[PARTS_ARRAY_NAME].uri
                    tiledb.consolidate(parts_uri, config=conf)
                    tiledb.consolidate(ids_uri, config=conf)

            partial_write_array_exists = PARTIAL_WRITE_ARRAY_DIR in group
        if partial_write_array_exists:
            with tiledb.Group(index_group_uri, "w") as partial_write_array_group:
                partial_write_array_group.remove(PARTIAL_WRITE_ARRAY_DIR)
            partial_write_array_dir_uri = (
                index_group_uri + "/" + PARTIAL_WRITE_ARRAY_DIR
            )
            with tiledb.Group(
                partial_write_array_dir_uri, "m"
            ) as partial_write_array_group:
                partial_write_array_group.delete(recursive=True)

    # --------------------------------------------------------------------
    # End internal function definitions
    # --------------------------------------------------------------------

    with tiledb.scope_ctx(ctx_or_config=config):
        logger = setup(config, verbose)

        if input_vectors is not None:
            in_size = input_vectors.shape[0]
            dimensions = input_vectors.shape[1]
            vector_type = input_vectors.dtype
            source_type = "TILEDB_ARRAY"
        else:
            if source_type is None:
                source_type = autodetect_source_type(source_uri=source_uri)
            in_size, dimensions, vector_type = read_source_metadata(
                source_uri=source_uri, source_type=source_type
            )
        logger.debug("Ingesting Vectors into %r", index_group_uri)
        arrays_created = False
        if is_type_erased_index(index_type):
            # If we're using a type-erased index, we create the group in C++.
            try:
                # Try opening the group to see if it exists.
                group = tiledb.Group(index_group_uri, "r")
                group.close()
                arrays_created = True
            except tiledb.TileDBError as err:
                # If it does not then we can create it in C++.
                message = str(err)
                if "not exist" in message:
                    if index_type == "VAMANA":
                        vamana_index.create(
                            uri=index_group_uri,
                            dimensions=dimensions,
                            vector_type=vector_type,
                            config=config,
                            l_build=l_build,
                            r_max_degree=r_max_degree,
                            storage_version=storage_version,
                            distance_metric=distance_metric,
                        )
                    elif index_type == "IVF_PQ":
                        ivf_pq_index.create(
                            uri=index_group_uri,
                            dimensions=dimensions,
                            vector_type=vector_type,
                            num_subspaces=int(num_subspaces),
                            partitions=partitions,
                            config=config,
                            storage_version=storage_version,
                            distance_metric=distance_metric,
                        )
                    else:
                        raise ValueError(f"Unsupported index type {index_type}")
                else:
                    raise err
        else:
            # Otherwise, we create the group in Python.
            try:
                tiledb.group_create(index_group_uri)
            except tiledb.TileDBError as err:
                message = str(err)
                if "already exists" in message:
                    arrays_created = True
                    logger.debug(f"Group '{index_group_uri}' already exists")
                else:
                    raise err
        group = tiledb.Group(index_group_uri, "r")
        ingestion_timestamps = list(
            json.loads(group.meta.get("ingestion_timestamps", "[]"))
        )
        base_sizes = list(json.loads(group.meta.get("base_sizes", "[]")))
        partition_history = list(json.loads(group.meta.get("partition_history", "[]")))
        if partitions == -1:
            partitions = int(group.meta.get("partitions", "-1"))

        previous_ingestion_timestamp = 0
        if index_timestamp is None:
            index_timestamp = int(time.time() * 1000)
        if len(ingestion_timestamps) > 0:
            previous_ingestion_timestamp = ingestion_timestamps[
                len(ingestion_timestamps) - 1
            ]
            if (
                index_timestamp is not None
                and index_timestamp <= previous_ingestion_timestamp
            ):
                raise ValueError(
                    f"New ingestion timestamp: {index_timestamp} can't be smaller that the latest ingestion "
                    f"timestamp: {previous_ingestion_timestamp}"
                )

        group.close()

        if size == -1:
            size = int(in_size)
        if size > in_size:
            size = int(in_size)
        logger.debug("Input dataset size %d", size)
        logger.debug("Input dataset dimensions %d", dimensions)
        logger.debug("Vector dimension type %s", vector_type)
        if training_sample_size > size:
            raise ValueError(
                f"training_sample_size {training_sample_size} is larger than the input dataset size {size}"
            )

        if partitions == -1:
            partitions = max(1, int(math.sqrt(size)))
            # Make sure that we can have at least 100 vectors per partition for kmeans training.
            # Otherwise kmeans might not have enough sample vectors to converge.
            partitions = min(
                math.floor(CENTRALISED_KMEANS_MAX_SAMPLE_SIZE / 100), partitions
            )
        if training_sample_size == -1:
            max_training_sample_size = int(
                math.floor(MAX_CENTRALISED_KMEANS_COMPLEXITY / dimensions / partitions)
            )
            training_sample_size = min(
                min(size, 100 * partitions), max_training_sample_size
            )
        if mode == Mode.BATCH:
            if workers == -1:
                workers = 10
        else:
            workers = 1
        logger.debug("Partitions %d", partitions)
        logger.debug("Training sample size %d", training_sample_size)
        logger.debug(
            "Training source uri %s and type %s",
            training_source_uri,
            training_source_type,
        )
        logger.debug("Number of workers %d", workers)

        # Compute task parameters for main ingestion.
        if input_vectors_per_work_item == -1:
            # We scale the input_vectors_per_work_item to maintain the DEFAULT_PARTITION_BYTE_SIZE
            input_vectors_per_work_item = int(
                DEFAULT_PARTITION_BYTE_SIZE
                / dimensions
                / np.dtype(vector_type).itemsize
            )
        input_vectors_work_items = int(math.ceil(size / input_vectors_per_work_item))
        input_vectors_work_tasks = input_vectors_work_items
        input_vectors_work_items_per_worker = 1
        if max_tasks_per_stage == -1:
            max_tasks_per_stage = MAX_TASKS_PER_STAGE
        if input_vectors_work_tasks > max_tasks_per_stage:
            input_vectors_work_items_per_worker = int(
                math.ceil(input_vectors_work_items / max_tasks_per_stage)
            )
            input_vectors_work_tasks = max_tasks_per_stage
        logger.debug("input_vectors_per_work_item %d", input_vectors_per_work_item)
        logger.debug("input_vectors_work_items %d", input_vectors_work_items)
        logger.debug("input_vectors_work_tasks %d", input_vectors_work_tasks)
        logger.debug(
            "input_vectors_work_items_per_worker %d",
            input_vectors_work_items_per_worker,
        )

        # Compute task parameters for random sampling.
        # How many input vectors to read into memory in one batch within a task.
        if input_vectors_per_work_item_during_sampling == -1:
            input_vectors_per_work_item_during_sampling = VECTORS_PER_SAMPLE_WORK_ITEM
        # How many total batches we need to read all the data..
        input_vectors_work_items_during_sampling = int(
            math.ceil(size / input_vectors_per_work_item_during_sampling)
        )
        # The number of tasks to create, at max.
        if max_sampling_tasks == -1:
            max_sampling_tasks = MAX_TASKS_PER_STAGE
        # The number of batches a single task will run. If there are more batches required than
        # allowed tasks, each task will process mutiple batches.
        input_vectors_work_items_per_worker_during_sampling = 1
        if input_vectors_work_items_during_sampling > max_sampling_tasks:
            input_vectors_work_items_per_worker_during_sampling = int(
                math.ceil(input_vectors_work_items_during_sampling / max_sampling_tasks)
            )
            input_vectors_work_items_during_sampling = max_sampling_tasks
        logger.debug(
            "input_vectors_per_work_item_during_sampling %d",
            input_vectors_per_work_item_during_sampling,
        )
        logger.debug(
            "input_vectors_work_items_during_sampling %d",
            input_vectors_work_items_during_sampling,
        )
        logger.debug(
            "input_vectors_work_items_per_worker_during_sampling %d",
            input_vectors_work_items_per_worker_during_sampling,
        )

        vectors_per_table_partitions = max(1, size / partitions)
        table_partitions_per_work_item = max(
            1,
            int(math.ceil(input_vectors_per_work_item / vectors_per_table_partitions)),
        )
        table_partitions_work_items = int(
            math.ceil(partitions / table_partitions_per_work_item)
        )
        table_partitions_work_tasks = table_partitions_work_items
        table_partitions_work_items_per_worker = 1
        if table_partitions_work_tasks > max_tasks_per_stage:
            table_partitions_work_items_per_worker = int(
                math.ceil(table_partitions_work_items / max_tasks_per_stage)
            )
            table_partitions_work_tasks = max_tasks_per_stage
        logger.debug(
            "table_partitions_per_work_item %d", table_partitions_per_work_item
        )
        logger.debug("table_partitions_work_items %d", table_partitions_work_items)
        logger.debug("table_partitions_work_tasks %d", table_partitions_work_tasks)
        logger.debug(
            "table_partitions_work_items_per_worker %d",
            table_partitions_work_items_per_worker,
        )

        logger.debug("Creating arrays")
        group = tiledb.Group(index_group_uri, "w")
        asset_creation_threads = []
        temp_data_group = create_temp_data_group(group=group)
        create_arrays(
            group=group,
            temp_data_group=temp_data_group,
            arrays_created=arrays_created,
            index_type=index_type,
            dimensions=dimensions,
            input_vectors_work_items=input_vectors_work_items,
            vector_type=vector_type,
            logger=logger,
            storage_version=storage_version,
            asset_creation_threads=asset_creation_threads,
        )

        if (
            index_type == "IVF_FLAT"
            and distance_metric == vspy.DistanceMetric.COSINE
            and not normalized
        ):
            if input_vectors is not None:
                input_vectors = normalize_vectors(input_vectors)
            if training_input_vectors is not None:
                training_input_vectors = normalize_vectors(training_input_vectors)

        if training_input_vectors is not None:
            training_source_uri = write_input_vectors(
                group=temp_data_group,
                input_vectors=training_input_vectors,
                size=training_input_vectors.shape[0],
                dimensions=training_input_vectors.shape[1],
                vector_type=training_input_vectors.dtype,
                array_name=TRAINING_INPUT_VECTORS_ARRAY_NAME,
            )
            training_source_type = "TILEDB_ARRAY"
        if input_vectors is not None:
            source_uri = write_input_vectors(
                group=temp_data_group,
                input_vectors=input_vectors,
                size=in_size,
                dimensions=dimensions,
                vector_type=vector_type,
                array_name=INPUT_VECTORS_ARRAY_NAME,
            )

        if external_ids is not None:
            external_ids_uri = write_external_ids(
                group=temp_data_group,
                external_ids=external_ids,
                size=size,
                partitions=partitions,
            )
            external_ids_type = "TILEDB_ARRAY"
        else:
            if external_ids_type is None:
                external_ids_type = "U64BIN"

        for thread in asset_creation_threads:
            thread.join()
        temp_data_group.close()
        group.meta["temp_size"] = size
        group.close()

        logger.debug("Creating ingestion graph")
        d = create_ingestion_dag(
            index_type=index_type,
            index_group_uri=index_group_uri,
            source_uri=source_uri,
            source_type=source_type,
            vector_type=vector_type,
            external_ids_uri=external_ids_uri,
            external_ids_type=external_ids_type,
            size=size,
            partitions=partitions,
            dimensions=dimensions,
            copy_centroids_uri=copy_centroids_uri,
            training_sample_size=training_sample_size,
            training_source_uri=training_source_uri,
            training_source_type=training_source_type,
            input_vectors_per_work_item=input_vectors_per_work_item,
            input_vectors_work_items_per_worker=input_vectors_work_items_per_worker,
            input_vectors_per_work_item_during_sampling=input_vectors_per_work_item_during_sampling,
            input_vectors_work_items_per_worker_during_sampling=input_vectors_work_items_per_worker_during_sampling,
            table_partitions_per_work_item=table_partitions_per_work_item,
            table_partitions_work_items_per_worker=table_partitions_work_items_per_worker,
            workers=workers,
            config=config,
            verbose=verbose,
            trace_id=trace_id,
            use_sklearn=use_sklearn,
            mode=mode,
            acn=acn,
            namespace=namespace,
            ingest_resources=ingest_resources,
            consolidate_partition_resources=consolidate_partition_resources,
            copy_centroids_resources=copy_centroids_resources,
            random_sample_resources=random_sample_resources,
            kmeans_resources=kmeans_resources,
            compute_new_centroids_resources=compute_new_centroids_resources,
            assign_points_and_partial_new_centroids_resources=assign_points_and_partial_new_centroids_resources,
            write_centroids_resources=write_centroids_resources,
            partial_index_resources=partial_index_resources,
        )
        logger.debug("Submitting ingestion graph")
        d.compute()
        logger.debug("Submitted ingestion graph")
        d.wait()

        group = tiledb.Group(index_group_uri, "r")
        temp_size = int(group.meta.get("temp_size", "0"))
        group.close()

        if not is_type_erased_index(index_type):
            # For type-erased indexes (i.e. Vamana), we update this metadata in the write_index()
            # call during create_ingestion_dag(), so don't do it here.
            group = tiledb.Group(index_group_uri, "w")
            ingestion_timestamps.append(index_timestamp)
            base_sizes.append(temp_size)
            partition_history.append(partitions)
            group.meta["partition_history"] = json.dumps(partition_history)
            group.meta["base_sizes"] = json.dumps(base_sizes)
            group.meta["ingestion_timestamps"] = json.dumps(ingestion_timestamps)
            group.close()

        consolidate_and_vacuum(index_group_uri=index_group_uri, config=config)
        return index.open(uri=index_group_uri, memory_budget=1000000, config=config)<|MERGE_RESOLUTION|>--- conflicted
+++ resolved
@@ -1791,13 +1791,8 @@
             ctx,
             parts_array_uri,
             ids_array_uri,
-<<<<<<< HEAD
-            0,
-            0,
-=======
             0,  # first_col
             0,  # last_col
->>>>>>> 36978a68
             to_temporal_policy(index_timestamp),
         )
         index = vspy.IndexVamana(ctx, index_group_uri)
