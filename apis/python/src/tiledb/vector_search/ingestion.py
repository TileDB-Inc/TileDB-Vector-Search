from typing import Optional, Tuple
from functools import partial

from tiledb.cloud.dag import Mode
from tiledb.vector_search.index import FlatIndex
from tiledb.vector_search.index import IVFFlatIndex


def ingest(
    index_type: str,
    array_uri: str,
    source_uri: str,
    source_type: str,
    *,
    config=None,
    namespace: Optional[str] = None,
    size: int = -1,
    partitions: int = -1,
    copy_centroids_uri: str = None,
    training_sample_size: int = -1,
    workers: int = -1,
    input_vectors_per_work_item: int = -1,
    verbose: bool = False,
    trace_id: Optional[str] = None,
    mode: Mode = Mode.LOCAL,
) -> FlatIndex:
    """
    Ingest vectors into TileDB.

    Parameters
    ----------
    index_type: str
        Type of vector index (FLAT, IVF_FLAT)
    array_uri: str
        Vector array URI
    source_uri: str
        Data source URI
    source_type: str
        Type of the source data
    config: None
        config dictionary, defaults to None
    namespace: str
        TileDB-Cloud namespace, defaults to None
    size: int = 1
        Number of input vectors,
        if not provided use the full size of the input dataset
    partitions: int = -1
        Number of partitions to load the data with,
        if not provided, is auto-configured based on the dataset size
    copy_centroids_uri: str
        TileDB array URI to copy centroids from,
        if not provided, centroids are build running kmeans
    training_sample_size: int = -1
        vector sample size to train centroids with,
        if not provided, is auto-configured based on the dataset size
    workers: int = -1
        number of workers for vector ingestion,
        if not provided, is auto-configured based on the dataset size
    input_vectors_per_work_item: int = -1
        number of vectors per ingestion work item,
        if not provided, is auto-configured
    verbose: bool
        verbose logging, defaults to False
    trace_id: Optional[str]
        trace ID for logging, defaults to None
    mode: Mode
        execution mode, defaults to LOCAL use BATCH for distributed execution
    """
    import enum
    import logging
    import math
    from typing import Any, Mapping
    import multiprocessing
    import os

    import numpy as np

    import tiledb
    from tiledb.cloud import dag
    from tiledb.cloud.rest_api import models
    from tiledb.cloud.utilities import get_logger
    from tiledb.cloud.utilities import set_aws_context

    CENTROIDS_ARRAY_NAME = "centroids.tdb"
    INDEX_ARRAY_NAME = "index.tdb"
    IDS_ARRAY_NAME = "ids.tdb"
    PARTS_ARRAY_NAME = "parts.tdb"
    PARTIAL_WRITE_ARRAY_DIR = "write_temp"
    VECTORS_PER_WORK_ITEM = 20000000
    MAX_TASKS_PER_STAGE = 100
    CENTRALISED_KMEANS_MAX_SAMPLE_SIZE = 1000000
    DEFAULT_IMG_NAME = "3.9-vectorsearch"

    class SourceType(enum.Enum):
        """SourceType of input vectors"""

        TILEDB_ARRAY = enum.auto()
        U8BIN = enum.auto()

        def __str__(self):
            return self.name.replace("_", " ").title()

    def setup(
        config: Optional[Mapping[str, Any]] = None,
        verbose: bool = False,
    ) -> logging.Logger:
        """
        Set the default TileDB context, OS environment variables for AWS,
        and return a logger instance.

        :param config: config dictionary, defaults to None
        :param verbose: verbose logging, defaults to False
        :return: logger instance
        """

        try:
            tiledb.default_ctx(config)
        except tiledb.TileDBError:
            # Ignore error if the default context was already set
            pass

        set_aws_context(config)

        level = logging.DEBUG if verbose else logging.INFO
        logger = get_logger(level)

        logger.debug(
            "tiledb.cloud=%s, tiledb=%s, libtiledb=%s",
            tiledb.cloud.version.version,
            tiledb.version(),
            tiledb.libtiledb.version(),
        )

        return logger

    def read_source_metadata(
        source_uri: str, source_type: str, logger: logging.Logger
    ) -> Tuple[int, int, np.dtype]:
        if source_type == "TILEDB_ARRAY":
            schema = tiledb.ArraySchema.load(source_uri)
            size = schema.domain.dim(1).domain[1] + 1
            dimensions = schema.domain.dim(0).domain[1] + 1
            return size, dimensions, schema.attr("values").dtype
        elif source_type == "U8BIN":
            vfs = tiledb.VFS()
            with vfs.open(source_uri, "rb") as f:
                size = int.from_bytes(f.read(4), "little")
                dimensions = int.from_bytes(f.read(4), "little")
                return size, dimensions, np.uint8
        elif source_type == "F32BIN":
            vfs = tiledb.VFS()
            with vfs.open(source_uri, "rb") as f:
                size = int.from_bytes(f.read(4), "little")
                dimensions = int.from_bytes(f.read(4), "little")
                return size, dimensions, np.float32
        elif source_type == "FVEC":
            vfs = tiledb.VFS()
            with vfs.open(source_uri, "rb") as f:
                dimensions = int.from_bytes(f.read(4), "little")
                vector_size = 4 + dimensions * 4
                f.seek(0, os.SEEK_END)
                file_size = f.tell()
                size = int(file_size / vector_size)
                return size, dimensions, np.float32
        elif source_type == "IVEC":
            vfs = tiledb.VFS()
            with vfs.open(source_uri, "rb") as f:
                dimensions = int.from_bytes(f.read(4), "little")
                vector_size = 4 + dimensions * 4
                f.seek(0, os.SEEK_END)
                file_size = f.tell()
                size = int(file_size / vector_size)
                return size, dimensions, np.int32
        elif source_type == "BVEC":
            vfs = tiledb.VFS()
            with vfs.open(source_uri, "rb") as f:
                dimensions = int.from_bytes(f.read(4), "little")
                vector_size = 4 + dimensions
                f.seek(0, os.SEEK_END)
                file_size = f.tell()
                size = int(file_size / vector_size)
                return size, dimensions, np.uint8
        else:
            raise ValueError(f"Not supported source_type {source_type}")

    def create_arrays(
        group: tiledb.Group,
        index_type: str,
        size: int,
        dimensions: int,
        partitions: int,
        input_vectors_work_items: int,
        vector_type: np.dtype,
        logger: logging.Logger,
    ) -> None:
        if index_type == "FLAT":
            parts_uri = f"{group.uri}/{PARTS_ARRAY_NAME}"
            if not tiledb.array_exists(parts_uri):
                logger.debug("Creating parts array")
                parts_array_rows_dim = tiledb.Dim(
                    name="rows",
                    domain=(0, dimensions - 1),
                    tile=dimensions,
                    dtype=np.dtype(np.int32),
                )
                parts_array_cols_dim = tiledb.Dim(
                    name="cols",
                    domain=(0, size - 1),
                    tile=int(size / partitions),
                    dtype=np.dtype(np.int32),
                )
                parts_array_dom = tiledb.Domain(
                    parts_array_rows_dim, parts_array_cols_dim
                )
                parts_attr = tiledb.Attr(name="values", dtype=vector_type)
                parts_schema = tiledb.ArraySchema(
                    domain=parts_array_dom,
                    sparse=False,
                    attrs=[parts_attr],
                    capacity=int(size / partitions) * dimensions,
                    cell_order="col-major",
                    tile_order="col-major",
                )
                logger.debug(parts_schema)
                tiledb.Array.create(parts_uri, parts_schema)
                group.add(PARTS_ARRAY_NAME, name=PARTS_ARRAY_NAME, relative=True)

        elif index_type == "IVF_FLAT":
            centroids_uri = f"{group.uri}/{CENTROIDS_ARRAY_NAME}"
            index_uri = f"{group.uri}/{INDEX_ARRAY_NAME}"
            ids_uri = f"{group.uri}/{IDS_ARRAY_NAME}"
            parts_uri = f"{group.uri}/{PARTS_ARRAY_NAME}"
            partial_write_array_dir_uri = f"{group.uri}/{PARTIAL_WRITE_ARRAY_DIR}"
            partial_write_array_index_uri = (
                f"{partial_write_array_dir_uri}/{INDEX_ARRAY_NAME}"
            )
            partial_write_array_ids_uri = (
                f"{partial_write_array_dir_uri}/{IDS_ARRAY_NAME}"
            )
            partial_write_array_parts_uri = (
                f"{partial_write_array_dir_uri}/{PARTS_ARRAY_NAME}"
            )

            if not tiledb.array_exists(centroids_uri):
                logger.debug("Creating centroids array")
                centroids_array_rows_dim = tiledb.Dim(
                    name="rows",
                    domain=(0, dimensions - 1),
                    tile=dimensions,
                    dtype=np.dtype(np.int32),
                )
                centroids_array_cols_dim = tiledb.Dim(
                    name="cols",
                    domain=(0, partitions - 1),
                    tile=partitions,
                    dtype=np.dtype(np.int32),
                )
                centroids_array_dom = tiledb.Domain(
                    centroids_array_rows_dim, centroids_array_cols_dim
                )
                centroids_attr = tiledb.Attr(
                    name="centroids", dtype=np.dtype(np.float32)
                )
                centroids_schema = tiledb.ArraySchema(
                    domain=centroids_array_dom,
                    sparse=False,
                    attrs=[centroids_attr],
                    capacity=dimensions * partitions,
                    cell_order="col-major",
                    tile_order="col-major",
                )
                logger.debug(centroids_schema)
                tiledb.Array.create(centroids_uri, centroids_schema)
                group.add(
                    CENTROIDS_ARRAY_NAME, name=CENTROIDS_ARRAY_NAME, relative=True
                )

            if not tiledb.array_exists(index_uri):
                logger.debug("Creating index array")
                index_array_rows_dim = tiledb.Dim(
                    name="rows",
                    domain=(0, partitions),
                    tile=partitions,
                    dtype=np.dtype(np.int32),
                )
                index_array_dom = tiledb.Domain(index_array_rows_dim)
                index_attr = tiledb.Attr(name="values", dtype=np.dtype(np.uint64))
                index_schema = tiledb.ArraySchema(
                    domain=index_array_dom,
                    sparse=False,
                    attrs=[index_attr],
                    capacity=partitions,
                    cell_order="col-major",
                    tile_order="col-major",
                )
                logger.debug(index_schema)
                tiledb.Array.create(index_uri, index_schema)
                group.add(INDEX_ARRAY_NAME, name=INDEX_ARRAY_NAME, relative=True)

            if not tiledb.array_exists(ids_uri):
                logger.debug("Creating ids array")
                ids_array_rows_dim = tiledb.Dim(
                    name="rows",
                    domain=(0, size - 1),
                    tile=int(size / partitions),
                    dtype=np.dtype(np.int32),
                )
                ids_array_dom = tiledb.Domain(ids_array_rows_dim)
                ids_attr = tiledb.Attr(name="values", dtype=np.dtype(np.uint64))
                ids_schema = tiledb.ArraySchema(
                    domain=ids_array_dom,
                    sparse=False,
                    attrs=[ids_attr],
                    capacity=int(size / partitions),
                    cell_order="col-major",
                    tile_order="col-major",
                )
                logger.debug(ids_schema)
                tiledb.Array.create(ids_uri, ids_schema)
                group.add(IDS_ARRAY_NAME, name=IDS_ARRAY_NAME, relative=True)

            if not tiledb.array_exists(parts_uri):
                logger.debug("Creating parts array")
                parts_array_rows_dim = tiledb.Dim(
                    name="rows",
                    domain=(0, dimensions - 1),
                    tile=dimensions,
                    dtype=np.dtype(np.int32),
                )
                parts_array_cols_dim = tiledb.Dim(
                    name="cols",
                    domain=(0, size - 1),
                    tile=int(size / partitions),
                    dtype=np.dtype(np.int32),
                )
                parts_array_dom = tiledb.Domain(
                    parts_array_rows_dim, parts_array_cols_dim
                )
                parts_attr = tiledb.Attr(name="values", dtype=vector_type)
                parts_schema = tiledb.ArraySchema(
                    domain=parts_array_dom,
                    sparse=False,
                    attrs=[parts_attr],
                    capacity=int(size / partitions) * dimensions,
                    cell_order="col-major",
                    tile_order="col-major",
                )
                logger.debug(parts_schema)
                tiledb.Array.create(parts_uri, parts_schema)
                group.add(PARTS_ARRAY_NAME, name=PARTS_ARRAY_NAME, relative=True)

            vfs = tiledb.VFS()
            if vfs.is_dir(partial_write_array_dir_uri):
                vfs.remove_dir(partial_write_array_dir_uri)
            vfs.create_dir(partial_write_array_dir_uri)
            if vfs.is_dir(partial_write_array_index_uri):
                vfs.remove_dir(partial_write_array_index_uri)
            vfs.create_dir(partial_write_array_index_uri)

            if not tiledb.array_exists(partial_write_array_ids_uri):
                logger.debug("Creating temp ids array")
                ids_array_rows_dim = tiledb.Dim(
                    name="rows",
                    domain=(0, size - 1),
                    tile=int(size / partitions),
                    dtype=np.dtype(np.int32),
                )
                ids_array_dom = tiledb.Domain(ids_array_rows_dim)
                ids_attr = tiledb.Attr(name="values", dtype=np.dtype(np.uint64))
                ids_schema = tiledb.ArraySchema(
                    domain=ids_array_dom,
                    sparse=False,
                    attrs=[ids_attr],
                    capacity=int(size / partitions),
                    cell_order="col-major",
                    tile_order="col-major",
                )
                logger.debug(ids_schema)
                tiledb.Array.create(partial_write_array_ids_uri, ids_schema)

            if not tiledb.array_exists(partial_write_array_parts_uri):
                logger.debug("Creating temp parts array")
                parts_array_rows_dim = tiledb.Dim(
                    name="rows",
                    domain=(0, dimensions - 1),
                    tile=dimensions,
                    dtype=np.dtype(np.int32),
                )
                parts_array_cols_dim = tiledb.Dim(
                    name="cols",
                    domain=(0, size - 1),
                    tile=int(size / partitions),
                    dtype=np.dtype(np.int32),
                )
                parts_array_dom = tiledb.Domain(
                    parts_array_rows_dim, parts_array_cols_dim
                )
                parts_attr = tiledb.Attr(name="values", dtype=vector_type)
                parts_schema = tiledb.ArraySchema(
                    domain=parts_array_dom,
                    sparse=False,
                    attrs=[parts_attr],
                    capacity=int(size / partitions) * dimensions,
                    cell_order="col-major",
                    tile_order="col-major",
                )
                logger.debug(parts_schema)
<<<<<<< HEAD
=======
                logger.debug(partial_write_array_parts_uri)
>>>>>>> a4436be5
                tiledb.Array.create(partial_write_array_parts_uri, parts_schema)
        else:
            raise ValueError(f"Not supported index_type {index_type}")

    def read_input_vectors(
        source_uri: str,
        source_type: str,
        vector_type: np.dtype,
        dimensions: int,
        start_pos: int,
        end_pos: int,
        config: Optional[Mapping[str, Any]] = None,
        verbose: bool = False,
        trace_id: Optional[str] = None,
    ) -> np.array:
        logger = setup(config, verbose)
        logger.debug("Reading input vectors start_pos: %i, end_pos: %i", start_pos, end_pos)
        if source_type == "TILEDB_ARRAY":
            with tiledb.open(source_uri, mode="r") as src_array:
                return np.transpose(
                    src_array[0:dimensions, start_pos:end_pos]["values"]
                ).copy(order="C")
        elif source_type == "U8BIN":
            vfs = tiledb.VFS()
            read_size = end_pos - start_pos
            read_offset = start_pos * dimensions + 8
            with vfs.open(source_uri, "rb") as f:
                f.seek(read_offset)
                return np.reshape(
                    np.frombuffer(
                        f.read(read_size * dimensions),
                        count=read_size * dimensions,
                        dtype=vector_type,
                    ).astype(vector_type),
                    (read_size, dimensions),
                )
        elif source_type == "F32BIN":
            vfs = tiledb.VFS()
            read_size = end_pos - start_pos
            read_offset = start_pos * dimensions * 4 + 8
            with vfs.open(source_uri, "rb") as f:
                f.seek(read_offset)
                return np.reshape(
                    np.frombuffer(
                        f.read(read_size * dimensions * 4),
                        count=read_size * dimensions,
                        dtype=vector_type,
                    ).astype(vector_type),
                    (read_size, dimensions),
                )
        elif source_type == "FVEC" or source_type == "IVEC":
            vfs = tiledb.VFS()
            vector_values = 1 + dimensions
            vector_size = vector_values * 4
            read_size = end_pos - start_pos
            read_offset = start_pos * vector_size
            with vfs.open(source_uri, "rb") as f:
                f.seek(read_offset)
                return np.delete(
                    np.reshape(
                        np.frombuffer(
                            f.read(read_size * vector_size),
                            count=read_size * vector_values,
                            dtype=vector_type,
                        ).astype(vector_type),
                        (read_size, dimensions + 1),
                    ),
                    0,
                    axis=1,
                )
        elif source_type == "BVEC":
            vfs = tiledb.VFS()
            vector_values = 1 + dimensions
            vector_size = vector_values * 1
            read_size = end_pos - start_pos
            read_offset = start_pos * vector_size
            with vfs.open(source_uri, "rb") as f:
                f.seek(read_offset)
                return np.delete(
                    np.reshape(
                        np.frombuffer(
                            f.read(read_size * vector_size),
                            count=read_size * vector_values,
                            dtype=vector_type,
                        ).astype(vector_type),
                        (read_size, dimensions + 1),
                    ),
                    0,
                    axis=1,
                )

    # --------------------------------------------------------------------
    # UDFs
    # --------------------------------------------------------------------

    def copy_centroids(
        array_uri: str,
        copy_centroids_uri: str,
        config: Optional[Mapping[str, Any]] = None,
        verbose: bool = False,
        trace_id: Optional[str] = None,
    ):
        logger = setup(config, verbose)
        group = tiledb.Group(array_uri)
        centroids_uri = group[CENTROIDS_ARRAY_NAME].uri
        logger.debug("Copying centroids from: %s, to: %s", copy_centroids_uri, centroids_uri)
        src = tiledb.open(copy_centroids_uri, mode="r")
        dest = tiledb.open(centroids_uri, mode="w")
        src_centroids = src[:, :]
        dest[:, :] = src_centroids
        logger.debug(src_centroids)

    # --------------------------------------------------------------------
    # centralised kmeans UDFs
    # --------------------------------------------------------------------
    def centralised_kmeans(
        array_uri: str,
        source_uri: str,
        source_type: str,
        vector_type: np.dtype,
        partitions: int,
        dimensions: int,
        sample_start_pos: int,
        sample_end_pos: int,
        init: str = "random",
        max_iter: int = 10,
        n_init: int = 1,
        config: Optional[Mapping[str, Any]] = None,
        verbose: bool = False,
        trace_id: Optional[str] = None,
    ):
        from sklearn.cluster import KMeans

        with tiledb.scope_ctx(ctx_or_config=config):
            logger = setup(config, verbose)
            group = tiledb.Group(array_uri)
            centroids_uri = group[CENTROIDS_ARRAY_NAME].uri
            sample_vectors = read_input_vectors(
                source_uri=source_uri,
                source_type=source_type,
                vector_type=vector_type,
                dimensions=dimensions,
                start_pos=sample_start_pos,
                end_pos=sample_end_pos,
                config=config,
                verbose=verbose,
                trace_id=trace_id,
            ).astype(np.float32)
            verb = 0
            if verbose:
                verb = 3
            logger.debug("Start kmeans training")
            km = KMeans(
                n_clusters=partitions,
                init=init,
                max_iter=max_iter,
                verbose=verb,
                n_init=n_init,
            )
            km.fit_predict(sample_vectors)
            logger.debug("Writing centroids to array %s", centroids_uri)
            with tiledb.open(centroids_uri, mode="w") as A:
                A[0:dimensions, 0:partitions] = np.transpose(
                    np.array(km.cluster_centers_)
                )

    # --------------------------------------------------------------------
    # distributed kmeans UDFs
    # --------------------------------------------------------------------
    def init_centroids(
        source_uri: str,
        source_type: str,
        vector_type: np.dtype,
        partitions: int,
        dimensions: int,
        config: Optional[Mapping[str, Any]] = None,
        verbose: bool = False,
        trace_id: Optional[str] = None,
    ) -> np.array:
        logger = setup(config, verbose)
        logger.debug("Initialising centroids by reading the first vectors in the source data.")
        with tiledb.scope_ctx(ctx_or_config=config):
            return read_input_vectors(
                source_uri=source_uri,
                source_type=source_type,
                vector_type=vector_type,
                dimensions=dimensions,
                start_pos=0,
                end_pos=partitions,
                config=config,
                verbose=verbose,
                trace_id=trace_id,
            )

    def assign_points_and_partial_new_centroids(
        centroids: np.array,
        source_uri: str,
        source_type: str,
        vector_type: np.dtype,
        partitions: int,
        dimensions: int,
        vector_start_pos: int,
        vector_end_pos: int,
        threads: int,
        config: Optional[Mapping[str, Any]] = None,
        verbose: bool = False,
        trace_id: Optional[str] = None,
    ):
        from sklearn.cluster import KMeans

        import tiledb.cloud

        def generate_new_centroid_per_thread(
            thread_id, start, end, new_centroid_sums_queue, new_centroid_counts_queue
        ):
            new_centroid_sums = []
            for i in range(len(cents_t)):
                new_centroid_sums.append(cents_t[i])
            new_centroid_count = np.ones(len(cents_t))
            for vector_id in range(start, end):
                if vector_id % 100000 == 0:
<<<<<<< HEAD
                    logger.debug("Vectors computed: %d", vector_id)
=======
                    logger.debug(f"Vectors computed: {vector_id}")
>>>>>>> a4436be5
                c_id = assignments_t[vector_id]
                if new_centroid_count[c_id] == 1:
                    new_centroid_sums[c_id] = vectors_t[vector_id]
                else:
                    for d in range(dimensions):
                        new_centroid_sums[c_id][d] += vectors_t[vector_id][d]
                new_centroid_count[c_id] += 1
            new_centroid_sums_queue.put(new_centroid_sums)
            new_centroid_counts_queue.put(new_centroid_count)
<<<<<<< HEAD
            logger.debug("Finished thread: %d", thread_id)
=======
            logger.debug(f"Finished thread: {thread_id}")
>>>>>>> a4436be5

        def update_centroids():
            import multiprocessing as mp

            logger.debug("Updating centroids based on assignments.")
            logger.debug("Using %d threads.", threads)
            global cents_t, vectors_t, assignments_t, new_centroid_thread_sums, new_centroid_thread_counts
            cents_t = centroids
            vectors_t = vectors
            assignments_t = assignments
            new_centroid_thread_sums = []
            new_centroid_thread_counts = []
            workers = []
            thread_id = 0
            batch_size = math.ceil(len(vectors) / threads)

            for i in range(0, len(vectors), batch_size):
                new_centroid_sums_queue = mp.Queue()
                new_centroid_thread_sums.append(new_centroid_sums_queue)
                new_centroid_counts_queue = mp.Queue()
                new_centroid_thread_counts.append(new_centroid_counts_queue)
                worker = mp.Process(
                    target=generate_new_centroid_per_thread,
                    args=(
                        thread_id,
                        i,
                        i + batch_size,
                        new_centroid_sums_queue,
                        new_centroid_counts_queue,
                    ),
                )
                worker.start()
                workers.append(worker)
                thread_id += 1

            new_centroid_thread_sums_array = []
            new_centroid_thread_counts_array = []
            for i in range(threads):
                new_centroid_thread_sums_array.append(new_centroid_thread_sums[i].get())
                new_centroid_thread_counts_array.append(
                    new_centroid_thread_counts[i].get()
                )
                workers[i].join()

            logger.debug("Finished all threads, aggregating partial results.")
            new_centroids = []
            for c_id in range(partitions):
                cent = []
                for d in range(dimensions):
                    sum = 0
                    count = 0
                    for thread_id in range(threads):
                        sum += new_centroid_thread_sums_array[thread_id][c_id][d]
                        count += new_centroid_thread_counts_array[thread_id][c_id]
                    cent.append(sum / count)
                new_centroids.append(cent)
            return new_centroids

        logger = setup(config, verbose)
        with tiledb.scope_ctx(ctx_or_config=config):
            logger.debug("Reading input vectors.")
            vectors = read_input_vectors(
                source_uri=source_uri,
                source_type=source_type,
                vector_type=vector_type,
                dimensions=dimensions,
                start_pos=vector_start_pos,
                end_pos=vector_end_pos,
                config=config,
                verbose=verbose,
                trace_id=trace_id,
            )
<<<<<<< HEAD
            logger.debug("Input centroids: %s", centroids[0:5])
            logger.debug("Assigning vectors to centroids")
=======
            logger.debug(f"Input centroids: {centroids[0:5]}")
            logger.info("Assigning vectors to centroids")
>>>>>>> a4436be5
            km = KMeans()
            km._n_threads = threads
            km.cluster_centers_ = centroids
            assignments = km.predict(vectors)
<<<<<<< HEAD
            logger.debug("Assignments: %s", assignments[0:100])
            partial_new_centroids = update_centroids()
            logger.debug("New centroids: %s", partial_new_centroids[0:5])
=======
            logger.debug(f"Assignments: {assignments[0:100]}")
            partial_new_centroids = update_centroids()
            logger.debug(f"New centroids: {partial_new_centroids[0:5]}")
>>>>>>> a4436be5
            return partial_new_centroids

    def compute_new_centroids(*argv):
        import numpy as np

        return np.mean(argv, axis=0).astype(np.float32)

    def ingest_flat(
        array_uri: str,
        source_uri: str,
        source_type: str,
        vector_type: np.dtype,
        dimensions: int,
        start: int,
        end: int,
        batch: int,
        config: Optional[Mapping[str, Any]] = None,
        verbose: bool = False,
        trace_id: Optional[str] = None,
    ):
        import numpy as np

        import tiledb.cloud

        logger = setup(config, verbose)
        with tiledb.scope_ctx(ctx_or_config=config):
            group = tiledb.Group(array_uri)
            parts_array_uri = group[PARTS_ARRAY_NAME].uri
            target = tiledb.open(parts_array_uri, mode="w")
            logger.debug("Input vectors start_pos: %d, end_pos: %d", start, end)

            for part in range(start, end, batch):
                part_end = part + batch
                if part_end > end:
                    part_end = end
                in_vectors = read_input_vectors(
                    source_uri=source_uri,
                    source_type=source_type,
                    vector_type=vector_type,
                    dimensions=dimensions,
                    start_pos=part,
                    end_pos=part_end,
                    config=config,
                    verbose=verbose,
                    trace_id=trace_id,
                )

<<<<<<< HEAD
                logger.debug("Vector read: %d", len(in_vectors))
                logger.debug("Writing data to array %s", parts_array_uri)
=======
                logger.debug(f"Vector read:{len(in_vectors)}")
                logger.info(f"Writing data to array {parts_array_uri}")
>>>>>>> a4436be5
                target[0:dimensions, start:end] = np.transpose(in_vectors)
            target.close()

    def write_centroids(
        centroids: np.array,
        array_uri: str,
        partitions: int,
        dimensions: int,
        config: Optional[Mapping[str, Any]] = None,
        verbose: bool = False,
        trace_id: Optional[str] = None,
    ):
        with tiledb.scope_ctx(ctx_or_config=config):
            logger = setup(config, verbose)
            group = tiledb.Group(array_uri)
            centroids_uri = group[CENTROIDS_ARRAY_NAME].uri
            logger.debug("Writing centroids to array %s", centroids_uri)
            with tiledb.open(centroids_uri, mode="w") as A:
                A[0:dimensions, 0:partitions] = np.transpose(np.array(centroids))

    # --------------------------------------------------------------------
    # vector ingestion UDFs
    # --------------------------------------------------------------------
    def ingest_vectors_udf(
        array_uri: str,
        source_uri: str,
        source_type: str,
        vector_type: np.dtype,
        partitions: int,
        dimensions: int,
        start: int,
        end: int,
        batch: int,
        threads: int,
        config: Optional[Mapping[str, Any]] = None,
        verbose: bool = False,
        trace_id: Optional[str] = None,
    ):
        import tiledb.cloud
        from tiledb.vector_search.module import (
            ivf_index_tdb,
            ivf_index,
            array_to_matrix,
        )

        logger = setup(config, verbose)
        group = tiledb.Group(array_uri)
        centroids_uri = group[CENTROIDS_ARRAY_NAME].uri
        partial_write_array_dir_uri = array_uri + "/" + PARTIAL_WRITE_ARRAY_DIR
        partial_write_array_ids_uri = partial_write_array_dir_uri + "/" + IDS_ARRAY_NAME
        partial_write_array_parts_uri = (
            partial_write_array_dir_uri + "/" + PARTS_ARRAY_NAME
        )

        for part in range(start, end, batch):
            part_end = part + batch
            if part_end > end:
                part_end = end

            part_name = str(part) + "-" + str(part_end)
            partial_write_array_index_uri = (
                partial_write_array_dir_uri + "/" + INDEX_ARRAY_NAME + "/" + part_name
            )
            logger.debug("Input vectors start_pos: %d, end_pos: %d", part, part_end)
            if source_type == "TILEDB_ARRAY":
                logger.debug("Start indexing")
                ivf_index_tdb(
                    dtype=vector_type,
                    db_uri=source_uri,
                    centroids_uri=centroids_uri,
                    parts_uri=partial_write_array_parts_uri,
                    index_uri=partial_write_array_index_uri,
                    id_uri=partial_write_array_ids_uri,
                    start=part,
                    end=part_end,
                    nthreads=threads,
                    config=config,
                )
            else:
                in_vectors = read_input_vectors(
                    source_uri=source_uri,
                    source_type=source_type,
                    vector_type=vector_type,
                    dimensions=dimensions,
                    start_pos=part,
                    end_pos=part_end,
                    config=config,
                    verbose=verbose,
                    trace_id=trace_id,
                )
                logger.debug("Start indexing")
                ivf_index(
                    dtype=vector_type,
                    db=array_to_matrix(np.transpose(in_vectors).astype(vector_type)),
                    centroids_uri=centroids_uri,
                    parts_uri=partial_write_array_parts_uri,
                    index_uri=partial_write_array_index_uri,
                    id_uri=partial_write_array_ids_uri,
                    start=part,
                    end=part_end,
                    nthreads=threads,
                    config=config,
                )

    def compute_partition_indexes_udf(
        array_uri: str,
        partitions: int,
        config: Optional[Mapping[str, Any]] = None,
        verbose: bool = False,
        trace_id: Optional[str] = None,
    ):
        logger = setup(config, verbose)
        with tiledb.scope_ctx(ctx_or_config=config):
            group = tiledb.Group(array_uri)
            index_array_uri = group[INDEX_ARRAY_NAME].uri
            vfs = tiledb.VFS()
            partition_sizes = np.zeros(partitions)
            indexes = np.zeros(partitions + 1).astype(np.uint64)
            for partial_index_array_uri in vfs.ls(
                array_uri + "/" + PARTIAL_WRITE_ARRAY_DIR + "/" + INDEX_ARRAY_NAME
            ):
                if tiledb.array_exists(partial_index_array_uri):
                    partial_index_array = tiledb.open(partial_index_array_uri, mode="r")
                    partial_indexes = partial_index_array[:]["values"]
                    i = 0
                    prev_index = partial_indexes[0]
                    for partial_index in partial_indexes[1:]:
                        partition_sizes[i] += int(partial_index) - int(prev_index)
                        prev_index = partial_index
                        i += 1
            logger.debug("Partition sizes: %s", partition_sizes)
            i = 0
            _sum = 0
            for partition_size in partition_sizes:
                indexes[i] = _sum
                _sum += partition_size
                i += 1
<<<<<<< HEAD
            indexes[i] = _sum
            logger.debug("Partition indexes: %d", indexes)
=======
            indexes[i] = sum
            logger.debug(f"Partition indexes: {indexes}")
>>>>>>> a4436be5
            index_array = tiledb.open(index_array_uri, mode="w")
            index_array[:] = indexes

    def consolidate_partition_udf(
        array_uri: str,
        partition_id_start: int,
        partition_id_end: int,
        batch: int,
        dimensions: int,
        config: Optional[Mapping[str, Any]] = None,
        verbose: bool = False,
        trace_id: Optional[str] = None,
    ):
        logger = setup(config, verbose)
        with tiledb.scope_ctx(ctx_or_config=config):
            logger.debug("Consolidating partitions %d-%d", partition_id_start, partition_id_end)
            group = tiledb.Group(array_uri)
            partial_write_array_dir_uri = array_uri + "/" + PARTIAL_WRITE_ARRAY_DIR
            partial_write_array_ids_uri = (
                partial_write_array_dir_uri + "/" + IDS_ARRAY_NAME
            )
            partial_write_array_parts_uri = (
                partial_write_array_dir_uri + "/" + PARTS_ARRAY_NAME
            )
            index_array_uri = group[INDEX_ARRAY_NAME].uri
            ids_array_uri = group[IDS_ARRAY_NAME].uri
            parts_array_uri = group[PARTS_ARRAY_NAME].uri
            vfs = tiledb.VFS()
            partition_slices = []
            for i in range(partitions):
                partition_slices.append([])
            for partial_index_array_uri in vfs.ls(
                array_uri + "/" + PARTIAL_WRITE_ARRAY_DIR + "/" + INDEX_ARRAY_NAME
            ):
                if tiledb.array_exists(partial_index_array_uri):
                    partial_index_array = tiledb.open(partial_index_array_uri, mode="r")
                    partial_indexes = partial_index_array[:]["values"]
                    prev_index = partial_indexes[0]
                    i = 0
                    for partial_index in partial_indexes[1:]:
                        s = slice(int(prev_index), int(partial_index - 1))
                        if s.start <= s.stop:
                            partition_slices[i].append(s)
                        prev_index = partial_index
                        i += 1

            partial_write_array_ids_array = tiledb.open(
                partial_write_array_ids_uri, mode="r"
            )
            partial_write_array_parts_array = tiledb.open(
                partial_write_array_parts_uri, mode="r"
            )
            index_array = tiledb.open(index_array_uri, mode="r")
            ids_array = tiledb.open(ids_array_uri, mode="w")
            parts_array = tiledb.open(parts_array_uri, mode="w")
<<<<<<< HEAD
            logger.debug("Partitions start: %d end: %d", partition_id_start, partition_id_end)
=======
            logger.debug(
                f"Partitions start: {partition_id_start} end: {partition_id_end}"
            )
>>>>>>> a4436be5
            for part in range(partition_id_start, partition_id_end, batch):
                part_end = part + batch
                if part_end > partition_id_end:
                    part_end = partition_id_end
                logger.debug("Consolidating partitions start: %d end: %d", part, part_end)
                read_slices = []
                for p in range(part, part_end):
                    for partition_slice in partition_slices[p]:
                        read_slices.append(partition_slice)

                start_pos = int(index_array[part]["values"])
                end_pos = int(index_array[part_end]["values"])
                if len(read_slices) == 0:
                    if start_pos != end_pos:
                        raise ValueError("Incorrect partition size.")
                    continue
                logger.debug("Read slices: %s", read_slices)
                ids = partial_write_array_ids_array.multi_index[read_slices]["values"]
                vectors = partial_write_array_parts_array.multi_index[:, read_slices][
                    "values"
                ]

                logger.debug("Ids shape %s, expected size: %d expected range:(%d,%d)", ids.shape, end_pos - start_pos,
                             start_pos, end_pos)
                if ids.shape[0] != end_pos - start_pos:
                    raise ValueError("Incorrect partition size.")

                logger.info("Writing data to array: %s", parts_array_uri)
                parts_array[:, start_pos:end_pos] = vectors
                logger.info("Writing data to array: %s", ids_array_uri)
                ids_array[start_pos:end_pos] = ids
            parts_array.close()
            ids_array.close()

    # --------------------------------------------------------------------
    # DAG
    # --------------------------------------------------------------------
    def submit_local(d, func, *args, **kwargs):
        # Drop kwarg
        kwargs.pop("image_name", None)
        kwargs.pop("resources", None)
        return d.submit_local(func, *args, **kwargs)

    def create_ingestion_dag(
        index_type: str,
        array_uri: str,
        source_uri: str,
        source_type: str,
        vector_type: np.dtype,
        size: int,
        partitions: int,
        dimensions: int,
        copy_centroids_uri: str,
        training_sample_size: int,
        input_vectors_per_work_item: int,
        input_vectors_work_items_per_worker: int,
        table_partitions_per_work_item: int,
        table_partitions_work_items_per_worker: int,
        workers: int,
        config: Optional[Mapping[str, Any]] = None,
        verbose: bool = False,
        trace_id: Optional[str] = None,
        mode: Mode = Mode.LOCAL,
    ) -> dag.DAG:
        if mode == Mode.BATCH:
            d = dag.DAG(
                name="vector-ingestion",
                mode=Mode.BATCH,
                max_workers=workers,
                retry_strategy=models.RetryStrategy(
                    limit=1,
                    retry_policy="Always",
                ),
            )
            threads = 16
        else:
            d = dag.DAG(
                name="vector-ingestion",
                mode=Mode.REALTIME,
                max_workers=workers,
                namespace="default",
            )
            threads = multiprocessing.cpu_count()

        submit = partial(submit_local, d)
        if mode == Mode.BATCH or mode == Mode.REALTIME:
            submit = d.submit

        input_vectors_batch_size = (
            input_vectors_per_work_item * input_vectors_work_items_per_worker
        )
        if index_type == "FLAT":
            task_id = 0
            for i in range(0, size, input_vectors_batch_size):
                start = i
                end = i + input_vectors_batch_size
                if end > size:
                    end = size
                ingest_node = submit(
                    ingest_flat,
                    array_uri=array_uri,
                    source_uri=source_uri,
                    source_type=source_type,
                    vector_type=vector_type,
                    dimensions=dimensions,
                    start=start,
                    end=end,
                    batch=input_vectors_batch_size,
                    config=config,
                    verbose=verbose,
                    trace_id=trace_id,
                    name="ingest-" + str(task_id),
                    resources={"cpu": str(threads), "memory": "16Gi"},
                    image_name=DEFAULT_IMG_NAME,
                )
                task_id += 1
            return d
        elif index_type == "IVF_FLAT":
            if copy_centroids_uri is not None:
                centroids_node = submit(
                    copy_centroids,
                    array_uri=array_uri,
                    copy_centroids_uri=copy_centroids_uri,
                    config=config,
                    verbose=verbose,
                    trace_id=trace_id,
                    name="copy-centroids",
                    resources={"cpu": "1", "memory": "2Gi"},
                    image_name=DEFAULT_IMG_NAME,
                )
            else:
                if training_sample_size <= CENTRALISED_KMEANS_MAX_SAMPLE_SIZE:
                    centroids_node = submit(
                        centralised_kmeans,
                        array_uri=array_uri,
                        source_uri=source_uri,
                        source_type=source_type,
                        vector_type=vector_type,
                        partitions=partitions,
                        dimensions=dimensions,
                        sample_start_pos=0,
                        sample_end_pos=training_sample_size,
                        config=config,
                        verbose=verbose,
                        trace_id=trace_id,
                        name="kmeans",
                        resources={"cpu": "8", "memory": "32Gi"},
                        image_name=DEFAULT_IMG_NAME,
                    )
                else:
                    internal_centroids_node = submit(
                        init_centroids,
                        source_uri=source_uri,
                        source_type=source_type,
                        vector_type=vector_type,
                        partitions=partitions,
                        dimensions=dimensions,
                        config=config,
                        verbose=verbose,
                        trace_id=trace_id,
                        name="init-centroids",
                        resources={"cpu": "1", "memory": "1Gi"},
                        image_name=DEFAULT_IMG_NAME,
                    )

                    for it in range(5):
                        kmeans_workers = []
                        task_id = 0
                        for i in range(
                            0, training_sample_size, input_vectors_batch_size
                        ):
                            start = i
                            end = i + input_vectors_batch_size
                            if end > size:
                                end = size
                            kmeans_workers.append(
                                submit(
                                    assign_points_and_partial_new_centroids,
                                    centroids=internal_centroids_node,
                                    source_uri=source_uri,
                                    source_type=source_type,
                                    vector_type=vector_type,
                                    partitions=partitions,
                                    dimensions=dimensions,
                                    vector_start_pos=start,
                                    vector_end_pos=end,
                                    threads=threads,
                                    config=config,
                                    verbose=verbose,
                                    trace_id=trace_id,
                                    name="k-means-part-" + str(task_id),
                                    resources={"cpu": str(threads), "memory": "12Gi"},
                                    image_name=DEFAULT_IMG_NAME,
                                )
                            )
                            task_id += 1
                        reducers = []
                        for i in range(0, len(kmeans_workers), 10):
                            reducers.append(
                                submit(
                                    compute_new_centroids,
                                    *kmeans_workers[i : i + 10],
                                    name="update-centroids-" + str(i),
                                    resources={"cpu": "1", "memory": "8Gi"},
                                    image_name=DEFAULT_IMG_NAME,
                                )
                            )
                        internal_centroids_node = submit(
                            compute_new_centroids,
                            *reducers,
                            name="update-centroids",
                            resources={"cpu": "1", "memory": "8Gi"},
                            image_name=DEFAULT_IMG_NAME,
                        )
                    centroids_node = submit(
                        write_centroids,
                        centroids=internal_centroids_node,
                        array_uri=array_uri,
                        partitions=partitions,
                        dimensions=dimensions,
                        config=config,
                        verbose=verbose,
                        trace_id=trace_id,
                        name="write-centroids",
                        resources={"cpu": "1", "memory": "2Gi"},
                        image_name=DEFAULT_IMG_NAME,
                    )

            compute_indexes_node = submit(
                compute_partition_indexes_udf,
                array_uri=array_uri,
                partitions=partitions,
                config=config,
                verbose=verbose,
                trace_id=trace_id,
                name="compute-indexes",
                resources={"cpu": "1", "memory": "2Gi"},
                image_name=DEFAULT_IMG_NAME,
            )

            task_id = 0
            for i in range(0, size, input_vectors_batch_size):
                start = i
                end = i + input_vectors_batch_size
                if end > size:
                    end = size
                ingest_node = submit(
                    ingest_vectors_udf,
                    array_uri=array_uri,
                    source_uri=source_uri,
                    source_type=source_type,
                    vector_type=vector_type,
                    partitions=partitions,
                    dimensions=dimensions,
                    start=start,
                    end=end,
                    batch=input_vectors_per_work_item,
                    threads=threads,
                    config=config,
                    verbose=verbose,
                    trace_id=trace_id,
                    name="ingest-" + str(task_id),
                    resources={"cpu": str(threads), "memory": "16Gi"},
                    image_name=DEFAULT_IMG_NAME,
                )
                ingest_node.depends_on(centroids_node)
                compute_indexes_node.depends_on(ingest_node)
                task_id += 1

            partitions_batch = (
                table_partitions_work_items_per_worker * table_partitions_per_work_item
            )
            task_id = 0
            for i in range(0, partitions, partitions_batch):
                start = i
                end = i + partitions_batch
                if end > partitions:
                    end = partitions
                consolidate_partition_node = submit(
                    consolidate_partition_udf,
                    array_uri=array_uri,
                    partition_id_start=start,
                    partition_id_end=end,
                    batch=table_partitions_per_work_item,
                    dimensions=dimensions,
                    config=config,
                    verbose=verbose,
                    trace_id=trace_id,
                    name="consolidate-partition-" + str(task_id),
                    resources={"cpu": str(threads), "memory": "16Gi"},
                    image_name=DEFAULT_IMG_NAME,
                )
                consolidate_partition_node.depends_on(compute_indexes_node)
                task_id += 1
            return d
        else:
            raise ValueError(f"Not supported index_type {index_type}")

    def consolidate_and_vacuum(
        array_uri: str,
        config: Optional[Mapping[str, Any]] = None,
    ):
        conf_fragment_meta = tiledb.Config(config)
        conf_fragment_meta["sm.consolidation.mode"] = "fragment_meta"
        ctx_fragment_meta = tiledb.Ctx(conf_fragment_meta)
        group = tiledb.Group(array_uri, ctx=ctx_fragment_meta)
        tiledb.consolidate(group[PARTS_ARRAY_NAME].uri, ctx=ctx_fragment_meta)
        tiledb.vacuum(group[PARTS_ARRAY_NAME].uri, ctx=ctx_fragment_meta)
        if index_type == "IVF_FLAT":
            tiledb.consolidate(group[IDS_ARRAY_NAME].uri, ctx=ctx_fragment_meta)
            tiledb.vacuum(group[IDS_ARRAY_NAME].uri, ctx=ctx_fragment_meta)

        conf_array_meta = tiledb.Config(config)
        conf_array_meta["sm.consolidation.mode"] = "array_meta"
        ctx_array_meta = tiledb.Ctx(conf_array_meta)
        tiledb.consolidate(group[PARTS_ARRAY_NAME].uri, ctx=ctx_array_meta)
        tiledb.vacuum(group[PARTS_ARRAY_NAME].uri, ctx=ctx_array_meta)
        if index_type == "IVF_FLAT":
            tiledb.consolidate(group[IDS_ARRAY_NAME].uri, ctx=ctx_fragment_meta)
            tiledb.vacuum(group[IDS_ARRAY_NAME].uri, ctx=ctx_fragment_meta)

        vfs = tiledb.VFS()
        partial_write_array_dir_uri = array_uri + "/" + PARTIAL_WRITE_ARRAY_DIR
        if vfs.is_dir(partial_write_array_dir_uri):
            vfs.remove_dir(partial_write_array_dir_uri)

    with tiledb.scope_ctx(ctx_or_config=config):
        logger = setup(config, verbose)
        logger.info("Ingesting Vectors into %r", array_uri)
        try:
            tiledb.group_create(array_uri)
        except tiledb.TileDBError as err:
            message = str(err)
            if "already exists" in message:
                logger.info(f"Group '{array_uri}' already exists")
            raise err
        group = tiledb.Group(array_uri, "w")
        group.meta["dataset_type"] = "vector_search"

        in_size, dimensions, vector_type = read_source_metadata(
            source_uri=source_uri, source_type=source_type, logger=logger
        )
        if size == -1:
            size = in_size
        if size > in_size:
            size = in_size
        logger.debug("Input dataset size %d", size)
        logger.debug("Input dataset dimensions %d", dimensions)
<<<<<<< HEAD
        logger.debug("Vector dimension type %s", vector_type)
=======
        logger.debug(f"Vector dimension type {vector_type}")
>>>>>>> a4436be5
        if partitions == -1:
            partitions = int(math.sqrt(size))
        if training_sample_size == -1:
            training_sample_size = min(size, 100 * partitions)
        if mode == Mode.BATCH:
            if workers == -1:
                workers = 10
        else:
            workers = 1
<<<<<<< HEAD
        logger.debug("Partitions %d", partitions)
        logger.debug("Training sample size %d", training_sample_size)
        logger.debug("Number of workers %d", workers)
=======
        logger.debug(f"Partitions {partitions}")
        logger.debug(f"Training sample size {training_sample_size}")
        logger.debug(f"Number of workers {workers}")
>>>>>>> a4436be5

        if input_vectors_per_work_item == -1:
            input_vectors_per_work_item = VECTORS_PER_WORK_ITEM
        input_vectors_work_items = int(math.ceil(size / input_vectors_per_work_item))
        input_vectors_work_tasks = input_vectors_work_items
        input_vectors_work_items_per_worker = 1
        if input_vectors_work_tasks > MAX_TASKS_PER_STAGE:
            input_vectors_work_items_per_worker = int(
                math.ceil(input_vectors_work_items / MAX_TASKS_PER_STAGE)
            )
            input_vectors_work_tasks = MAX_TASKS_PER_STAGE
        logger.debug("input_vectors_per_work_item %d", input_vectors_per_work_item)
        logger.debug("input_vectors_work_items %d", input_vectors_work_items)
        logger.debug("input_vectors_work_tasks %d", input_vectors_work_tasks)
<<<<<<< HEAD
        logger.debug("input_vectors_work_items_per_worker %d", input_vectors_work_items_per_worker)
=======
        logger.debug(
            "input_vectors_work_items_per_worker %d",
            input_vectors_work_items_per_worker,
        )
>>>>>>> a4436be5

        vectors_per_table_partitions = size / partitions
        table_partitions_per_work_item = int(
            math.ceil(input_vectors_per_work_item / vectors_per_table_partitions)
        )
        table_partitions_work_items = int(
            math.ceil(partitions / table_partitions_per_work_item)
        )
        table_partitions_work_tasks = table_partitions_work_items
        table_partitions_work_items_per_worker = 1
        if table_partitions_work_tasks > MAX_TASKS_PER_STAGE:
            table_partitions_work_items_per_worker = int(
                math.ceil(table_partitions_work_items / MAX_TASKS_PER_STAGE)
            )
            table_partitions_work_tasks = MAX_TASKS_PER_STAGE
<<<<<<< HEAD
        logger.debug("table_partitions_per_work_item %d", table_partitions_per_work_item)
        logger.debug("table_partitions_work_items %d", table_partitions_work_items)
        logger.debug("table_partitions_work_tasks %d", table_partitions_work_tasks)
        logger.debug("table_partitions_work_items_per_worker %d", table_partitions_work_items_per_worker)
=======
        logger.debug(
            "table_partitions_per_work_item %d", table_partitions_per_work_item
        )
        logger.debug("table_partitions_work_items %d", table_partitions_work_items)
        logger.debug("table_partitions_work_tasks %d", table_partitions_work_tasks)
        logger.debug(
            "table_partitions_work_items_per_worker %d",
            table_partitions_work_items_per_worker,
        )
>>>>>>> a4436be5

        logger.debug("Creating arrays")
        create_arrays(
            group=group,
            index_type=index_type,
            size=size,
            dimensions=dimensions,
            partitions=partitions,
            input_vectors_work_items=input_vectors_work_items,
            vector_type=vector_type,
            logger=logger,
        )
        group.close()

        logger.debug("Creating ingestion graph")
        d = create_ingestion_dag(
            index_type=index_type,
            array_uri=array_uri,
            source_uri=source_uri,
            source_type=source_type,
            vector_type=vector_type,
            size=size,
            partitions=partitions,
            dimensions=dimensions,
            copy_centroids_uri=copy_centroids_uri,
            training_sample_size=training_sample_size,
            input_vectors_per_work_item=input_vectors_per_work_item,
            input_vectors_work_items_per_worker=input_vectors_work_items_per_worker,
            table_partitions_per_work_item=table_partitions_per_work_item,
            table_partitions_work_items_per_worker=table_partitions_work_items_per_worker,
            workers=workers,
            config=config,
            verbose=verbose,
            trace_id=trace_id,
            mode=mode,
        )
        logger.debug("Submitting ingestion graph")
        d.compute()
        logger.info("Submitted ingestion graph")
        d.wait()
        consolidate_and_vacuum(array_uri=array_uri, config=config)

        if index_type == "FLAT":
            return FlatIndex(uri=array_uri, dtype=vector_type)
        elif index_type == "IVF_FLAT":
            return IVFFlatIndex(uri=array_uri, dtype=vector_type, memory_budget=1000000)<|MERGE_RESOLUTION|>--- conflicted
+++ resolved
@@ -405,10 +405,7 @@
                     tile_order="col-major",
                 )
                 logger.debug(parts_schema)
-<<<<<<< HEAD
-=======
                 logger.debug(partial_write_array_parts_uri)
->>>>>>> a4436be5
                 tiledb.Array.create(partial_write_array_parts_uri, parts_schema)
         else:
             raise ValueError(f"Not supported index_type {index_type}")
@@ -630,11 +627,7 @@
             new_centroid_count = np.ones(len(cents_t))
             for vector_id in range(start, end):
                 if vector_id % 100000 == 0:
-<<<<<<< HEAD
                     logger.debug("Vectors computed: %d", vector_id)
-=======
-                    logger.debug(f"Vectors computed: {vector_id}")
->>>>>>> a4436be5
                 c_id = assignments_t[vector_id]
                 if new_centroid_count[c_id] == 1:
                     new_centroid_sums[c_id] = vectors_t[vector_id]
@@ -644,11 +637,7 @@
                 new_centroid_count[c_id] += 1
             new_centroid_sums_queue.put(new_centroid_sums)
             new_centroid_counts_queue.put(new_centroid_count)
-<<<<<<< HEAD
             logger.debug("Finished thread: %d", thread_id)
-=======
-            logger.debug(f"Finished thread: {thread_id}")
->>>>>>> a4436be5
 
         def update_centroids():
             import multiprocessing as mp
@@ -721,26 +710,15 @@
                 verbose=verbose,
                 trace_id=trace_id,
             )
-<<<<<<< HEAD
             logger.debug("Input centroids: %s", centroids[0:5])
             logger.debug("Assigning vectors to centroids")
-=======
-            logger.debug(f"Input centroids: {centroids[0:5]}")
-            logger.info("Assigning vectors to centroids")
->>>>>>> a4436be5
             km = KMeans()
             km._n_threads = threads
             km.cluster_centers_ = centroids
             assignments = km.predict(vectors)
-<<<<<<< HEAD
             logger.debug("Assignments: %s", assignments[0:100])
             partial_new_centroids = update_centroids()
             logger.debug("New centroids: %s", partial_new_centroids[0:5])
-=======
-            logger.debug(f"Assignments: {assignments[0:100]}")
-            partial_new_centroids = update_centroids()
-            logger.debug(f"New centroids: {partial_new_centroids[0:5]}")
->>>>>>> a4436be5
             return partial_new_centroids
 
     def compute_new_centroids(*argv):
@@ -788,13 +766,8 @@
                     trace_id=trace_id,
                 )
 
-<<<<<<< HEAD
                 logger.debug("Vector read: %d", len(in_vectors))
                 logger.debug("Writing data to array %s", parts_array_uri)
-=======
-                logger.debug(f"Vector read:{len(in_vectors)}")
-                logger.info(f"Writing data to array {parts_array_uri}")
->>>>>>> a4436be5
                 target[0:dimensions, start:end] = np.transpose(in_vectors)
             target.close()
 
@@ -932,13 +905,8 @@
                 indexes[i] = _sum
                 _sum += partition_size
                 i += 1
-<<<<<<< HEAD
             indexes[i] = _sum
             logger.debug("Partition indexes: %d", indexes)
-=======
-            indexes[i] = sum
-            logger.debug(f"Partition indexes: {indexes}")
->>>>>>> a4436be5
             index_array = tiledb.open(index_array_uri, mode="w")
             index_array[:] = indexes
 
@@ -994,13 +962,7 @@
             index_array = tiledb.open(index_array_uri, mode="r")
             ids_array = tiledb.open(ids_array_uri, mode="w")
             parts_array = tiledb.open(parts_array_uri, mode="w")
-<<<<<<< HEAD
             logger.debug("Partitions start: %d end: %d", partition_id_start, partition_id_end)
-=======
-            logger.debug(
-                f"Partitions start: {partition_id_start} end: {partition_id_end}"
-            )
->>>>>>> a4436be5
             for part in range(partition_id_start, partition_id_end, batch):
                 part_end = part + batch
                 if part_end > partition_id_end:
@@ -1349,11 +1311,7 @@
             size = in_size
         logger.debug("Input dataset size %d", size)
         logger.debug("Input dataset dimensions %d", dimensions)
-<<<<<<< HEAD
         logger.debug("Vector dimension type %s", vector_type)
-=======
-        logger.debug(f"Vector dimension type {vector_type}")
->>>>>>> a4436be5
         if partitions == -1:
             partitions = int(math.sqrt(size))
         if training_sample_size == -1:
@@ -1363,15 +1321,9 @@
                 workers = 10
         else:
             workers = 1
-<<<<<<< HEAD
         logger.debug("Partitions %d", partitions)
         logger.debug("Training sample size %d", training_sample_size)
         logger.debug("Number of workers %d", workers)
-=======
-        logger.debug(f"Partitions {partitions}")
-        logger.debug(f"Training sample size {training_sample_size}")
-        logger.debug(f"Number of workers {workers}")
->>>>>>> a4436be5
 
         if input_vectors_per_work_item == -1:
             input_vectors_per_work_item = VECTORS_PER_WORK_ITEM
@@ -1386,14 +1338,7 @@
         logger.debug("input_vectors_per_work_item %d", input_vectors_per_work_item)
         logger.debug("input_vectors_work_items %d", input_vectors_work_items)
         logger.debug("input_vectors_work_tasks %d", input_vectors_work_tasks)
-<<<<<<< HEAD
         logger.debug("input_vectors_work_items_per_worker %d", input_vectors_work_items_per_worker)
-=======
-        logger.debug(
-            "input_vectors_work_items_per_worker %d",
-            input_vectors_work_items_per_worker,
-        )
->>>>>>> a4436be5
 
         vectors_per_table_partitions = size / partitions
         table_partitions_per_work_item = int(
@@ -1409,22 +1354,10 @@
                 math.ceil(table_partitions_work_items / MAX_TASKS_PER_STAGE)
             )
             table_partitions_work_tasks = MAX_TASKS_PER_STAGE
-<<<<<<< HEAD
         logger.debug("table_partitions_per_work_item %d", table_partitions_per_work_item)
         logger.debug("table_partitions_work_items %d", table_partitions_work_items)
         logger.debug("table_partitions_work_tasks %d", table_partitions_work_tasks)
         logger.debug("table_partitions_work_items_per_worker %d", table_partitions_work_items_per_worker)
-=======
-        logger.debug(
-            "table_partitions_per_work_item %d", table_partitions_per_work_item
-        )
-        logger.debug("table_partitions_work_items %d", table_partitions_work_items)
-        logger.debug("table_partitions_work_tasks %d", table_partitions_work_tasks)
-        logger.debug(
-            "table_partitions_work_items_per_worker %d",
-            table_partitions_work_items_per_worker,
-        )
->>>>>>> a4436be5
 
         logger.debug("Creating arrays")
         create_arrays(
