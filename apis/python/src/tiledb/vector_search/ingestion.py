import enum
from functools import partial
from typing import Any, Mapping, Optional, Tuple

import numpy as np

from tiledb.cloud.dag import Mode
from tiledb.vector_search._tiledbvspy import *
from tiledb.vector_search.storage_formats import STORAGE_VERSION
from tiledb.vector_search.storage_formats import validate_storage_version
from tiledb.vector_search.utils import add_to_group


class TrainingSamplingPolicy(enum.Enum):
    FIRST_N = 1
    RANDOM = 2

    def __str__(self):
        return self.name.replace("_", " ").title()


def ingest(
    index_type: str,
    index_uri: str,
    *,
    input_vectors: np.ndarray = None,
    source_uri: str = None,
    source_type: str = None,
    external_ids: np.array = None,
    external_ids_uri: str = "",
    external_ids_type: str = None,
    updates_uri: str = None,
    index_timestamp: int = None,
    config: Optional[Mapping[str, Any]] = None,
    namespace: Optional[str] = None,
    size: int = -1,
    partitions: int = -1,
    training_sampling_policy: TrainingSamplingPolicy = TrainingSamplingPolicy.FIRST_N,
    copy_centroids_uri: str = None,
    training_sample_size: int = -1,
    training_input_vectors: np.ndarray = None,
    training_source_uri: str = None,
    training_source_type: str = None,
    workers: int = -1,
    input_vectors_per_work_item: int = -1,
    max_tasks_per_stage: int = -1,
    input_vectors_per_work_item_during_sampling: int = -1,
    max_sampling_tasks: int = -1,
    storage_version: str = STORAGE_VERSION,
    verbose: bool = False,
    trace_id: Optional[str] = None,
    use_sklearn: bool = True,
    mode: Mode = Mode.LOCAL,
    acn: Optional[str] = None,
    **kwargs,
):
    """
    Ingest vectors into TileDB.

    Parameters
    ----------
    index_type: str
        Type of vector index (FLAT, IVF_FLAT)
    index_uri: str
        Vector index URI (stored as TileDB group)
    input_vectors: numpy Array
        Input vectors, if this is provided it takes precedence over source_uri and source_type.
    source_uri: str
        Data source URI
    source_type: str
        Type of the source data. If left empty it is auto-detected from the suffix of source_uri
    external_ids: numpy Array
        Input vector external_ids, if this is provided it takes precedence over external_ids_uri and external_ids_type
    external_ids_uri: str
        Source URI for external_ids
    external_ids_type: str
        File type of external_ids_uri. If left empty it is auto-detected from the suffix of external_ids_uri
    updates_uri: str
        Updates
    index_timestamp: int
        Timestamp to use for writing and reading data. By default it sues the current unix ms timestamp.
    config: None
        config dictionary, defaults to None
    namespace: str
        TileDB-Cloud namespace, defaults to None
    size: int = 1
        Number of input vectors,
        if not provided use the full size of the input dataset
    partitions: int = -1
        Number of partitions to load the data with,
        if not provided, is auto-configured based on the dataset size
    copy_centroids_uri: str
        TileDB array URI to copy centroids from,
        if not provided, centroids are build running kmeans
    training_sample_size: int = -1
        vector sample size to train centroids with,
        if not provided, is auto-configured based on the dataset sizes
        should not be provided if training_source_uri is provided
    training_input_vectors: numpy Array
        Training input vectors, if this is provided it takes precedence over training_source_uri and training_source_type
        should not be provided if training_sample_size or training_source_uri is provided
    training_source_uri: str = None
        The source URI to use for training centroids when building a IVF_FLAT vector index,
        if not provided, the first training_sample_size vectors from source_uri are used
        should not be provided if training_sample_size or training_input_vectors is provided
    training_source_type: str = None
        Type of the training source data in training_source_uri
        if left empty, is auto-detected from the suffix of training_source_type
        should only be provided when training_source_uri is provided
    workers: int = -1
        number of workers for vector ingestion,
        if not provided, is auto-configured based on the dataset size
    input_vectors_per_work_item: int = -1
        number of vectors per ingestion work item,
        if not provided, is auto-configured
    max_tasks_per_stage: int = -1
        Max number of tasks per execution stage of ingestion,
        if not provided, is auto-configured
    input_vectors_per_work_item_during_sampling: int = -1
        number of vectors per sample ingestion work item,
        if not provided, is auto-configured
        only valid with training_sampling_policy=TrainingSamplingPolicy.RANDOM
    max_sampling_tasks: int = -1
        Max number of tasks per execution stage of sampling,
        if not provided, is auto-configured
        only valid with training_sampling_policy=TrainingSamplingPolicy.RANDOM
    storage_version: str
        Vector index storage format version. If not provided, defaults to the latest version.
    verbose: bool
        verbose logging, defaults to False
    trace_id: Optional[str]
        trace ID for logging, defaults to None
    use_sklearn: bool
        Whether to use scikit-learn's implementation of k-means clustering instead of
        tiledb.vector_search's. Defaults to true.
    mode: Mode
        execution mode, defaults to LOCAL use BATCH for distributed execution
    acn: Optional[str]
        access credential name to be used when running in BATCH mode for object store access
    """
    import enum
    import json
    import logging
    import math
    import multiprocessing
    import os
    import time
    from typing import Any, Mapping

    import numpy as np

    import tiledb
    from tiledb.cloud import dag
    from tiledb.cloud.rest_api import models
    from tiledb.cloud.utilities import get_logger
    from tiledb.cloud.utilities import set_aws_context
    from tiledb.vector_search import flat_index
    from tiledb.vector_search import ivf_flat_index
    from tiledb.vector_search.storage_formats import storage_formats

    validate_storage_version(storage_version)

    if source_type and not source_uri:
        raise ValueError("source_type should not be provided without source_uri")
    if source_uri and input_vectors:
        raise ValueError("source_uri should not be provided alongside input_vectors")
    if source_type and input_vectors:
        raise ValueError("source_type should not be provided alongside input_vectors")

    if training_source_uri and training_sample_size != -1:
        raise ValueError(
            "training_source_uri and training_sample_size should not both be provided"
        )
    if training_source_uri and training_input_vectors is not None:
        raise ValueError(
            "training_source_uri and training_input_vectors should not both be provided"
        )

    if training_input_vectors is not None and training_sample_size != -1:
        raise ValueError(
            "training_input_vectors and training_sample_size should not both be provided"
        )
    if training_input_vectors is not None and training_source_type:
        raise ValueError(
            "training_input_vectors and training_source_type should not both be provided"
        )

    if training_source_type and not training_source_uri:
        raise ValueError(
            "training_source_type should not be provided without training_source_uri"
        )

    if training_sample_size < -1:
        raise ValueError(
            "training_sample_size should either be positive or -1 (to auto-configure based on the dataset sizes)"
        )

    if copy_centroids_uri is not None and training_sample_size != -1:
        raise ValueError(
            "training_sample_size should not be provided alongside copy_centroids_uri"
        )
    if copy_centroids_uri is not None and partitions == -1:
        raise ValueError(
            "partitions should be provided if copy_centroids_uri is provided (set partitions to the number of centroids in copy_centroids_uri)"
        )

    if index_type != "IVF_FLAT" and training_sample_size != -1:
        raise ValueError(
            "training_sample_size should only be provided with index_type IVF_FLAT"
        )
    for variable in [
        "copy_centroids_uri",
        "training_input_vectors",
        "training_source_uri",
        "training_source_type",
    ]:
        if index_type != "IVF_FLAT" and locals().get(variable) is not None:
            raise ValueError(
                f"{variable} should only be provided with index_type IVF_FLAT"
            )

    for variable in [
        "copy_centroids_uri",
        "training_input_vectors",
        "training_source_uri",
        "training_source_type",
    ]:
        if (
            training_sampling_policy != TrainingSamplingPolicy.FIRST_N
            and locals().get(variable) is not None
        ):
            raise ValueError(
                f"{variable} should not provided alonside training_sampling_policy"
            )

    # use index_group_uri for internal clarity
    index_group_uri = index_uri

    CENTROIDS_ARRAY_NAME = storage_formats[storage_version]["CENTROIDS_ARRAY_NAME"]
    INDEX_ARRAY_NAME = storage_formats[storage_version]["INDEX_ARRAY_NAME"]
    IDS_ARRAY_NAME = storage_formats[storage_version]["IDS_ARRAY_NAME"]
    PARTS_ARRAY_NAME = storage_formats[storage_version]["PARTS_ARRAY_NAME"]
    INPUT_VECTORS_ARRAY_NAME = storage_formats[storage_version][
        "INPUT_VECTORS_ARRAY_NAME"
    ]
    TRAINING_INPUT_VECTORS_ARRAY_NAME = storage_formats[storage_version][
        "TRAINING_INPUT_VECTORS_ARRAY_NAME"
    ]
    EXTERNAL_IDS_ARRAY_NAME = storage_formats[storage_version][
        "EXTERNAL_IDS_ARRAY_NAME"
    ]
    PARTIAL_WRITE_ARRAY_DIR = storage_formats[storage_version][
        "PARTIAL_WRITE_ARRAY_DIR"
    ]
    DEFAULT_ATTR_FILTERS = storage_formats[storage_version]["DEFAULT_ATTR_FILTERS"]
    VECTORS_PER_WORK_ITEM = 20000000
    VECTORS_PER_SAMPLE_WORK_ITEM = 1000000
    MAX_TASKS_PER_STAGE = 100
    CENTRALISED_KMEANS_MAX_SAMPLE_SIZE = 1000000
    DEFAULT_IMG_NAME = "3.9-vectorsearch"
    MAX_INT32 = 2**31 - 1

    class SourceType(enum.Enum):
        """SourceType of input vectors"""

        TILEDB_ARRAY = enum.auto()
        U8BIN = enum.auto()

        def __str__(self):
            return self.name.replace("_", " ").title()

    def setup(
        config: Optional[Mapping[str, Any]] = None,
        verbose: bool = False,
    ) -> logging.Logger:
        """
        Set the default TileDB context, OS environment variables for AWS,
        and return a logger instance.

        :param config: config dictionary, defaults to None
        :param verbose: verbose logging, defaults to False
        :return: logger instance
        """

        try:
            tiledb.default_ctx(config)
        except tiledb.TileDBError:
            # Ignore error if the default context was already set
            pass

        set_aws_context(config)

        level = logging.DEBUG if verbose else logging.NOTSET
        logger = get_logger(level)

        logger.debug(
            "tiledb.cloud=%s, tiledb=%s, libtiledb=%s",
            tiledb.cloud.version.version,
            tiledb.version(),
            tiledb.libtiledb.version(),
        )

        return logger

    def autodetect_source_type(source_uri: str) -> str:
        if source_uri.endswith(".u8bin"):
            return "U8BIN"
        elif source_uri.endswith(".f32bin"):
            return "F32BIN"
        elif source_uri.endswith(".fvecs"):
            return "FVEC"
        elif source_uri.endswith(".ivecs"):
            return "IVEC"
        elif source_uri.endswith(".bvecs"):
            return "BVEC"
        else:
            return "TILEDB_ARRAY"

    def read_source_metadata(
        source_uri: str, source_type: str = None
    ) -> Tuple[int, int, np.dtype]:
        if source_type == "TILEDB_ARRAY":
            schema = tiledb.ArraySchema.load(source_uri)
            size = schema.domain.dim(1).domain[1] + 1
            dimensions = schema.domain.dim(0).domain[1] + 1
            return size, dimensions, schema.attr(0).dtype
        if source_type == "TILEDB_SPARSE_ARRAY":
            schema = tiledb.ArraySchema.load(source_uri)
            size = schema.domain.dim(0).domain[1] + 1
            dimensions = schema.domain.dim(1).domain[1] + 1
            return size, dimensions, schema.attr(0).dtype
        if source_type == "TILEDB_PARTITIONED_ARRAY":
            with tiledb.open(source_uri, "r", config=config) as source_array:
                q = source_array.query(attrs=("vectors_shape",), coords=True)
                nonempty_object_array_domain = source_array.nonempty_domain()
                partition_shapes = q[
                    nonempty_object_array_domain[0][0] : nonempty_object_array_domain[
                        0
                    ][1]
                    + 1
                ]["vectors_shape"]
                size = 0
                for partition_shape in partition_shapes:
                    size += partition_shape[0]
                    dimensions = partition_shape[1]
                return size, dimensions, source_array.schema.attr("vectors").dtype
        elif source_type == "U8BIN":
            vfs = tiledb.VFS()
            with vfs.open(source_uri, "rb") as f:
                size = int.from_bytes(f.read(4), "little")
                dimensions = int.from_bytes(f.read(4), "little")
                return size, dimensions, np.uint8
        elif source_type == "F32BIN":
            vfs = tiledb.VFS()
            with vfs.open(source_uri, "rb") as f:
                size = int.from_bytes(f.read(4), "little")
                dimensions = int.from_bytes(f.read(4), "little")
                return size, dimensions, np.float32
        elif source_type == "FVEC":
            vfs = tiledb.VFS()
            with vfs.open(source_uri, "rb") as f:
                dimensions = int.from_bytes(f.read(4), "little")
                vector_size = 4 + dimensions * 4
                f.seek(0, os.SEEK_END)
                file_size = f.tell()
                size = int(file_size / vector_size)
                return size, dimensions, np.float32
        elif source_type == "IVEC":
            vfs = tiledb.VFS()
            with vfs.open(source_uri, "rb") as f:
                dimensions = int.from_bytes(f.read(4), "little")
                vector_size = 4 + dimensions * 4
                f.seek(0, os.SEEK_END)
                file_size = f.tell()
                size = int(file_size / vector_size)
                return size, dimensions, np.int32
        elif source_type == "BVEC":
            vfs = tiledb.VFS()
            with vfs.open(source_uri, "rb") as f:
                dimensions = int.from_bytes(f.read(4), "little")
                vector_size = 4 + dimensions
                f.seek(0, os.SEEK_END)
                file_size = f.tell()
                size = int(file_size / vector_size)
                return size, dimensions, np.uint8
        else:
            raise ValueError(
                f"Not supported source_type {source_type} - valid types are [TILEDB_ARRAY, TILEDB_SPARSE_ARRAY, U8BIN, F32BIN, FVEC, IVEC, BVEC]"
            )

    def create_array(
        group: tiledb.Group,
        size: int,
        dimensions: int,
        vector_type: np.dtype,
        array_name: str,
    ) -> str:
        input_vectors_array_uri = f"{group.uri}/{array_name}"
        if tiledb.array_exists(input_vectors_array_uri):
            raise ValueError(f"Array exists {input_vectors_array_uri}")
        tile_size = min(
            size,
            int(
                flat_index.TILE_SIZE_BYTES / np.dtype(vector_type).itemsize / dimensions
            ),
        )

        logger.debug("Creating input vectors array")
        input_vectors_array_rows_dim = tiledb.Dim(
            name="rows",
            domain=(0, dimensions - 1),
            tile=dimensions,
            dtype=np.dtype(np.int32),
        )
        input_vectors_array_cols_dim = tiledb.Dim(
            name="cols",
            domain=(0, size - 1),
            tile=tile_size,
            dtype=np.dtype(np.int32),
        )
        input_vectors_array_dom = tiledb.Domain(
            input_vectors_array_rows_dim, input_vectors_array_cols_dim
        )
        input_vectors_array_attr = tiledb.Attr(
            name="values", dtype=vector_type, filters=DEFAULT_ATTR_FILTERS
        )
        input_vectors_array_schema = tiledb.ArraySchema(
            domain=input_vectors_array_dom,
            sparse=False,
            attrs=[input_vectors_array_attr],
            cell_order="col-major",
            tile_order="col-major",
        )
        logger.debug(input_vectors_array_schema)
        tiledb.Array.create(input_vectors_array_uri, input_vectors_array_schema)
        add_to_group(group, input_vectors_array_uri, array_name)

        return input_vectors_array_uri

    def write_input_vectors(
        group: tiledb.Group,
        input_vectors: np.ndarray,
        size: int,
        dimensions: int,
        vector_type: np.dtype,
        array_name: str,
    ) -> str:
        input_vectors_array_uri = create_array(
            group=group,
            size=size,
            dimensions=dimensions,
            vector_type=vector_type,
            array_name=array_name,
        )

        input_vectors_array = tiledb.open(
            input_vectors_array_uri, "w", timestamp=index_timestamp
        )
        input_vectors_array[:, :] = np.transpose(input_vectors)
        input_vectors_array.close()

        return input_vectors_array_uri

    def write_external_ids(
        group: tiledb.Group,
        external_ids: np.array,
        size: int,
        partitions: int,
    ) -> str:
        external_ids_array_uri = f"{group.uri}/{EXTERNAL_IDS_ARRAY_NAME}"
        if tiledb.array_exists(external_ids_array_uri):
            raise ValueError(f"Array exists {external_ids_array_uri}")

        logger.debug("Creating external IDs array")
        ids_array_rows_dim = tiledb.Dim(
            name="rows",
            domain=(0, size - 1),
            tile=int(size / partitions),
            dtype=np.dtype(np.int32),
        )
        ids_array_dom = tiledb.Domain(ids_array_rows_dim)
        ids_attr = tiledb.Attr(
            name="values",
            dtype=np.dtype(np.uint64),
            filters=DEFAULT_ATTR_FILTERS,
        )
        ids_schema = tiledb.ArraySchema(
            domain=ids_array_dom,
            sparse=False,
            attrs=[ids_attr],
            capacity=int(size / partitions),
            cell_order="col-major",
            tile_order="col-major",
        )
        logger.debug(ids_schema)
        tiledb.Array.create(external_ids_array_uri, ids_schema)
        add_to_group(group, external_ids_array_uri, EXTERNAL_IDS_ARRAY_NAME)

        external_ids_array = tiledb.open(
            external_ids_array_uri, "w", timestamp=index_timestamp
        )
        external_ids_array[:] = external_ids
        external_ids_array.close()

        return external_ids_array_uri

    def create_arrays(
        group: tiledb.Group,
        arrays_created: bool,
        index_type: str,
        size: int,
        dimensions: int,
        input_vectors_work_items: int,
        vector_type: np.dtype,
        logger: logging.Logger,
        storage_version: str,
    ) -> None:
        if index_type == "FLAT":
            if not arrays_created:
                flat_index.create(
                    uri=group.uri,
                    dimensions=dimensions,
                    vector_type=vector_type,
                    group_exists=True,
                    config=config,
                    storage_version=storage_version,
                )
        elif index_type == "IVF_FLAT":
            if not arrays_created:
                ivf_flat_index.create(
                    uri=group.uri,
                    dimensions=dimensions,
                    vector_type=vector_type,
                    group_exists=True,
                    config=config,
                    storage_version=storage_version,
                )
            tile_size = int(
                ivf_flat_index.TILE_SIZE_BYTES
                / np.dtype(vector_type).itemsize
                / dimensions
            )
            partial_write_array_dir_uri = f"{group.uri}/{PARTIAL_WRITE_ARRAY_DIR}"
            partial_write_array_index_uri = (
                f"{partial_write_array_dir_uri}/{INDEX_ARRAY_NAME}"
            )
            partial_write_array_ids_uri = (
                f"{partial_write_array_dir_uri}/{IDS_ARRAY_NAME}"
            )
            partial_write_array_parts_uri = (
                f"{partial_write_array_dir_uri}/{PARTS_ARRAY_NAME}"
            )

            try:
                tiledb.group_create(partial_write_array_dir_uri)
            except tiledb.TileDBError as err:
                message = str(err)
                if "already exists" in message:
                    logger.debug(
                        f"Group '{partial_write_array_dir_uri}' already exists"
                    )
                raise err
            partial_write_array_group = tiledb.Group(partial_write_array_dir_uri, "w")
            add_to_group(group, partial_write_array_dir_uri, PARTIAL_WRITE_ARRAY_DIR)

            try:
                tiledb.group_create(partial_write_array_index_uri)
            except tiledb.TileDBError as err:
                message = str(err)
                if "already exists" in message:
                    logger.debug(
                        f"Group '{partial_write_array_index_uri}' already exists"
                    )
                raise err
            add_to_group(
                partial_write_array_group,
                partial_write_array_index_uri,
                INDEX_ARRAY_NAME,
            )
            partial_write_array_index_group = tiledb.Group(
                partial_write_array_index_uri, "w"
            )

            if not tiledb.array_exists(partial_write_array_ids_uri):
                logger.debug("Creating temp ids array")
                ids_array_rows_dim = tiledb.Dim(
                    name="rows",
                    domain=(0, MAX_INT32),
                    tile=tile_size,
                    dtype=np.dtype(np.int32),
                )
                ids_array_dom = tiledb.Domain(ids_array_rows_dim)
                ids_attr = tiledb.Attr(
                    name="values",
                    dtype=np.dtype(np.uint64),
                    filters=DEFAULT_ATTR_FILTERS,
                )
                ids_schema = tiledb.ArraySchema(
                    domain=ids_array_dom,
                    sparse=False,
                    attrs=[ids_attr],
                    capacity=tile_size,
                    cell_order="col-major",
                    tile_order="col-major",
                )
                logger.debug(ids_schema)
                tiledb.Array.create(partial_write_array_ids_uri, ids_schema)
                add_to_group(
                    partial_write_array_group,
                    partial_write_array_ids_uri,
                    IDS_ARRAY_NAME,
                )

            if not tiledb.array_exists(partial_write_array_parts_uri):
                logger.debug("Creating temp parts array")
                parts_array_rows_dim = tiledb.Dim(
                    name="rows",
                    domain=(0, dimensions - 1),
                    tile=dimensions,
                    dtype=np.dtype(np.int32),
                )
                parts_array_cols_dim = tiledb.Dim(
                    name="cols",
                    domain=(0, MAX_INT32),
                    tile=tile_size,
                    dtype=np.dtype(np.int32),
                )
                parts_array_dom = tiledb.Domain(
                    parts_array_rows_dim, parts_array_cols_dim
                )
                parts_attr = tiledb.Attr(
                    name="values", dtype=vector_type, filters=DEFAULT_ATTR_FILTERS
                )
                parts_schema = tiledb.ArraySchema(
                    domain=parts_array_dom,
                    sparse=False,
                    attrs=[parts_attr],
                    cell_order="col-major",
                    tile_order="col-major",
                )
                logger.debug(parts_schema)
                logger.debug(partial_write_array_parts_uri)
                tiledb.Array.create(partial_write_array_parts_uri, parts_schema)
                add_to_group(
                    partial_write_array_group,
                    partial_write_array_parts_uri,
                    PARTS_ARRAY_NAME,
                )

            for part in range(input_vectors_work_items):
                part_index_uri = partial_write_array_index_uri + "/" + str(part)
                if not tiledb.array_exists(part_index_uri):
                    logger.debug(f"Creating part array {part_index_uri}")
                    index_array_rows_dim = tiledb.Dim(
                        name="rows",
                        domain=(0, partitions),
                        tile=partitions,
                        dtype=np.dtype(np.int32),
                    )
                    index_array_dom = tiledb.Domain(index_array_rows_dim)
                    index_attr = tiledb.Attr(
                        name="values",
                        dtype=np.dtype(np.uint64),
                        filters=DEFAULT_ATTR_FILTERS,
                    )
                    index_schema = tiledb.ArraySchema(
                        domain=index_array_dom,
                        sparse=False,
                        attrs=[index_attr],
                        capacity=partitions,
                        cell_order="col-major",
                        tile_order="col-major",
                    )
                    logger.debug(index_schema)
                    tiledb.Array.create(part_index_uri, index_schema)
                    add_to_group(
                        partial_write_array_index_group, part_index_uri, str(part)
                    )
            if updates_uri is not None:
                part_index_uri = partial_write_array_index_uri + "/additions"
                if not tiledb.array_exists(part_index_uri):
                    logger.debug(f"Creating part array {part_index_uri}")
                    index_array_rows_dim = tiledb.Dim(
                        name="rows",
                        domain=(0, partitions),
                        tile=partitions,
                        dtype=np.dtype(np.int32),
                    )
                    index_array_dom = tiledb.Domain(index_array_rows_dim)
                    index_attr = tiledb.Attr(
                        name="values",
                        dtype=np.dtype(np.uint64),
                        filters=DEFAULT_ATTR_FILTERS,
                    )
                    index_schema = tiledb.ArraySchema(
                        domain=index_array_dom,
                        sparse=False,
                        attrs=[index_attr],
                        capacity=partitions,
                        cell_order="col-major",
                        tile_order="col-major",
                    )
                    logger.debug(index_schema)
                    tiledb.Array.create(part_index_uri, index_schema)
                    add_to_group(
                        partial_write_array_index_group, part_index_uri, "additions"
                    )
            partial_write_array_group.close()
            partial_write_array_index_group.close()

        else:
            raise ValueError(f"Not supported index_type {index_type}")

    def read_external_ids(
        external_ids_uri: str,
        external_ids_type: str,
        start_pos: int,
        end_pos: int,
        config: Optional[Mapping[str, Any]] = None,
        verbose: bool = False,
        trace_id: Optional[str] = None,
    ) -> np.array:
        logger = setup(config, verbose)
        logger.debug(
            "Reading external_ids start_pos: %i, end_pos: %i", start_pos, end_pos
        )
        if external_ids_uri == "":
            return np.arange(start_pos, end_pos).astype(np.uint64)
        if external_ids_type == "TILEDB_ARRAY":
            with tiledb.open(
                external_ids_uri, mode="r", timestamp=index_timestamp
            ) as external_ids_array:
                return external_ids_array[start_pos:end_pos]["values"]
        elif source_type == "TILEDB_PARTITIONED_ARRAY":
            with tiledb.open(source_uri, "r") as source_array:
                q = source_array.query(attrs=("vectors_shape",), coords=True)
                nonempty_object_array_domain = source_array.nonempty_domain()
                partitions = q[
                    nonempty_object_array_domain[0][0] : nonempty_object_array_domain[
                        0
                    ][1]
                    + 1
                ]
                partition_idx_start = 0
                partition_idx_end = 0
                i = 0
                external_ids = None
                for partition_shape in partitions["vectors_shape"]:
                    partition_id = partitions["partition_id"][i]
                    partition_idx_end += partition_shape[0]
                    intersection_start = max(start_pos, partition_idx_start)
                    intersection_end = min(end_pos, partition_idx_end)
                    if intersection_start < intersection_end:
                        crop_start = intersection_start - partition_idx_start
                        crop_end = intersection_end - partition_idx_start
                        qv = source_array.query(attrs=("external_ids",), coords=True)
                        partition_external_ids = qv[partition_id : partition_id + 1][
                            "external_ids"
                        ][0][crop_start:crop_end]
                        if external_ids is None:
                            external_ids = partition_external_ids
                        else:
                            external_ids = np.concatenate(
                                (external_ids, partition_external_ids)
                            )
                    partition_idx_start = partition_idx_end
                    i += 1
            return external_ids
        elif external_ids_type == "U64BIN":
            vfs = tiledb.VFS()
            read_size = end_pos - start_pos
            read_offset = start_pos + 8
            with vfs.open(external_ids_uri, "rb") as f:
                f.seek(read_offset)
                return np.reshape(
                    np.frombuffer(
                        f.read(read_size),
                        count=read_size,
                        dtype=np.uint64,
                    ).astype(np.uint64),
                    (read_size),
                )

    def read_additions(
        updates_uri: str,
        config: Optional[Mapping[str, Any]] = None,
        verbose: bool = False,
        trace_id: Optional[str] = None,
    ) -> (np.ndarray, np.array):
        if updates_uri is None:
            return None, None
        logger = setup(config, verbose)
        logger.debug("Reading additions vectors")
        with tiledb.open(
            updates_uri,
            mode="r",
            timestamp=(previous_ingestion_timestamp, index_timestamp),
        ) as updates_array:
            q = updates_array.query(attrs=("vector",), coords=True)
            data = q[:]
            additions_filter = [len(item) > 0 for item in data["vector"]]
            filtered_vectors = data["vector"][additions_filter]
            if len(filtered_vectors) == 0:
                return None, None
            else:
                return (
                    np.vstack(data["vector"][additions_filter]),
                    data["external_id"][additions_filter],
                )

    def read_updated_ids(
        updates_uri: str,
        config: Optional[Mapping[str, Any]] = None,
        verbose: bool = False,
        trace_id: Optional[str] = None,
    ) -> np.array:
        if updates_uri is None:
            return np.array([], np.uint64)
        logger = setup(config, verbose)
        logger.debug("Reading updated vector ids")
        with tiledb.open(
            updates_uri,
            mode="r",
            timestamp=(previous_ingestion_timestamp, index_timestamp),
        ) as updates_array:
            q = updates_array.query(attrs=("vector",), coords=True)
            data = q[:]
            return data["external_id"]

    def read_input_vectors(
        source_uri: str,
        source_type: str,
        vector_type: np.dtype,
        dimensions: int,
        start_pos: int,
        end_pos: int,
        config: Optional[Mapping[str, Any]] = None,
        verbose: bool = False,
        trace_id: Optional[str] = None,
    ) -> np.ndarray:
        logger = setup(config, verbose)
        logger.debug(
            "Reading input vectors start_pos: %i, end_pos: %i", start_pos, end_pos
        )
        if source_type == "TILEDB_ARRAY":
            with tiledb.open(
                source_uri, mode="r", timestamp=index_timestamp
            ) as src_array:
                src_array_schema = src_array.schema
                return np.transpose(
                    src_array[0:dimensions, start_pos:end_pos][
                        src_array_schema.attr(0).name
                    ]
                ).copy(order="C")
        if source_type == "TILEDB_SPARSE_ARRAY":
            from scipy.sparse import coo_matrix

            with tiledb.open(
                source_uri, mode="r", timestamp=index_timestamp
            ) as src_array:
                src_array_schema = src_array.schema
                data = src_array[start_pos:end_pos, 0:dimensions]
                return coo_matrix(
                    (
                        data[src_array_schema.attr(0).name],
                        (
                            data[src_array_schema.domain.dim(0).name] - start_pos,
                            data[src_array_schema.domain.dim(1).name],
                        ),
                    )
                ).toarray()
        elif source_type == "TILEDB_PARTITIONED_ARRAY":
            with tiledb.open(
                source_uri, "r", timestamp=index_timestamp, config=config
            ) as source_array:
                q = source_array.query(attrs=("vectors_shape",), coords=True)
                nonempty_object_array_domain = source_array.nonempty_domain()
                partitions = q[
                    nonempty_object_array_domain[0][0] : nonempty_object_array_domain[
                        0
                    ][1]
                    + 1
                ]
                partition_idx_start = 0
                partition_idx_end = 0
                i = 0
                vectors = None
                for partition_shape in partitions["vectors_shape"]:
                    partition_id = partitions["partition_id"][i]
                    partition_idx_end += partition_shape[0]
                    intersection_start = max(start_pos, partition_idx_start)
                    intersection_end = min(end_pos, partition_idx_end)
                    if intersection_start < intersection_end:
                        crop_start = intersection_start - partition_idx_start
                        crop_end = intersection_end - partition_idx_start
                        qv = source_array.query(attrs=("vectors",), coords=True)
                        partition_vectors = np.reshape(
                            qv[partition_id : partition_id + 1]["vectors"][0],
                            partition_shape,
                        )[crop_start:crop_end]
                        if vectors is None:
                            vectors = partition_vectors
                        else:
                            vectors = np.concatenate((vectors, partition_vectors))
                    partition_idx_start = partition_idx_end
                    i += 1
            return vectors
        elif source_type == "U8BIN":
            vfs = tiledb.VFS()
            read_size = end_pos - start_pos
            read_offset = start_pos * dimensions + 8
            with vfs.open(source_uri, "rb") as f:
                f.seek(read_offset)
                return np.reshape(
                    np.frombuffer(
                        f.read(read_size * dimensions),
                        count=read_size * dimensions,
                        dtype=vector_type,
                    ).astype(vector_type),
                    (read_size, dimensions),
                )
        elif source_type == "F32BIN":
            vfs = tiledb.VFS()
            read_size = end_pos - start_pos
            read_offset = start_pos * dimensions * 4 + 8
            with vfs.open(source_uri, "rb") as f:
                f.seek(read_offset)
                return np.reshape(
                    np.frombuffer(
                        f.read(read_size * dimensions * 4),
                        count=read_size * dimensions,
                        dtype=vector_type,
                    ).astype(vector_type),
                    (read_size, dimensions),
                )
        elif source_type == "FVEC" or source_type == "IVEC":
            vfs = tiledb.VFS()
            vector_values = 1 + dimensions
            vector_size = vector_values * 4
            read_size = end_pos - start_pos
            read_offset = start_pos * vector_size
            with vfs.open(source_uri, "rb") as f:
                f.seek(read_offset)
                return np.delete(
                    np.reshape(
                        np.frombuffer(
                            f.read(read_size * vector_size),
                            count=read_size * vector_values,
                            dtype=vector_type,
                        ).astype(vector_type),
                        (read_size, dimensions + 1),
                    ),
                    0,
                    axis=1,
                )
        elif source_type == "BVEC":
            vfs = tiledb.VFS()
            vector_values = 1 + dimensions
            vector_size = vector_values * 1
            read_size = end_pos - start_pos
            read_offset = start_pos * vector_size
            with vfs.open(source_uri, "rb") as f:
                f.seek(read_offset)
                return np.delete(
                    np.reshape(
                        np.frombuffer(
                            f.read(read_size * vector_size),
                            count=read_size * vector_values,
                            dtype=vector_type,
                        ).astype(vector_type),
                        (read_size, dimensions + 1),
                    ),
                    0,
                    axis=1,
                )

    # --------------------------------------------------------------------
    # UDFs
    # --------------------------------------------------------------------

    def copy_centroids(
        index_group_uri: str,
        copy_centroids_uri: str,
        partitions: int,
        dimensions: int,
        config: Optional[Mapping[str, Any]] = None,
        verbose: bool = False,
        trace_id: Optional[str] = None,
    ):
        logger = setup(config, verbose)
        group = tiledb.Group(index_group_uri)
        centroids_uri = group[CENTROIDS_ARRAY_NAME].uri
        logger.debug(
            "Copying centroids from: %s, to: %s", copy_centroids_uri, centroids_uri
        )
        src = tiledb.open(copy_centroids_uri, mode="r")
        dest = tiledb.open(centroids_uri, mode="w", timestamp=index_timestamp)
        src_centroids = src[0:dimensions, 0:partitions]
        dest[0:dimensions, 0:partitions] = src_centroids
        logger.debug(src_centroids)

    # --------------------------------------------------------------------
    # centralised kmeans UDFs
    # --------------------------------------------------------------------
    def random_sample_from_input_vectors(
        source_uri: str,
        source_type: str,
        vector_type: np.dtype,
        dimensions: int,
        source_start_pos: int,
        source_end_pos: int,
        batch: int,
        random_sample_size: int,
        output_source_uri: str,
        output_start_pos: int,
        config: Optional[Mapping[str, Any]] = None,
        verbose: bool = False,
    ):
        """
        Reads a random sample of vectors from the source data and appends them to the output array.

        Parameters
        ----------
        source_uri: str
            Data source URI.
        source_type: str
            Type of the source data.
        vector_type: np.dtype
            Type of the vectors.
        dimensions: int
            Number of dimensions in a vector.
        vector_start_pos: int
            Start position of source_uri to read from.
        vector_end_pos: int
            End position of source_uri to read to.
        batch: int
            Read the source data in batches of this size.
        random_sample_size: int
            Number of vectors to randomly sample from the source data.
        output_source_uri: str
            URI of the output array.
        output_start_pos: int
            Start position of the output array to write to.
        """
        if random_sample_size == 0:
            return

        with tiledb.scope_ctx(ctx_or_config=config):
            source_size = source_end_pos - source_start_pos
            num_sampled = 0
            for start in range(source_start_pos, source_end_pos, batch):
                # What vectors to read from the source_uri.
                end = start + batch
                if end > source_end_pos:
                    end = source_end_pos

                # How many vectors sample from the vectors read.
                percent_of_data_to_read = (end - start) / source_size
                num_to_sample = math.ceil(random_sample_size * percent_of_data_to_read)
                if num_sampled + num_to_sample > random_sample_size:
                    num_to_sample = random_sample_size - num_sampled
                if num_to_sample == 0:
                    continue
                num_sampled += num_to_sample

                # Read from the source data.
                vectors = read_input_vectors(
                    source_uri=source_uri,
                    source_type=source_type,
                    vector_type=vector_type,
                    dimensions=dimensions,
                    start_pos=start,
                    end_pos=end,
                    config=config,
                    verbose=verbose,
                    trace_id=trace_id,
                )

                # Randomly sample from the data we read.
                row_indices = np.random.choice(
                    vectors.shape[0], size=num_to_sample, replace=False
                )
                sampled_vectors = vectors[row_indices]

                # Append to output array.
                with tiledb.open(
                    output_source_uri, mode="w", timestamp=index_timestamp
                ) as A:
                    A[
                        0:dimensions,
                        output_start_pos : output_start_pos + num_to_sample,
                    ] = np.transpose(sampled_vectors)

        if num_sampled != random_sample_size:
            raise ValueError(
                f"The random sampling within a batch ran into an issue: num_sampled ({num_sampled}) != random_sample_size ({random_sample_size})"
            )

    def centralised_kmeans(
        index_group_uri: str,
        source_uri: str,
        source_type: str,
        vector_type: np.dtype,
        partitions: int,
        dimensions: int,
        training_sample_size: int,
        training_source_uri: Optional[str],
        training_source_type: Optional[str],
        init: str = "random",
        max_iter: int = 10,
        n_init: int = 1,
        config: Optional[Mapping[str, Any]] = None,
        verbose: bool = False,
        trace_id: Optional[str] = None,
        use_sklearn: bool = True,
    ):
        from sklearn.cluster import KMeans

        from tiledb.vector_search.module import array_to_matrix

        with tiledb.scope_ctx(ctx_or_config=config):
            logger = setup(config, verbose)
            group = tiledb.Group(index_group_uri)
            centroids_uri = group[CENTROIDS_ARRAY_NAME].uri
            if training_sample_size >= partitions:
                if training_source_uri:
                    if training_source_type is None:
                        training_source_type = autodetect_source_type(
                            source_uri=training_source_uri
                        )
                    (
                        training_in_size,
                        training_dimensions,
                        training_vector_type,
                    ) = read_source_metadata(
                        source_uri=training_source_uri, source_type=training_source_type
                    )
                    if dimensions != training_dimensions:
                        raise ValueError(
                            f"When training centroids, the index data dimensions ({dimensions}) != the training data dimensions ({training_dimensions})"
                        )
                    sample_vectors = read_input_vectors(
                        source_uri=training_source_uri,
                        source_type=training_source_type,
                        vector_type=training_vector_type,
                        dimensions=dimensions,
                        start_pos=0,
                        end_pos=training_in_size,
                        config=config,
                        verbose=verbose,
                        trace_id=trace_id,
                    ).astype(np.float32)
                else:
                    sample_vectors = read_input_vectors(
                        source_uri=source_uri,
                        source_type=source_type,
                        vector_type=vector_type,
                        dimensions=dimensions,
                        start_pos=0,
                        end_pos=training_sample_size,
                        config=config,
                        verbose=verbose,
                        trace_id=trace_id,
                    ).astype(np.float32)

                logger.debug("Start kmeans training")
                if use_sklearn:
                    km = KMeans(
                        n_clusters=partitions,
                        init=init,
                        max_iter=max_iter,
                        verbose=3 if verbose else 0,
                        n_init=n_init,
                        random_state=0,
                    )
                    km.fit_predict(sample_vectors)
                    centroids = np.transpose(np.array(km.cluster_centers_))
                else:
                    from tiledb.vector_search.module import kmeans_fit

                    centroids = kmeans_fit(
                        partitions,
                        init,
                        max_iter,
                        verbose,
                        n_init,
                        array_to_matrix(np.transpose(sample_vectors)),
                    )
                    centroids = np.array(centroids)  # TODO: why is this here?
            else:
                # TODO(paris): Should we instead take the first training_sample_size vectors and then fill in random for the rest? Or raise an error like this:
                # raise ValueError(f"We have a training_sample_size of {training_sample_size} but {partitions} partitions - training_sample_size must be >= partitions")
                centroids = np.random.rand(dimensions, partitions)

            logger.debug("Writing centroids to array %s", centroids_uri)
            with tiledb.open(centroids_uri, mode="w", timestamp=index_timestamp) as A:
                A[0:dimensions, 0:partitions] = centroids

    # --------------------------------------------------------------------
    # distributed kmeans UDFs
    # --------------------------------------------------------------------
    def init_centroids(
        source_uri: str,
        source_type: str,
        vector_type: np.dtype,
        partitions: int,
        dimensions: int,
        config: Optional[Mapping[str, Any]] = None,
        verbose: bool = False,
        trace_id: Optional[str] = None,
    ) -> np.ndarray:
        logger = setup(config, verbose)
        logger.debug(
            "Initialising centroids by reading the first vectors in the source data."
        )
        with tiledb.scope_ctx(ctx_or_config=config):
            return read_input_vectors(
                source_uri=source_uri,
                source_type=source_type,
                vector_type=vector_type,
                dimensions=dimensions,
                start_pos=0,
                end_pos=partitions,
                config=config,
                verbose=verbose,
                trace_id=trace_id,
            )

    def assign_points_and_partial_new_centroids(
        centroids: np.ndarray,
        source_uri: str,
        source_type: str,
        vector_type: np.dtype,
        partitions: int,
        dimensions: int,
        vector_start_pos: int,
        vector_end_pos: int,
        threads: int,
        config: Optional[Mapping[str, Any]] = None,
        verbose: bool = False,
        trace_id: Optional[str] = None,
        use_sklearn: bool = True,
    ):
        from sklearn.cluster import KMeans

        import tiledb.cloud

        def generate_new_centroid_per_thread(
            thread_id, start, end, new_centroid_sums_queue, new_centroid_counts_queue
        ):
            new_centroid_sums = []
            for i in range(len(cents_t)):
                new_centroid_sums.append(cents_t[i])
            new_centroid_count = np.ones(len(cents_t))
            for vector_id in range(start, end):
                if vector_id % 100000 == 0:
                    logger.debug("Vectors computed: %d", vector_id)
                c_id = assignments_t[vector_id]
                if new_centroid_count[c_id] == 1:
                    new_centroid_sums[c_id] = vectors_t[vector_id]
                else:
                    for d in range(dimensions):
                        new_centroid_sums[c_id][d] += vectors_t[vector_id][d]
                new_centroid_count[c_id] += 1
            new_centroid_sums_queue.put(new_centroid_sums)
            new_centroid_counts_queue.put(new_centroid_count)
            logger.debug("Finished thread: %d", thread_id)

        def update_centroids():
            import multiprocessing as mp

            logger.debug("Updating centroids based on assignments.")
            logger.debug("Using %d threads.", threads)
            global cents_t, vectors_t, assignments_t, new_centroid_thread_sums, new_centroid_thread_counts
            cents_t = centroids
            vectors_t = vectors
            assignments_t = assignments
            new_centroid_thread_sums = []
            new_centroid_thread_counts = []
            workers = []
            thread_id = 0
            batch_size = math.ceil(len(vectors) / threads)

            for i in range(0, len(vectors), batch_size):
                new_centroid_sums_queue = mp.Queue()
                new_centroid_thread_sums.append(new_centroid_sums_queue)
                new_centroid_counts_queue = mp.Queue()
                new_centroid_thread_counts.append(new_centroid_counts_queue)

                start = i
                end = i + batch_size
                if end > len(vectors):
                    end = len(vectors)
                worker = mp.Process(
                    target=generate_new_centroid_per_thread,
                    args=(
                        thread_id,
                        start,
                        end,
                        new_centroid_sums_queue,
                        new_centroid_counts_queue,
                    ),
                )
                worker.start()
                workers.append(worker)
                thread_id += 1

            new_centroid_thread_sums_array = []
            new_centroid_thread_counts_array = []
            for i in range(threads):
                new_centroid_thread_sums_array.append(new_centroid_thread_sums[i].get())
                new_centroid_thread_counts_array.append(
                    new_centroid_thread_counts[i].get()
                )
                workers[i].join()

            logger.debug("Finished all threads, aggregating partial results.")
            new_centroids = []
            for c_id in range(partitions):
                cent = []
                for d in range(dimensions):
                    sum = 0
                    count = 0
                    for thread_id in range(threads):
                        sum += new_centroid_thread_sums_array[thread_id][c_id][d]
                        count += new_centroid_thread_counts_array[thread_id][c_id]
                    cent.append(sum / count)
                new_centroids.append(cent)
            return new_centroids

        logger = setup(config, verbose)
        with tiledb.scope_ctx(ctx_or_config=config):
            logger.debug("Reading input vectors.")
            vectors = read_input_vectors(
                source_uri=source_uri,
                source_type=source_type,
                vector_type=vector_type,
                dimensions=dimensions,
                start_pos=vector_start_pos,
                end_pos=vector_end_pos,
                config=config,
                verbose=verbose,
                trace_id=trace_id,
            )
            logger.debug("Input centroids: %s", centroids[0:5])
            logger.debug("Assigning vectors to centroids")
            if use_sklearn:
                km = KMeans()
                km._n_threads = threads
                km.cluster_centers_ = centroids
                assignments = km.predict(vectors)
            else:
                assignments = kmeans_predict(centroids, vectors)
            logger.debug("Assignments: %s", assignments[0:100])
            partial_new_centroids = update_centroids()
            logger.debug("New centroids: %s", partial_new_centroids[0:5])
            return partial_new_centroids

    def compute_new_centroids(*argv):
        import numpy as np

        return np.mean(argv, axis=0).astype(np.float32)

    def ingest_flat(
        index_group_uri: str,
        source_uri: str,
        source_type: str,
        updates_uri: str,
        vector_type: np.dtype,
        external_ids_uri: str,
        external_ids_type: str,
        dimensions: int,
        size: int,
        batch: int,
        config: Optional[Mapping[str, Any]] = None,
        verbose: bool = False,
        trace_id: Optional[str] = None,
    ):
        import numpy as np

        import tiledb.cloud

        logger = setup(config, verbose)
        with tiledb.scope_ctx(ctx_or_config=config):
            updated_ids = read_updated_ids(
                updates_uri=updates_uri,
                config=config,
                verbose=verbose,
                trace_id=trace_id,
            )
            group = tiledb.Group(index_group_uri)
            parts_array_uri = group[PARTS_ARRAY_NAME].uri
            ids_array_uri = group[IDS_ARRAY_NAME].uri
            parts_array = tiledb.open(
                parts_array_uri, mode="w", timestamp=index_timestamp
            )
            ids_array = tiledb.open(ids_array_uri, mode="w", timestamp=index_timestamp)
            # Ingest base data
            write_offset = 0
            for part in range(0, size, batch):
                part_end = part + batch
                if part_end > size:
                    part_end = size
                in_vectors = read_input_vectors(
                    source_uri=source_uri,
                    source_type=source_type,
                    vector_type=vector_type,
                    dimensions=dimensions,
                    start_pos=part,
                    end_pos=part_end,
                    config=config,
                    verbose=verbose,
                    trace_id=trace_id,
                )
                external_ids = read_external_ids(
                    external_ids_uri=external_ids_uri,
                    external_ids_type=external_ids_type,
                    start_pos=part,
                    end_pos=part_end,
                    config=config,
                    verbose=verbose,
                    trace_id=trace_id,
                )
                updates_filter = np.in1d(
                    external_ids, updated_ids, assume_unique=True, invert=True
                )
                in_vectors = in_vectors[updates_filter]
                external_ids = external_ids[updates_filter]
                vector_len = len(in_vectors)
                if vector_len > 0:
                    end_offset = write_offset + vector_len
                    logger.debug("Vector read: %d", vector_len)
                    logger.debug("Writing input data to array %s", parts_array_uri)
                    parts_array[0:dimensions, write_offset:end_offset] = np.transpose(
                        in_vectors
                    )
                    logger.debug("Writing input data to array %s", ids_array_uri)
                    ids_array[write_offset:end_offset] = external_ids
                    write_offset = end_offset

            # Ingest additions
            additions_vectors, additions_external_ids = read_additions(
                updates_uri=updates_uri,
                config=config,
                verbose=verbose,
                trace_id=trace_id,
            )
            end = write_offset
            if additions_vectors is not None:
                end += len(additions_external_ids)
                logger.debug("Writing additions data to array %s", parts_array_uri)
                parts_array[0:dimensions, write_offset:end] = np.transpose(
                    additions_vectors
                )
                logger.debug("Writing additions  data to array %s", ids_array_uri)
                ids_array[write_offset:end] = additions_external_ids
            group = tiledb.Group(index_group_uri, "w")
            group.meta["temp_size"] = end
            group.close()
            parts_array.close()
            ids_array.close()

    def write_centroids(
        centroids: np.ndarray,
        index_group_uri: str,
        partitions: int,
        dimensions: int,
        config: Optional[Mapping[str, Any]] = None,
        verbose: bool = False,
        trace_id: Optional[str] = None,
    ):
        with tiledb.scope_ctx(ctx_or_config=config):
            logger = setup(config, verbose)
            group = tiledb.Group(index_group_uri)
            centroids_uri = group[CENTROIDS_ARRAY_NAME].uri
            logger.debug("Writing centroids to array %s", centroids_uri)
            with tiledb.open(centroids_uri, mode="w", timestamp=index_timestamp) as A:
                A[0:dimensions, 0:partitions] = np.transpose(np.array(centroids))

    # --------------------------------------------------------------------
    # vector ingestion UDFs
    # --------------------------------------------------------------------
    def ingest_vectors_udf(
        index_group_uri: str,
        source_uri: str,
        source_type: str,
        vector_type: np.dtype,
        external_ids_uri: str,
        external_ids_type: str,
        partitions: int,
        dimensions: int,
        start: int,
        end: int,
        batch: int,
        threads: int,
        updates_uri: str = None,
        config: Optional[Mapping[str, Any]] = None,
        verbose: bool = False,
        trace_id: Optional[str] = None,
    ):
        import tiledb.cloud
        from tiledb.vector_search.module import StdVector_u64
        from tiledb.vector_search.module import array_to_matrix
        from tiledb.vector_search.module import ivf_index
        from tiledb.vector_search.module import ivf_index_tdb

        logger = setup(config, verbose)
        group = tiledb.Group(index_group_uri)
        centroids_uri = group[CENTROIDS_ARRAY_NAME].uri
        partial_write_array_dir_uri = group[PARTIAL_WRITE_ARRAY_DIR].uri
        partial_write_array_group = tiledb.Group(partial_write_array_dir_uri)
        partial_write_array_ids_uri = partial_write_array_group[IDS_ARRAY_NAME].uri
        partial_write_array_parts_uri = partial_write_array_group[PARTS_ARRAY_NAME].uri
        partial_write_array_index_dir_uri = partial_write_array_group[
            INDEX_ARRAY_NAME
        ].uri
        partial_write_array_index_group = tiledb.Group(
            partial_write_array_index_dir_uri
        )

        for part in range(start, end, batch):
            part_end = part + batch
            if part_end > end:
                part_end = end

            str(part) + "-" + str(part_end)

            partial_write_array_index_uri = partial_write_array_index_group[
                str(int(part / batch))
            ].uri
            logger.debug("Input vectors start_pos: %d, end_pos: %d", part, part_end)
            updated_ids = read_updated_ids(
                updates_uri=updates_uri,
                config=config,
                verbose=verbose,
                trace_id=trace_id,
            )
            if source_type == "TILEDB_ARRAY":
                logger.debug("Start indexing")
                if index_timestamp is None:
                    ivf_index_tdb(
                        dtype=vector_type,
                        db_uri=source_uri,
                        external_ids_uri=external_ids_uri,
                        deleted_ids=StdVector_u64(updated_ids),
                        centroids_uri=centroids_uri,
                        parts_uri=partial_write_array_parts_uri,
                        index_array_uri=partial_write_array_index_uri,
                        id_uri=partial_write_array_ids_uri,
                        start=part,
                        end=part_end,
                        nthreads=threads,
                        config=config,
                    )
                else:
                    ivf_index_tdb(
                        dtype=vector_type,
                        db_uri=source_uri,
                        external_ids_uri=external_ids_uri,
                        deleted_ids=StdVector_u64(updated_ids),
                        centroids_uri=centroids_uri,
                        parts_uri=partial_write_array_parts_uri,
                        index_array_uri=partial_write_array_index_uri,
                        id_uri=partial_write_array_ids_uri,
                        start=part,
                        end=part_end,
                        nthreads=threads,
                        timestamp=index_timestamp,
                        config=config,
                    )
            else:
                in_vectors = read_input_vectors(
                    source_uri=source_uri,
                    source_type=source_type,
                    vector_type=vector_type,
                    dimensions=dimensions,
                    start_pos=part,
                    end_pos=part_end,
                    config=config,
                    verbose=verbose,
                    trace_id=trace_id,
                )
                external_ids = read_external_ids(
                    external_ids_uri=external_ids_uri,
                    external_ids_type=external_ids_type,
                    start_pos=part,
                    end_pos=part_end,
                    config=config,
                    verbose=verbose,
                    trace_id=trace_id,
                )
                logger.debug("Start indexing")
                if index_timestamp is None:
                    ivf_index(
                        dtype=vector_type,
                        db=array_to_matrix(
                            np.transpose(in_vectors).astype(vector_type)
                        ),
                        external_ids=StdVector_u64(external_ids),
                        deleted_ids=StdVector_u64(updated_ids),
                        centroids_uri=centroids_uri,
                        parts_uri=partial_write_array_parts_uri,
                        index_array_uri=partial_write_array_index_uri,
                        id_uri=partial_write_array_ids_uri,
                        start=part,
                        end=part_end,
                        nthreads=threads,
                        config=config,
                    )
                else:
                    ivf_index(
                        dtype=vector_type,
                        db=array_to_matrix(
                            np.transpose(in_vectors).astype(vector_type)
                        ),
                        external_ids=StdVector_u64(external_ids),
                        deleted_ids=StdVector_u64(updated_ids),
                        centroids_uri=centroids_uri,
                        parts_uri=partial_write_array_parts_uri,
                        index_array_uri=partial_write_array_index_uri,
                        id_uri=partial_write_array_ids_uri,
                        start=part,
                        end=part_end,
                        nthreads=threads,
                        timestamp=index_timestamp,
                        config=config,
                    )

    def ingest_additions_udf(
        index_group_uri: str,
        updates_uri: str,
        vector_type: np.dtype,
        write_offset: int,
        threads: int,
        config: Optional[Mapping[str, Any]] = None,
        verbose: bool = False,
        trace_id: Optional[str] = None,
    ):
        import tiledb.cloud
        from tiledb.vector_search.module import StdVector_u64
        from tiledb.vector_search.module import array_to_matrix
        from tiledb.vector_search.module import ivf_index

        logger = setup(config, verbose)
        group = tiledb.Group(index_group_uri)
        centroids_uri = group[CENTROIDS_ARRAY_NAME].uri
        partial_write_array_dir_uri = group[PARTIAL_WRITE_ARRAY_DIR].uri
        partial_write_array_group = tiledb.Group(partial_write_array_dir_uri)
        partial_write_array_ids_uri = partial_write_array_group[IDS_ARRAY_NAME].uri
        partial_write_array_parts_uri = partial_write_array_group[PARTS_ARRAY_NAME].uri
        partial_write_array_index_dir_uri = partial_write_array_group[
            INDEX_ARRAY_NAME
        ].uri
        partial_write_array_index_group = tiledb.Group(
            partial_write_array_index_dir_uri
        )
        partial_write_array_index_uri = partial_write_array_index_group["additions"].uri
        additions_vectors, additions_external_ids = read_additions(
            updates_uri=updates_uri,
            config=config,
            verbose=verbose,
            trace_id=trace_id,
        )
        if additions_vectors is None:
            return

        logger.debug(f"Ingesting additions {partial_write_array_index_uri}")
        if index_timestamp is None:
            ivf_index(
                dtype=vector_type,
                db=array_to_matrix(np.transpose(additions_vectors).astype(vector_type)),
                external_ids=StdVector_u64(additions_external_ids),
                deleted_ids=StdVector_u64(np.array([], np.uint64)),
                centroids_uri=centroids_uri,
                parts_uri=partial_write_array_parts_uri,
                index_array_uri=partial_write_array_index_uri,
                id_uri=partial_write_array_ids_uri,
                start=write_offset,
                end=0,
                nthreads=threads,
                config=config,
            )
        else:
            ivf_index(
                dtype=vector_type,
                db=array_to_matrix(np.transpose(additions_vectors).astype(vector_type)),
                external_ids=StdVector_u64(additions_external_ids),
                deleted_ids=StdVector_u64(np.array([], np.uint64)),
                centroids_uri=centroids_uri,
                parts_uri=partial_write_array_parts_uri,
                index_array_uri=partial_write_array_index_uri,
                id_uri=partial_write_array_ids_uri,
                start=write_offset,
                end=0,
                nthreads=threads,
                timestamp=index_timestamp,
                config=config,
            )

    def compute_partition_indexes_udf(
        index_group_uri: str,
        partitions: int,
        config: Optional[Mapping[str, Any]] = None,
        verbose: bool = False,
        trace_id: Optional[str] = None,
    ):
        logger = setup(config, verbose)
        with tiledb.scope_ctx(ctx_or_config=config):
            group = tiledb.Group(index_group_uri)
            index_array_uri = group[INDEX_ARRAY_NAME].uri
            partial_write_array_dir_uri = group[PARTIAL_WRITE_ARRAY_DIR].uri
            partial_write_array_group = tiledb.Group(partial_write_array_dir_uri)
            partial_write_array_index_dir_uri = partial_write_array_group[
                INDEX_ARRAY_NAME
            ].uri
            partial_write_array_index_group = tiledb.Group(
                partial_write_array_index_dir_uri
            )
            partition_sizes = np.zeros(partitions)
            indexes = np.zeros(partitions + 1).astype(np.uint64)
            for part in partial_write_array_index_group:
                partial_index_array_uri = part.uri
                if tiledb.array_exists(partial_index_array_uri):
                    partial_index_array = tiledb.open(
                        partial_index_array_uri, mode="r", timestamp=index_timestamp
                    )
                    partial_indexes = partial_index_array[:]["values"]
                    i = 0
                    prev_index = partial_indexes[0]
                    for partial_index in partial_indexes[1:]:
                        partition_sizes[i] += int(partial_index) - int(prev_index)
                        prev_index = partial_index
                        i += 1
            logger.debug("Partition sizes: %s", partition_sizes)
            i = 0
            _sum = 0
            for partition_size in partition_sizes:
                indexes[i] = _sum
                _sum += partition_size
                i += 1
            indexes[i] = _sum
            group = tiledb.Group(index_group_uri, "w")
            group.meta["temp_size"] = _sum
            group.close()
            logger.debug(f"Partition indexes: {indexes}")
            index_array = tiledb.open(
                index_array_uri, mode="w", timestamp=index_timestamp
            )
            index_array[0 : partitions + 1] = indexes

    def consolidate_partition_udf(
        index_group_uri: str,
        partition_id_start: int,
        partition_id_end: int,
        batch: int,
        dimensions: int,
        config: Optional[Mapping[str, Any]] = None,
        verbose: bool = False,
        trace_id: Optional[str] = None,
    ):
        logger = setup(config, verbose)
        with tiledb.scope_ctx(ctx_or_config=config):
            logger.debug(
                "Consolidating partitions %d-%d", partition_id_start, partition_id_end
            )
            group = tiledb.Group(index_group_uri)
            partial_write_array_dir_uri = group[PARTIAL_WRITE_ARRAY_DIR].uri
            partial_write_array_group = tiledb.Group(partial_write_array_dir_uri)
            partial_write_array_ids_uri = partial_write_array_group[IDS_ARRAY_NAME].uri
            partial_write_array_parts_uri = partial_write_array_group[
                PARTS_ARRAY_NAME
            ].uri
            partial_write_array_index_dir_uri = partial_write_array_group[
                INDEX_ARRAY_NAME
            ].uri
            partial_write_array_index_group = tiledb.Group(
                partial_write_array_index_dir_uri
            )
            index_array_uri = group[INDEX_ARRAY_NAME].uri
            ids_array_uri = group[IDS_ARRAY_NAME].uri
            parts_array_uri = group[PARTS_ARRAY_NAME].uri
            partition_slices = []
            for i in range(partitions):
                partition_slices.append([])
            for part in partial_write_array_index_group:
                partial_index_array_uri = part.uri
                if tiledb.array_exists(partial_index_array_uri):
                    partial_index_array = tiledb.open(
                        partial_index_array_uri, mode="r", timestamp=index_timestamp
                    )
                    partial_indexes = partial_index_array[:]["values"]
                    prev_index = partial_indexes[0]
                    i = 0
                    for partial_index in partial_indexes[1:]:
                        s = slice(int(prev_index), int(partial_index - 1))
                        if (
                            s.start <= s.stop
                            and s.start != np.iinfo(np.dtype("uint64")).max
                        ):
                            partition_slices[i].append(s)
                        prev_index = partial_index
                        i += 1

            partial_write_array_ids_array = tiledb.open(
                partial_write_array_ids_uri, mode="r", timestamp=index_timestamp
            )
            partial_write_array_parts_array = tiledb.open(
                partial_write_array_parts_uri, mode="r", timestamp=index_timestamp
            )
            index_array = tiledb.open(
                index_array_uri, mode="r", timestamp=index_timestamp
            )
            ids_array = tiledb.open(ids_array_uri, mode="w", timestamp=index_timestamp)
            parts_array = tiledb.open(
                parts_array_uri, mode="w", timestamp=index_timestamp
            )
            logger.debug(
                "Partitions start: %d end: %d", partition_id_start, partition_id_end
            )
            for part in range(partition_id_start, partition_id_end, batch):
                part_end = part + batch
                if part_end > partition_id_end:
                    part_end = partition_id_end
                logger.debug(
                    "Consolidating partitions start: %d end: %d", part, part_end
                )
                read_slices = []
                for p in range(part, part_end):
                    for partition_slice in partition_slices[p]:
                        read_slices.append(partition_slice)

                start_pos = int(index_array[part]["values"])
                end_pos = int(index_array[part_end]["values"])
                if len(read_slices) == 0:
                    if start_pos != end_pos:
                        raise ValueError("Incorrect partition size.")
                    continue
                logger.debug("Read slices: %s", read_slices)
                ids = partial_write_array_ids_array.multi_index[read_slices]["values"]
                vectors = partial_write_array_parts_array.multi_index[:, read_slices][
                    "values"
                ]

                logger.debug(
                    "Ids shape %s, expected size: %d expected range:(%d,%d)",
                    ids.shape,
                    end_pos - start_pos,
                    start_pos,
                    end_pos,
                )
                if ids.shape[0] != end_pos - start_pos:
                    raise ValueError("Incorrect partition size.")

                logger.debug("Writing data to array: %s", parts_array_uri)
                parts_array[:, start_pos:end_pos] = vectors
                logger.debug("Writing data to array: %s", ids_array_uri)
                ids_array[start_pos:end_pos] = ids
            parts_array.close()
            ids_array.close()

    # --------------------------------------------------------------------
    # DAG
    # --------------------------------------------------------------------
    def submit_local(d, func, *args, **kwargs):
        # Drop kwarg
        kwargs.pop("image_name", None)
        kwargs.pop("resources", None)
        return d.submit_local(func, *args, **kwargs)

    def create_ingestion_dag(
        index_type: str,
        index_group_uri: str,
        source_uri: str,
        source_type: str,
        vector_type: np.dtype,
        external_ids_uri: str,
        external_ids_type: str,
        size: int,
        partitions: int,
        dimensions: int,
        copy_centroids_uri: str,
        training_sample_size: int,
        training_source_uri: Optional[str],
        training_source_type: Optional[str],
        input_vectors_per_work_item: int,
        input_vectors_work_items_per_worker: int,
        input_vectors_per_work_item_during_sampling: int,
        input_vectors_work_items_per_worker_during_sampling: int,
        table_partitions_per_work_item: int,
        table_partitions_work_items_per_worker: int,
        workers: int,
        config: Optional[Mapping[str, Any]] = None,
        verbose: bool = False,
        trace_id: Optional[str] = None,
        use_sklearn: bool = True,
        mode: Mode = Mode.LOCAL,
<<<<<<< HEAD
        acn: Optional[str] = None,
=======
        namespace: Optional[str] = None
>>>>>>> 1405eff6
    ) -> dag.DAG:

        kwargs = {}
        if mode == Mode.BATCH:
            d = dag.DAG(
                name="vector-ingestion",
                mode=Mode.BATCH,
                max_workers=workers,
                retry_strategy=models.RetryStrategy(
                    limit=1,
                    retry_policy="Always",
                ),
                namespace=namespace
            )
            threads = 16
            if acn:
                kwargs["access_credentials_name"] = acn
        else:
            d = dag.DAG(
                name="vector-ingestion",
                mode=Mode.REALTIME,
                max_workers=workers,
                namespace=namespace,
            )
            threads = multiprocessing.cpu_count()

        submit = partial(submit_local, d)
        if mode == Mode.BATCH or mode == Mode.REALTIME:
            submit = d.submit

        input_vectors_batch_size = (
            input_vectors_per_work_item * input_vectors_work_items_per_worker
        )

        # The number of vectors each task will read.
        input_vectors_batch_size_during_sampling = (
            # The number of vectors to read into memory in one batch within a task.
            input_vectors_per_work_item_during_sampling
            *
            # The number of batches that a single task will need to run.
            input_vectors_work_items_per_worker_during_sampling
        )

        if index_type == "FLAT":
            ingest_node = submit(
                ingest_flat,
                index_group_uri=index_group_uri,
                source_uri=source_uri,
                source_type=source_type,
                updates_uri=updates_uri,
                vector_type=vector_type,
                external_ids_uri=external_ids_uri,
                external_ids_type=external_ids_type,
                dimensions=dimensions,
                size=size,
                batch=input_vectors_batch_size,
                config=config,
                verbose=verbose,
                trace_id=trace_id,
                name="ingest",
                resources={"cpu": str(threads), "memory": "16Gi"},
                image_name=DEFAULT_IMG_NAME,
                **kwargs
            )
            return d
        elif index_type == "IVF_FLAT":
            if copy_centroids_uri is not None:
                centroids_node = submit(
                    copy_centroids,
                    index_group_uri=index_group_uri,
                    copy_centroids_uri=copy_centroids_uri,
                    partitions=partitions,
                    dimensions=dimensions,
                    config=config,
                    verbose=verbose,
                    trace_id=trace_id,
                    name="copy-centroids",
                    resources={"cpu": "1", "memory": "2Gi"},
                    image_name=DEFAULT_IMG_NAME,
                    **kwargs
                )
            else:
                random_sample_nodes = []
                if training_sampling_policy == TrainingSamplingPolicy.RANDOM:
                    # Create an empty array to write the sampled vectors to.
                    group = tiledb.Group(index_group_uri, "w")
                    training_source_uri = create_array(
                        group=group,
                        size=training_sample_size,
                        dimensions=dimensions,
                        vector_type=vector_type,
                        array_name=TRAINING_INPUT_VECTORS_ARRAY_NAME,
                    )
                    training_source_type = "TILEDB_ARRAY"
                    group.close()

                    idx = 0
                    num_sampled = 0
                    for start in range(
                        0, size, input_vectors_batch_size_during_sampling
                    ):
                        # What vectors to read from the source_uri.
                        end = start + input_vectors_batch_size_during_sampling
                        if end > size:
                            end = size

                        # How many vectors to sample from the vectors read.
                        percent_of_data_to_read = (end - start) / size
                        num_to_sample = math.ceil(
                            training_sample_size * percent_of_data_to_read
                        )
                        if num_sampled + num_to_sample > training_sample_size:
                            num_to_sample = training_sample_size - num_sampled
                        if num_to_sample == 0:
                            continue

                        random_sample_nodes.append(
                            submit(
                                random_sample_from_input_vectors,
                                source_uri=source_uri,
                                source_type=source_type,
                                vector_type=vector_type,
                                dimensions=dimensions,
                                source_start_pos=start,
                                source_end_pos=end,
                                batch=input_vectors_per_work_item_during_sampling,
                                random_sample_size=num_to_sample,
                                output_source_uri=training_source_uri,
                                output_start_pos=num_sampled,
                                config=config,
                                verbose=verbose,
                                name="read-random-sample-" + str(idx),
                                resources={"cpu": "2", "memory": "6Gi"},
                                image_name=DEFAULT_IMG_NAME,
                                **kwargs
                            )
                        )
                        num_sampled += num_to_sample
                        idx += 1
                    if num_sampled != training_sample_size:
                        raise ValueError(
                            f"The random sampling ran into an issue: num_sampled ({num_sampled}) != training_sample_size ({training_sample_size})"
                        )

                if training_sample_size <= CENTRALISED_KMEANS_MAX_SAMPLE_SIZE:
                    centroids_node = submit(
                        centralised_kmeans,
                        index_group_uri=index_group_uri,
                        source_uri=source_uri,
                        source_type=source_type,
                        vector_type=vector_type,
                        partitions=partitions,
                        dimensions=dimensions,
                        training_sample_size=training_sample_size,
                        training_source_uri=training_source_uri,
                        training_source_type=training_source_type,
                        config=config,
                        verbose=verbose,
                        trace_id=trace_id,
                        use_sklearn=use_sklearn,
                        name="kmeans",
                        resources={"cpu": "8", "memory": "32Gi"},
                        image_name=DEFAULT_IMG_NAME,
                        **kwargs
                    )

                    for random_sample_node in random_sample_nodes:
                        centroids_node.depends_on(random_sample_node)
                else:
                    uri = (
                        training_source_uri
                        if training_source_uri is not None
                        else source_uri
                    )
                    uri_type = (
                        training_source_type
                        if training_source_uri is not None
                        else source_type
                    )
                    internal_centroids_node = submit(
                        init_centroids,
                        source_uri=uri,
                        source_type=uri_type,
                        vector_type=vector_type,
                        partitions=partitions,
                        dimensions=dimensions,
                        config=config,
                        verbose=verbose,
                        trace_id=trace_id,
                        name="init-centroids",
                        resources={"cpu": "1", "memory": "1Gi"},
                        image_name=DEFAULT_IMG_NAME,
                        **kwargs
                    )

                    for random_sample_node in random_sample_nodes:
                        internal_centroids_node.depends_on(random_sample_node)

                    for it in range(5):
                        kmeans_workers = []
                        task_id = 0
                        for i in range(
                            0, training_sample_size, input_vectors_batch_size
                        ):
                            start = i
                            end = i + input_vectors_batch_size
                            if end > size:
                                end = size
                            kmeans_workers.append(
                                submit(
                                    assign_points_and_partial_new_centroids,
                                    centroids=internal_centroids_node,
                                    source_uri=uri,
                                    source_type=uri_type,
                                    vector_type=vector_type,
                                    partitions=partitions,
                                    dimensions=dimensions,
                                    vector_start_pos=start,
                                    vector_end_pos=end,
                                    threads=threads,
                                    config=config,
                                    verbose=verbose,
                                    trace_id=trace_id,
                                    use_sklearn=use_sklearn,
                                    name="k-means-part-" + str(task_id),
                                    resources={"cpu": str(threads), "memory": "12Gi"},
                                    image_name=DEFAULT_IMG_NAME,
                                    **kwargs
                                )
                            )
                            task_id += 1
                        reducers = []
                        for i in range(0, len(kmeans_workers), 10):
                            reducers.append(
                                submit(
                                    compute_new_centroids,
                                    *kmeans_workers[i : i + 10],
                                    name="update-centroids-" + str(i),
                                    resources={"cpu": "1", "memory": "8Gi"},
                                    image_name=DEFAULT_IMG_NAME,
                                    **kwargs
                                )
                            )
                        internal_centroids_node = submit(
                            compute_new_centroids,
                            *reducers,
                            name="update-centroids",
                            resources={"cpu": "1", "memory": "8Gi"},
                            image_name=DEFAULT_IMG_NAME,
                            **kwargs
                        )
                    centroids_node = submit(
                        write_centroids,
                        centroids=internal_centroids_node,
                        index_group_uri=index_group_uri,
                        partitions=partitions,
                        dimensions=dimensions,
                        config=config,
                        verbose=verbose,
                        trace_id=trace_id,
                        name="write-centroids",
                        resources={"cpu": "1", "memory": "2Gi"},
                        image_name=DEFAULT_IMG_NAME,
                        **kwargs
                    )

            compute_indexes_node = submit(
                compute_partition_indexes_udf,
                index_group_uri=index_group_uri,
                partitions=partitions,
                config=config,
                verbose=verbose,
                trace_id=trace_id,
                name="compute-indexes",
                resources={"cpu": "1", "memory": "2Gi"},
                image_name=DEFAULT_IMG_NAME,
                **kwargs
            )

            task_id = 0
            for i in range(0, size, input_vectors_batch_size):
                start = i
                end = i + input_vectors_batch_size
                if end > size:
                    end = size
                ingest_node = submit(
                    ingest_vectors_udf,
                    index_group_uri=index_group_uri,
                    source_uri=source_uri,
                    source_type=source_type,
                    vector_type=vector_type,
                    external_ids_uri=external_ids_uri,
                    external_ids_type=external_ids_type,
                    partitions=partitions,
                    dimensions=dimensions,
                    start=start,
                    end=end,
                    batch=input_vectors_per_work_item,
                    threads=threads,
                    updates_uri=updates_uri,
                    config=config,
                    verbose=verbose,
                    trace_id=trace_id,
                    name="ingest-" + str(task_id),
                    resources={"cpu": str(threads), "memory": "16Gi"},
                    image_name=DEFAULT_IMG_NAME,
                    **kwargs
                )
                ingest_node.depends_on(centroids_node)
                compute_indexes_node.depends_on(ingest_node)
                task_id += 1

            if updates_uri is not None:
                ingest_additions_node = submit(
                    ingest_additions_udf,
                    index_group_uri=index_group_uri,
                    updates_uri=updates_uri,
                    vector_type=vector_type,
                    write_offset=size,
                    threads=threads,
                    config=config,
                    verbose=verbose,
                    trace_id=trace_id,
                    name="ingest-" + str(task_id),
                    resources={"cpu": str(threads), "memory": "16Gi"},
                    image_name=DEFAULT_IMG_NAME,
                    **kwargs
                )
                ingest_additions_node.depends_on(centroids_node)
                compute_indexes_node.depends_on(ingest_additions_node)

            partitions_batch = (
                table_partitions_work_items_per_worker * table_partitions_per_work_item
            )
            task_id = 0
            for i in range(0, partitions, partitions_batch):
                start = i
                end = i + partitions_batch
                if end > partitions:
                    end = partitions
                consolidate_partition_node = submit(
                    consolidate_partition_udf,
                    index_group_uri=index_group_uri,
                    partition_id_start=start,
                    partition_id_end=end,
                    batch=table_partitions_per_work_item,
                    dimensions=dimensions,
                    config=config,
                    verbose=verbose,
                    trace_id=trace_id,
                    name="consolidate-partition-" + str(task_id),
                    resources={"cpu": str(threads), "memory": "16Gi"},
                    image_name=DEFAULT_IMG_NAME,
                    **kwargs
                )
                consolidate_partition_node.depends_on(compute_indexes_node)
                task_id += 1
            return d
        else:
            raise ValueError(f"Not supported index_type {index_type}")

    def consolidate_and_vacuum(
        index_group_uri: str,
        config: Optional[Mapping[str, Any]] = None,
    ):
        group = tiledb.Group(index_group_uri)
        try:
            if INPUT_VECTORS_ARRAY_NAME in group:
                tiledb.Array.delete_array(group[INPUT_VECTORS_ARRAY_NAME].uri)
            if EXTERNAL_IDS_ARRAY_NAME in group:
                tiledb.Array.delete_array(group[EXTERNAL_IDS_ARRAY_NAME].uri)
        except tiledb.TileDBError as err:
            message = str(err)
            if "does not exist" not in message:
                raise err
        modes = ["fragment_meta", "commits", "array_meta"]
        for mode in modes:
            conf = tiledb.Config(config)
            conf["sm.consolidation.mode"] = mode
            conf["sm.vacuum.mode"] = mode
            ids_uri = group[IDS_ARRAY_NAME].uri
            parts_uri = group[PARTS_ARRAY_NAME].uri
            tiledb.consolidate(parts_uri, config=conf)
            tiledb.vacuum(parts_uri, config=conf)
            tiledb.consolidate(ids_uri, config=conf)
            tiledb.vacuum(ids_uri, config=conf)
        group.close()

        # TODO remove temp data for tiledb URIs
        if not index_group_uri.startswith("tiledb://"):
            group = tiledb.Group(index_group_uri, "r")
            if PARTIAL_WRITE_ARRAY_DIR in group:
                group.close()
                group = tiledb.Group(index_group_uri, "w")
                group.remove(PARTIAL_WRITE_ARRAY_DIR)
                vfs = tiledb.VFS(config)
                partial_write_array_dir_uri = (
                    index_group_uri + "/" + PARTIAL_WRITE_ARRAY_DIR
                )
                if vfs.is_dir(partial_write_array_dir_uri):
                    vfs.remove_dir(partial_write_array_dir_uri)
            group.close()

    # --------------------------------------------------------------------
    # End internal function definitions
    # --------------------------------------------------------------------

    with tiledb.scope_ctx(ctx_or_config=config):
        logger = setup(config, verbose)
        logger.debug("Ingesting Vectors into %r", index_group_uri)
        arrays_created = False
        try:
            tiledb.group_create(index_group_uri)
        except tiledb.TileDBError as err:
            message = str(err)
            if "already exists" in message:
                arrays_created = True
                logger.debug(f"Group '{index_group_uri}' already exists")
            else:
                raise err
        group = tiledb.Group(index_group_uri, "r")
        ingestion_timestamps = list(
            json.loads(group.meta.get("ingestion_timestamps", "[]"))
        )
        base_sizes = list(json.loads(group.meta.get("base_sizes", "[]")))
        partition_history = list(json.loads(group.meta.get("partition_history", "[]")))
        if partitions == -1:
            partitions = int(group.meta.get("partitions", "-1"))

        previous_ingestion_timestamp = 0
        if len(ingestion_timestamps) > 0:
            previous_ingestion_timestamp = ingestion_timestamps[
                len(ingestion_timestamps) - 1
            ]
            if (
                index_timestamp is not None
                and index_timestamp <= previous_ingestion_timestamp
            ):
                raise ValueError(
                    f"New ingestion timestamp: {index_timestamp} can't be smaller that the latest ingestion "
                    f"timestamp: {previous_ingestion_timestamp}"
                )

        group.close()
        group = tiledb.Group(index_group_uri, "w")

        if training_input_vectors is not None:
            training_source_uri = write_input_vectors(
                group=group,
                input_vectors=training_input_vectors,
                size=training_input_vectors.shape[0],
                dimensions=training_input_vectors.shape[1],
                vector_type=training_input_vectors.dtype,
                array_name=TRAINING_INPUT_VECTORS_ARRAY_NAME,
            )
            training_source_type = "TILEDB_ARRAY"

        if input_vectors is not None:
            in_size = input_vectors.shape[0]
            dimensions = input_vectors.shape[1]
            vector_type = input_vectors.dtype
            source_uri = write_input_vectors(
                group=group,
                input_vectors=input_vectors,
                size=in_size,
                dimensions=dimensions,
                vector_type=vector_type,
                array_name=INPUT_VECTORS_ARRAY_NAME,
            )
            source_type = "TILEDB_ARRAY"
        else:
            if source_type is None:
                source_type = autodetect_source_type(source_uri=source_uri)
            in_size, dimensions, vector_type = read_source_metadata(
                source_uri=source_uri, source_type=source_type
            )
        if size == -1:
            size = int(in_size)
        if size > in_size:
            size = int(in_size)
        logger.debug("Input dataset size %d", size)
        logger.debug("Input dataset dimensions %d", dimensions)
        logger.debug("Vector dimension type %s", vector_type)
        if training_sample_size > size:
            raise ValueError(
                f"training_sample_size {training_sample_size} is larger than the input dataset size {size}"
            )

        if partitions == -1:
            partitions = max(1, int(math.sqrt(size)))
        if training_sample_size == -1:
            training_sample_size = min(size, 100 * partitions)
        if mode == Mode.BATCH:
            if workers == -1:
                workers = 10
        else:
            workers = 1
        logger.debug("Partitions %d", partitions)
        logger.debug("Training sample size %d", training_sample_size)
        logger.debug(
            "Training source uri %s and type %s",
            training_source_uri,
            training_source_type,
        )
        logger.debug("Number of workers %d", workers)

        if external_ids is not None:
            external_ids_uri = write_external_ids(
                group=group,
                external_ids=external_ids,
                size=size,
                partitions=partitions,
            )
            external_ids_type = "TILEDB_ARRAY"
        else:
            if external_ids_type is None:
                external_ids_type = "U64BIN"
        # Compute task parameters for main ingestion.
        if input_vectors_per_work_item == -1:
            input_vectors_per_work_item = VECTORS_PER_WORK_ITEM
        input_vectors_work_items = int(math.ceil(size / input_vectors_per_work_item))
        input_vectors_work_tasks = input_vectors_work_items
        input_vectors_work_items_per_worker = 1
        if max_tasks_per_stage == -1:
            max_tasks_per_stage = MAX_TASKS_PER_STAGE
        if input_vectors_work_tasks > max_tasks_per_stage:
            input_vectors_work_items_per_worker = int(
                math.ceil(input_vectors_work_items / max_tasks_per_stage)
            )
            input_vectors_work_tasks = max_tasks_per_stage
        logger.debug("input_vectors_per_work_item %d", input_vectors_per_work_item)
        logger.debug("input_vectors_work_items %d", input_vectors_work_items)
        logger.debug("input_vectors_work_tasks %d", input_vectors_work_tasks)
        logger.debug(
            "input_vectors_work_items_per_worker %d",
            input_vectors_work_items_per_worker,
        )

        # Compute task parameters for random sampling.
        # How many input vectors to read into memory in one batch within a task.
        if input_vectors_per_work_item_during_sampling == -1:
            input_vectors_per_work_item_during_sampling = VECTORS_PER_SAMPLE_WORK_ITEM
        # How many total batches we need to read all the data..
        input_vectors_work_items_during_sampling = int(
            math.ceil(size / input_vectors_per_work_item_during_sampling)
        )
        # The number of tasks to create, at max.
        if max_sampling_tasks == -1:
            max_sampling_tasks = MAX_TASKS_PER_STAGE
        # The number of batches a single task will run. If there are more batches required than
        # allowed tasks, each task will process mutiple batches.
        input_vectors_work_items_per_worker_during_sampling = 1
        if input_vectors_work_items_during_sampling > max_sampling_tasks:
            input_vectors_work_items_per_worker_during_sampling = int(
                math.ceil(input_vectors_work_items_during_sampling / max_sampling_tasks)
            )
            input_vectors_work_items_during_sampling = max_sampling_tasks
        logger.debug(
            "input_vectors_per_work_item_during_sampling %d",
            input_vectors_per_work_item_during_sampling,
        )
        logger.debug(
            "input_vectors_work_items_during_sampling %d",
            input_vectors_work_items_during_sampling,
        )
        logger.debug(
            "input_vectors_work_items_per_worker_during_sampling %d",
            input_vectors_work_items_per_worker_during_sampling,
        )

        vectors_per_table_partitions = max(1, size / partitions)
        table_partitions_per_work_item = max(
            1,
            int(math.ceil(input_vectors_per_work_item / vectors_per_table_partitions)),
        )
        table_partitions_work_items = int(
            math.ceil(partitions / table_partitions_per_work_item)
        )
        table_partitions_work_tasks = table_partitions_work_items
        table_partitions_work_items_per_worker = 1
        if table_partitions_work_tasks > max_tasks_per_stage:
            table_partitions_work_items_per_worker = int(
                math.ceil(table_partitions_work_items / max_tasks_per_stage)
            )
            table_partitions_work_tasks = max_tasks_per_stage
        logger.debug(
            "table_partitions_per_work_item %d", table_partitions_per_work_item
        )
        logger.debug("table_partitions_work_items %d", table_partitions_work_items)
        logger.debug("table_partitions_work_tasks %d", table_partitions_work_tasks)
        logger.debug(
            "table_partitions_work_items_per_worker %d",
            table_partitions_work_items_per_worker,
        )

        logger.debug("Creating arrays")
        create_arrays(
            group=group,
            arrays_created=arrays_created,
            index_type=index_type,
            size=size,
            dimensions=dimensions,
            input_vectors_work_items=input_vectors_work_items,
            vector_type=vector_type,
            logger=logger,
            storage_version=storage_version,
        )
        group.meta["temp_size"] = size
        group.close()

        logger.debug("Creating ingestion graph")
        d = create_ingestion_dag(
            index_type=index_type,
            index_group_uri=index_group_uri,
            source_uri=source_uri,
            source_type=source_type,
            vector_type=vector_type,
            external_ids_uri=external_ids_uri,
            external_ids_type=external_ids_type,
            size=size,
            partitions=partitions,
            dimensions=dimensions,
            copy_centroids_uri=copy_centroids_uri,
            training_sample_size=training_sample_size,
            training_source_uri=training_source_uri,
            training_source_type=training_source_type,
            input_vectors_per_work_item=input_vectors_per_work_item,
            input_vectors_work_items_per_worker=input_vectors_work_items_per_worker,
            input_vectors_per_work_item_during_sampling=input_vectors_per_work_item_during_sampling,
            input_vectors_work_items_per_worker_during_sampling=input_vectors_work_items_per_worker_during_sampling,
            table_partitions_per_work_item=table_partitions_per_work_item,
            table_partitions_work_items_per_worker=table_partitions_work_items_per_worker,
            workers=workers,
            config=config,
            verbose=verbose,
            trace_id=trace_id,
            use_sklearn=use_sklearn,
            mode=mode,
<<<<<<< HEAD
            acn=acn,
=======
            namespace=namespace,
>>>>>>> 1405eff6
        )
        logger.debug("Submitting ingestion graph")
        d.compute()
        logger.debug("Submitted ingestion graph")
        d.wait()

        group = tiledb.Group(index_group_uri, "r")
        temp_size = int(group.meta.get("temp_size", "0"))
        group.close()
        group = tiledb.Group(index_group_uri, "w")
        if index_timestamp is None:
            index_timestamp = int(time.time() * 1000)
        ingestion_timestamps.append(index_timestamp)
        base_sizes.append(temp_size)
        partition_history.append(partitions)
        group.meta["partition_history"] = json.dumps(partition_history)
        group.meta["base_sizes"] = json.dumps(base_sizes)
        group.meta["ingestion_timestamps"] = json.dumps(ingestion_timestamps)
        group.close()
        consolidate_and_vacuum(index_group_uri=index_group_uri, config=config)

        if index_type == "FLAT":
            return flat_index.FlatIndex(uri=index_group_uri, config=config)
        elif index_type == "IVF_FLAT":
            return ivf_flat_index.IVFFlatIndex(
                uri=index_group_uri, memory_budget=1000000, config=config
            )<|MERGE_RESOLUTION|>--- conflicted
+++ resolved
@@ -1894,11 +1894,8 @@
         trace_id: Optional[str] = None,
         use_sklearn: bool = True,
         mode: Mode = Mode.LOCAL,
-<<<<<<< HEAD
         acn: Optional[str] = None,
-=======
         namespace: Optional[str] = None
->>>>>>> 1405eff6
     ) -> dag.DAG:
 
         kwargs = {}
@@ -2537,11 +2534,8 @@
             trace_id=trace_id,
             use_sklearn=use_sklearn,
             mode=mode,
-<<<<<<< HEAD
             acn=acn,
-=======
             namespace=namespace,
->>>>>>> 1405eff6
         )
         logger.debug("Submitting ingestion graph")
         d.compute()
