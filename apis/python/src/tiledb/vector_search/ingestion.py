"""
Vector Search ingestion Utilities

This contains the ingestion implementation for different TileDB Vector Search algorithms.

It enables:

- Local ingestion:
  - Multi-threaded execution that can leverage all the available local computing resources.
- Distributed ingestion:
  - Distributed ingestion execution with multiple workers in TileDB Cloud. This can be used
  to ingest large datasets and speedup ingestion latency.
"""

import enum
from functools import partial
from typing import Any, Mapping, Optional, Tuple

import numpy as np

from tiledb.cloud.dag import Mode
from tiledb.vector_search import _tiledbvspy as vspy
from tiledb.vector_search._tiledbvspy import *
from tiledb.vector_search.storage_formats import STORAGE_VERSION
from tiledb.vector_search.storage_formats import validate_storage_version
from tiledb.vector_search.utils import add_to_group
from tiledb.vector_search.utils import is_type_erased_index
from tiledb.vector_search.utils import normalize_vectors
from tiledb.vector_search.utils import to_temporal_policy


class TrainingSamplingPolicy(enum.Enum):
    FIRST_N = 1
    RANDOM = 2

    def __str__(self):
        return self.name.replace("_", " ").title()


def ingest(
    index_type: str,
    index_uri: str,
    *,
    input_vectors: Optional[np.ndarray] = None,
    source_uri: Optional[str] = None,
    source_type: Optional[str] = None,
    external_ids: Optional[np.array] = None,
    external_ids_uri: Optional[str] = "",
    external_ids_type: Optional[str] = None,
    updates_uri: Optional[str] = None,
    index_timestamp: Optional[int] = None,
    config: Optional[Mapping[str, Any]] = None,
    namespace: Optional[str] = None,
    size: int = -1,
    partitions: int = -1,
    num_subspaces: int = -1,
    l_build: int = -1,
    r_max_degree: int = -1,
    training_sampling_policy: TrainingSamplingPolicy = TrainingSamplingPolicy.FIRST_N,
    copy_centroids_uri: Optional[str] = None,
    training_sample_size: int = -1,
    training_input_vectors: Optional[np.ndarray] = None,
    training_source_uri: Optional[str] = None,
    training_source_type: Optional[str] = None,
    workers: int = -1,
    input_vectors_per_work_item: int = -1,
    max_tasks_per_stage: int = -1,
    input_vectors_per_work_item_during_sampling: int = -1,
    max_sampling_tasks: int = -1,
    storage_version: str = STORAGE_VERSION,
    verbose: bool = False,
    trace_id: Optional[str] = None,
    use_sklearn: bool = True,
    mode: Mode = Mode.LOCAL,
    acn: Optional[str] = None,
    ingest_resources: Optional[Mapping[str, Any]] = None,
    consolidate_partition_resources: Optional[Mapping[str, Any]] = None,
    copy_centroids_resources: Optional[Mapping[str, Any]] = None,
    random_sample_resources: Optional[Mapping[str, Any]] = None,
    kmeans_resources: Optional[Mapping[str, Any]] = None,
    compute_new_centroids_resources: Optional[Mapping[str, Any]] = None,
    assign_points_and_partial_new_centroids_resources: Optional[
        Mapping[str, Any]
    ] = None,
    write_centroids_resources: Optional[Mapping[str, Any]] = None,
    partial_index_resources: Optional[Mapping[str, Any]] = None,
    distance_metric: vspy.DistanceMetric = vspy.DistanceMetric.SUM_OF_SQUARES,
    normalized: bool = False,
    **kwargs,
):
    """
    Ingest vectors into TileDB.

    Parameters
    ----------
    index_type: str
        Type of vector index (FLAT, IVF_FLAT, IVF_PQ, VAMANA).
    index_uri: str
        Vector index URI (stored as TileDB group).
    input_vectors: np.ndarray
        Input vectors, if this is provided it takes precedence over `source_uri` and `source_type`.
    source_uri: str
        Vectors source URI.
    source_type: str
        Type of the source vectors. If left empty it is auto-detected.
    external_ids: np.array
        Input vector `external_ids`, if this is provided it takes precedence over `external_ids_uri` and `external_ids_type`.
    external_ids_uri: str
        Source URI for `external_ids`.
    external_ids_type: str
        File type of external_ids_uri. If left empty it is auto-detected.
    updates_uri: str
        Updates array URI. Used for consolidation of updates.
    index_timestamp: int
        Timestamp to use for writing and reading data. By default it uses the current unix ms timestamp.
    config: Optional[Mapping[str, Any]]
        TileDB config dictionary.
    namespace: str
        TileDB-Cloud namespace to use for Cloud execution.
    size: int
        Number of input vectors, if not provided use the full size of the input dataset.
        If provided, we filter the first vectors from the input source.
    partitions: int
        For IVF_FLAT and IVF_PQ indexes, the number of partitions to generate from the data during k-means clustering.
        If not provided, is auto-configured based on the dataset size.
    num_subspaces: int
        For IVF_PQ encoded indexes, the number of subspaces to use in the PQ encoding. We will divide the dimensions into
        num_subspaces parts, and PQ encode each part separately. This means dimensions must
        be divisible by num_subspaces.
    l_build: int
        For Vamana indexes, the number of neighbors considered for each node during construction of the graph. Larger values will take more time to build but result in indices that provide higher recall for the same search complexity. l_build should be >= r_max_degree unless you need to build indices quickly and can compromise on quality.
        Typically between 75 and 200. If not provided, use the default value of 100.
    r_max_degree: int
        For Vamana indexes, the maximum degree for each node in the final graph. Larger values will result in larger indices and longer indexing times, but better search quality.
        Typically between 60 and 150. If not provided, use the default value of 64.
    copy_centroids_uri: str
        TileDB array URI to copy centroids from, if not provided, centroids are build running `k-means`.
    training_sample_size: int
        Sample size to use for computing `k-means`. If not provided, is auto-configured based on the dataset sizes.
        Should not be provided if training_source_uri is provided.
    training_input_vectors: np.ndarray
        Training input vectors, if this is provided it takes precedence over `training_source_uri` and `training_source_type`.
        Should not be provided if `training_sample_size` or `training_source_uri` are provided.
    training_source_uri: str
        The source URI to use for training centroids when building a `IVF_FLAT` vector index.
        If not provided, the first `training_sample_size` vectors from `source_uri` are used.
        Should not be provided if training_sample_size or training_input_vectors is provided.
    training_source_type: str
        Type of the training source data in `training_source_uri`.
        If left empty, is auto-detected. Should only be provided when `training_source_uri` is provided.
    workers: int
        Number of distributed workers to use for vector ingestion.
        If not provided, is auto-configured based on the dataset size.
    input_vectors_per_work_item: int
        Number of vectors per ingestion work item.
        If not provided, is auto-configured.
    max_tasks_per_stage: int
        Max number of tasks per execution stage of ingestion.
        If not provided, is auto-configured.
    input_vectors_per_work_item_during_sampling: int
        Number of vectors per sample ingestion work item.
        iIf not provided, is auto-configured.
        Only valid with `training_sampling_policy=TrainingSamplingPolicy.RANDOM`.
    max_sampling_tasks: int
        Max number of tasks per execution stage of sampling.
        If not provided, is auto-configured
        Only valid with `training_sampling_policy=TrainingSamplingPolicy.RANDOM`.
    storage_version: str
        Vector index storage format version. If not provided, defaults to the latest version.
    verbose: bool
        Enables verbose logging.
    trace_id: Optional[str]
        trace ID for logging.
    use_sklearn: bool
        Whether to use scikit-learn's implementation of k-means clustering instead of
        tiledb.vector_search's.
    mode: Mode
        Execution mode, defaults to `LOCAL` use `BATCH` for distributed execution.
    acn: Optional[str]
        Access credential name to be used when running in BATCH mode for object store access
    ingest_resources: Optional[Mapping[str, Any]]
        Resources to request when performing vector ingestion, only applies to BATCH mode
    consolidate_partition_resources: Optional[Mapping[str, Any]]
        Resources to request when performing consolidation of a partition, only applies to BATCH mode
    copy_centroids_resources: Optional[Mapping[str, Any]]
        Resources to request when performing copy of centroids from input array to output array, only applies to BATCH mode
    random_sample_resources: Optional[Mapping[str, Any]]
        Resources to request when performing random sample selection, only applies to BATCH mode
    kmeans_resources: Optional[Mapping[str, Any]]
        Resources to request when performing kmeans task, only applies to BATCH mode
    compute_new_centroids_resources: Optional[Mapping[str, Any]]
        Resources to request when performing centroid computation, only applies to BATCH mode
    assign_points_and_partial_new_centroids_resources: Optional[Mapping[str, Any]]
        Resources to request when performing the computation of partial centroids, only applies to BATCH mode
    write_centroids_resources: Optional[Mapping[str, Any]]
        Resources to request when performing the write of centroids, only applies to BATCH mode
    partial_index_resources: Optional[Mapping[str, Any]]
        Resources to request when performing the computation of partial indexing, only applies to BATCH mode
    distance_metric: vspy.DistanceMetric
        Distance metric to use for the index, defaults to 'vspy.DistanceMetric.SUM_OF_SQUARES'. Options are 'vspy.DistanceMetric.SUM_OF_SQUARES', 'vspy.DistanceMetric.INNER_PRODUCT', 'vspy.DistanceMetric.COSINE', 'vspy.DistanceMetric.L2'.
    """
    import enum
    import json
    import logging
    import math
    import multiprocessing
    import os
    import random
    import string
    import time
    from typing import Any, Mapping

    import numpy as np

    import tiledb
    from tiledb.cloud import dag
    from tiledb.cloud.rest_api import models
    from tiledb.cloud.utilities import get_logger
    from tiledb.cloud.utilities import set_aws_context
    from tiledb.vector_search import flat_index
    from tiledb.vector_search import index
    from tiledb.vector_search import ivf_flat_index
    from tiledb.vector_search import ivf_pq_index
    from tiledb.vector_search import vamana_index
    from tiledb.vector_search.storage_formats import storage_formats

    validate_storage_version(storage_version)

    if source_type and not source_uri:
        raise ValueError("source_type should not be provided without source_uri")
    if source_uri and input_vectors:
        raise ValueError("source_uri should not be provided alongside input_vectors")
    if source_type and input_vectors:
        raise ValueError("source_type should not be provided alongside input_vectors")

    if training_source_uri and training_sample_size != -1:
        raise ValueError(
            "training_source_uri and training_sample_size should not both be provided"
        )
    if training_source_uri and training_input_vectors is not None:
        raise ValueError(
            "training_source_uri and training_input_vectors should not both be provided"
        )

    if training_input_vectors is not None and training_sample_size != -1:
        raise ValueError(
            "training_input_vectors and training_sample_size should not both be provided"
        )
    if training_input_vectors is not None and training_source_type:
        raise ValueError(
            "training_input_vectors and training_source_type should not both be provided"
        )

    if training_source_type and not training_source_uri:
        raise ValueError(
            "training_source_type should not be provided without training_source_uri"
        )

    if training_sample_size < -1:
        raise ValueError(
            "training_sample_size should either be positive or -1 (to auto-configure based on the dataset sizes)"
        )

    if copy_centroids_uri is not None and training_sample_size != -1:
        raise ValueError(
            "training_sample_size should not be provided alongside copy_centroids_uri"
        )
    if copy_centroids_uri is not None and partitions == -1:
        raise ValueError(
            "partitions should be provided if copy_centroids_uri is provided (set partitions to the number of centroids in copy_centroids_uri)"
        )

    if index_type != "IVF_FLAT" and training_sample_size != -1:
        raise ValueError(
            "training_sample_size should only be provided with index_type IVF_FLAT"
        )
    for variable in [
        "copy_centroids_uri",
        "training_input_vectors",
        "training_source_uri",
        "training_source_type",
    ]:
        if index_type != "IVF_FLAT" and locals().get(variable) is not None:
            raise ValueError(
                f"{variable} should only be provided with index_type IVF_FLAT"
            )

    for variable in [
        "copy_centroids_uri",
        "training_input_vectors",
        "training_source_uri",
        "training_source_type",
    ]:
        if (
            training_sampling_policy != TrainingSamplingPolicy.FIRST_N
            and locals().get(variable) is not None
        ):
            raise ValueError(
                f"{variable} should not provided alonside training_sampling_policy"
            )

    # use index_group_uri for internal clarity
    index_group_uri = index_uri

    CENTROIDS_ARRAY_NAME = storage_formats[storage_version]["CENTROIDS_ARRAY_NAME"]
    INDEX_ARRAY_NAME = storage_formats[storage_version]["INDEX_ARRAY_NAME"]
    IDS_ARRAY_NAME = storage_formats[storage_version]["IDS_ARRAY_NAME"]
    PARTS_ARRAY_NAME = storage_formats[storage_version]["PARTS_ARRAY_NAME"]
    INPUT_VECTORS_ARRAY_NAME = storage_formats[storage_version][
        "INPUT_VECTORS_ARRAY_NAME"
    ]
    TRAINING_INPUT_VECTORS_ARRAY_NAME = storage_formats[storage_version][
        "TRAINING_INPUT_VECTORS_ARRAY_NAME"
    ]
    EXTERNAL_IDS_ARRAY_NAME = storage_formats[storage_version][
        "EXTERNAL_IDS_ARRAY_NAME"
    ]
    PARTIAL_WRITE_ARRAY_DIR = (
        storage_formats[storage_version]["PARTIAL_WRITE_ARRAY_DIR"]
        + "_"
        + "".join(random.choices(string.ascii_letters, k=10))
    )
    DEFAULT_ATTR_FILTERS = storage_formats[storage_version]["DEFAULT_ATTR_FILTERS"]

    # This is used to auto-configure `input_vectors_per_work_item`
    # We set it to a size that based on testing allowed ingestion to complete without
    # OOM errors in small local servers (<16GB). This also avoids large TileDB write
    # operations that can cause a problem with the REST server.
    DEFAULT_PARTITION_BYTE_SIZE = 2**30  # 1GB
    # This is used to auto-configure the resources of vector ingestion DAG tasks.
    # It is not actually enforcing a maximum vector partition size as the client can
    # override `input_vectors_per_work_item` and the UDF resources.
    MAX_PARTITION_BYTE_SIZE = 2**31  # 2GB

    VECTORS_PER_SAMPLE_WORK_ITEM = 1000000
    MAX_TASKS_PER_STAGE = 100

    # This is used to auto-configure `kmeans_resources`, `training_sample_size`
    # and `partitions` selected for different datasets. It is based on the kmeans
    # algorithm complexity which is O(vectors * dimensions * centroids).
    # We set this to a value that based on testing allowed kmeans to complete
    # without OOM errors in small local servers (<16GB).
    MAX_CENTRALISED_KMEANS_COMPLEXITY = (
        1000000 * 1024 * 10000
    )  # 1M vectors of 1024 float32 values, 10k partitions
    CENTRALISED_KMEANS_MAX_SAMPLE_SIZE = 1000000

    DEFAULT_IMG_NAME = "3.9-vectorsearch"
    MAX_INT32 = 2**31 - 1

    class SourceType(enum.Enum):
        """SourceType of input vectors"""

        TILEDB_ARRAY = enum.auto()
        U8BIN = enum.auto()

        def __str__(self):
            return self.name.replace("_", " ").title()

    def setup(
        config: Optional[Mapping[str, Any]] = None,
        verbose: bool = False,
    ) -> logging.Logger:
        """
        Set the default TileDB context, OS environment variables for AWS,
        and return a logger instance.

        :param config: config dictionary, defaults to None
        :param verbose: verbose logging, defaults to False
        :return: logger instance
        """

        try:
            tiledb.default_ctx(config)
        except tiledb.TileDBError:
            # Ignore error if the default context was already set
            pass

        set_aws_context(config)

        level = logging.DEBUG if verbose else logging.NOTSET
        logger = get_logger(level)

        logger.debug(
            "tiledb.cloud=%s, tiledb=%s, libtiledb=%s",
            tiledb.cloud.version.version,
            tiledb.version(),
            tiledb.libtiledb.version(),
        )

        return logger

    def autodetect_source_type(source_uri: str) -> str:
        if source_uri.endswith(".u8bin"):
            return "U8BIN"
        elif source_uri.endswith(".f32bin"):
            return "F32BIN"
        elif source_uri.endswith(".fvecs"):
            return "FVEC"
        elif source_uri.endswith(".ivecs"):
            return "IVEC"
        elif source_uri.endswith(".bvecs"):
            return "BVEC"
        else:
            return "TILEDB_ARRAY"

    def read_source_metadata(
        source_uri: str, source_type: Optional[str] = None
    ) -> Tuple[int, int, np.dtype]:
        if source_type == "TILEDB_ARRAY":
            schema = tiledb.ArraySchema.load(source_uri)
            size = schema.domain.dim(1).domain[1] + 1
            dimensions = schema.domain.dim(0).domain[1] + 1
            return size, dimensions, schema.attr(0).dtype
        if source_type == "TILEDB_SPARSE_ARRAY":
            schema = tiledb.ArraySchema.load(source_uri)
            size = schema.domain.dim(0).domain[1] + 1
            dimensions = schema.domain.dim(1).domain[1] + 1
            return size, dimensions, schema.attr(0).dtype
        if source_type == "TILEDB_PARTITIONED_ARRAY":
            with tiledb.open(source_uri, "r", config=config) as source_array:
                q = source_array.query(attrs=("vectors_shape",), coords=True)
                nonempty_object_array_domain = source_array.nonempty_domain()
                partition_shapes = q[
                    nonempty_object_array_domain[0][0] : nonempty_object_array_domain[
                        0
                    ][1]
                    + 1
                ]["vectors_shape"]
                size = 0
                for partition_shape in partition_shapes:
                    size += partition_shape[0]
                    dimensions = partition_shape[1]
                return size, dimensions, source_array.schema.attr("vectors").dtype
        elif source_type == "U8BIN":
            vfs = tiledb.VFS()
            with vfs.open(source_uri, "rb") as f:
                size = int.from_bytes(f.read(4), "little")
                dimensions = int.from_bytes(f.read(4), "little")
                return size, dimensions, np.uint8
        elif source_type == "F32BIN":
            vfs = tiledb.VFS()
            with vfs.open(source_uri, "rb") as f:
                size = int.from_bytes(f.read(4), "little")
                dimensions = int.from_bytes(f.read(4), "little")
                return size, dimensions, np.float32
        elif source_type == "FVEC":
            vfs = tiledb.VFS()
            with vfs.open(source_uri, "rb") as f:
                dimensions = int.from_bytes(f.read(4), "little")
                vector_size = 4 + dimensions * 4
                f.seek(0, os.SEEK_END)
                file_size = f.tell()
                size = int(file_size / vector_size)
                return size, dimensions, np.float32
        elif source_type == "IVEC":
            vfs = tiledb.VFS()
            with vfs.open(source_uri, "rb") as f:
                dimensions = int.from_bytes(f.read(4), "little")
                vector_size = 4 + dimensions * 4
                f.seek(0, os.SEEK_END)
                file_size = f.tell()
                size = int(file_size / vector_size)
                return size, dimensions, np.int32
        elif source_type == "BVEC":
            vfs = tiledb.VFS()
            with vfs.open(source_uri, "rb") as f:
                dimensions = int.from_bytes(f.read(4), "little")
                vector_size = 4 + dimensions
                f.seek(0, os.SEEK_END)
                file_size = f.tell()
                size = int(file_size / vector_size)
                return size, dimensions, np.uint8
        else:
            raise ValueError(
                f"Not supported source_type {source_type} - valid types are [TILEDB_ARRAY, TILEDB_SPARSE_ARRAY, U8BIN, F32BIN, FVEC, IVEC, BVEC]"
            )

    def create_array(
        group: tiledb.Group,
        size: int,
        dimensions: int,
        vector_type: np.dtype,
        array_name: str,
    ) -> str:
        input_vectors_array_uri = f"{group.uri}/{array_name}"
        if tiledb.array_exists(input_vectors_array_uri):
            raise ValueError(f"Array exists {input_vectors_array_uri}")
        tile_size = min(
            size,
            int(
                flat_index.TILE_SIZE_BYTES / np.dtype(vector_type).itemsize / dimensions
            ),
        )

        logger.debug("Creating input vectors array")
        input_vectors_array_rows_dim = tiledb.Dim(
            name="rows",
            domain=(0, dimensions - 1),
            tile=dimensions,
            dtype=np.dtype(np.int32),
        )
        input_vectors_array_cols_dim = tiledb.Dim(
            name="cols",
            domain=(0, size - 1),
            tile=tile_size,
            dtype=np.dtype(np.int32),
        )
        input_vectors_array_dom = tiledb.Domain(
            input_vectors_array_rows_dim, input_vectors_array_cols_dim
        )
        input_vectors_array_attr = tiledb.Attr(
            name="values", dtype=vector_type, filters=DEFAULT_ATTR_FILTERS
        )
        input_vectors_array_schema = tiledb.ArraySchema(
            domain=input_vectors_array_dom,
            sparse=False,
            attrs=[input_vectors_array_attr],
            cell_order="col-major",
            tile_order="col-major",
        )
        logger.debug(input_vectors_array_schema)
        tiledb.Array.create(input_vectors_array_uri, input_vectors_array_schema)
        add_to_group(group, input_vectors_array_uri, array_name)

        return input_vectors_array_uri

    def write_input_vectors(
        group: tiledb.Group,
        input_vectors: np.ndarray,
        size: int,
        dimensions: int,
        vector_type: np.dtype,
        array_name: str,
    ) -> str:
        input_vectors_array_uri = create_array(
            group=group,
            size=size,
            dimensions=dimensions,
            vector_type=vector_type,
            array_name=array_name,
        )

        input_vectors_array = tiledb.open(
            input_vectors_array_uri, "w", timestamp=index_timestamp
        )
        input_vectors_array[:, :] = np.transpose(input_vectors)
        input_vectors_array.close()

        return input_vectors_array_uri

    def write_external_ids(
        group: tiledb.Group,
        external_ids: np.array,
        size: int,
        partitions: int,
    ) -> str:
        external_ids_array_uri = f"{group.uri}/{EXTERNAL_IDS_ARRAY_NAME}"
        if tiledb.array_exists(external_ids_array_uri):
            raise ValueError(f"Array exists {external_ids_array_uri}")

        logger.debug("Creating external IDs array")
        ids_array_rows_dim = tiledb.Dim(
            name="rows",
            domain=(0, size - 1),
            tile=int(size / partitions),
            dtype=np.dtype(np.int32),
        )
        ids_array_dom = tiledb.Domain(ids_array_rows_dim)
        ids_attr = tiledb.Attr(
            name="values",
            dtype=np.dtype(np.uint64),
            filters=DEFAULT_ATTR_FILTERS,
        )
        ids_schema = tiledb.ArraySchema(
            domain=ids_array_dom,
            sparse=False,
            attrs=[ids_attr],
            capacity=int(size / partitions),
            cell_order="col-major",
            tile_order="col-major",
        )
        logger.debug(ids_schema)
        tiledb.Array.create(external_ids_array_uri, ids_schema)
        add_to_group(group, external_ids_array_uri, EXTERNAL_IDS_ARRAY_NAME)

        external_ids_array = tiledb.open(
            external_ids_array_uri, "w", timestamp=index_timestamp
        )
        external_ids_array[:] = external_ids
        external_ids_array.close()

        return external_ids_array_uri

    def create_temp_data_group(
        group: tiledb.Group,
    ) -> tiledb.Group:
        partial_write_array_dir_uri = f"{group.uri}/{PARTIAL_WRITE_ARRAY_DIR}"
        try:
            tiledb.group_create(partial_write_array_dir_uri)
            add_to_group(group, partial_write_array_dir_uri, PARTIAL_WRITE_ARRAY_DIR)
        except tiledb.TileDBError as err:
            message = str(err)
            if "already exists" not in message:
                raise err
        return tiledb.Group(partial_write_array_dir_uri, "w")

    def create_partial_write_array_group(
        temp_data_group: tiledb.Group,
        vector_type: np.dtype,
        dimensions: int,
        filters: Any,
        create_index_array: bool,
    ) -> str:
        tile_size = int(
            ivf_flat_index.TILE_SIZE_BYTES / np.dtype(vector_type).itemsize / dimensions
        )
        partial_write_array_index_uri = f"{temp_data_group.uri}/{INDEX_ARRAY_NAME}"
        partial_write_array_ids_uri = f"{temp_data_group.uri}/{IDS_ARRAY_NAME}"
        partial_write_array_parts_uri = f"{temp_data_group.uri}/{PARTS_ARRAY_NAME}"

        if not tiledb.array_exists(partial_write_array_index_uri):
            logger.debug("Creating temp index array")
            index_array_rows_dim = tiledb.Dim(
                name="rows",
                domain=(0, MAX_INT32),
                tile=100000,
                dtype=np.dtype(np.int32),
            )
            index_array_dom = tiledb.Domain(index_array_rows_dim)
            index_attr = tiledb.Attr(
                name="values",
                dtype=np.dtype(np.uint64),
                filters=filters,
            )
            index_schema = tiledb.ArraySchema(
                domain=index_array_dom,
                sparse=False,
                attrs=[index_attr],
                cell_order="col-major",
                tile_order="col-major",
            )
            tiledb.Array.create(partial_write_array_index_uri, index_schema)
            add_to_group(
                temp_data_group,
                partial_write_array_index_uri,
                INDEX_ARRAY_NAME,
            )

        if not tiledb.array_exists(partial_write_array_ids_uri):
            logger.debug("Creating temp ids array")
            ids_array_rows_dim = tiledb.Dim(
                name="rows",
                domain=(0, MAX_INT32),
                tile=tile_size,
                dtype=np.dtype(np.int32),
            )
            ids_array_dom = tiledb.Domain(ids_array_rows_dim)
            ids_attr = tiledb.Attr(
                name="values",
                dtype=np.dtype(np.uint64),
                filters=filters,
            )
            ids_schema = tiledb.ArraySchema(
                domain=ids_array_dom,
                sparse=False,
                attrs=[ids_attr],
                capacity=tile_size,
                cell_order="col-major",
                tile_order="col-major",
            )
            logger.debug(ids_schema)
            tiledb.Array.create(partial_write_array_ids_uri, ids_schema)
            add_to_group(
                temp_data_group,
                partial_write_array_ids_uri,
                IDS_ARRAY_NAME,
            )

        if not tiledb.array_exists(partial_write_array_parts_uri):
            logger.debug("Creating temp parts array")
            parts_array_rows_dim = tiledb.Dim(
                name="rows",
                domain=(0, dimensions - 1),
                tile=dimensions,
                dtype=np.dtype(np.int32),
            )
            parts_array_cols_dim = tiledb.Dim(
                name="cols",
                domain=(0, MAX_INT32),
                tile=tile_size,
                dtype=np.dtype(np.int32),
            )
            parts_array_dom = tiledb.Domain(parts_array_rows_dim, parts_array_cols_dim)
            parts_attr = tiledb.Attr(name="values", dtype=vector_type, filters=filters)
            parts_schema = tiledb.ArraySchema(
                domain=parts_array_dom,
                sparse=False,
                attrs=[parts_attr],
                cell_order="col-major",
                tile_order="col-major",
            )
            logger.debug(parts_schema)
            logger.debug(partial_write_array_parts_uri)
            tiledb.Array.create(partial_write_array_parts_uri, parts_schema)
            add_to_group(
                temp_data_group,
                partial_write_array_parts_uri,
                PARTS_ARRAY_NAME,
            )
        return partial_write_array_index_uri

    def create_arrays(
        group: tiledb.Group,
        temp_data_group: tiledb.Group,
        arrays_created: bool,
        index_type: str,
        dimensions: int,
        input_vectors_work_items: int,
        vector_type: np.dtype,
        logger: logging.Logger,
        storage_version: str,
    ) -> None:
        if index_type == "FLAT":
            if not arrays_created:
                flat_index.create(
                    uri=group.uri,
                    dimensions=dimensions,
                    vector_type=vector_type,
                    group_exists=True,
                    config=config,
                    storage_version=storage_version,
                    distance_metric=distance_metric,
                )
        elif index_type == "IVF_FLAT":
            if not arrays_created:
                ivf_flat_index.create(
                    uri=group.uri,
                    dimensions=dimensions,
                    vector_type=vector_type,
                    group_exists=True,
                    config=config,
                    storage_version=storage_version,
                    distance_metric=distance_metric,
                )
            create_partial_write_array_group(
                temp_data_group=temp_data_group,
                vector_type=vector_type,
                dimensions=dimensions,
                filters=DEFAULT_ATTR_FILTERS,
                create_index_array=True,
            )

        # Note that we don't create type-erased indexes (i.e. Vamana) here. Instead we create them
        # at very start of ingest() in C++.
        elif not is_type_erased_index(index_type):
            raise ValueError(f"Not supported index_type {index_type}")

    def read_external_ids(
        external_ids_uri: str,
        external_ids_type: str,
        start_pos: int,
        end_pos: int,
        config: Optional[Mapping[str, Any]] = None,
        verbose: bool = False,
        trace_id: Optional[str] = None,
    ) -> np.array:
        logger = setup(config, verbose)
        logger.debug(
            "Reading external_ids start_pos: %i, end_pos: %i", start_pos, end_pos
        )
        if external_ids_uri == "":
            return np.arange(start_pos, end_pos).astype(np.uint64)
        if external_ids_type == "TILEDB_ARRAY":
            with tiledb.open(
                external_ids_uri, mode="r", timestamp=index_timestamp
            ) as external_ids_array:
                return external_ids_array[start_pos:end_pos]["values"]
        elif source_type == "TILEDB_PARTITIONED_ARRAY":
            with tiledb.open(source_uri, "r") as source_array:
                q = source_array.query(attrs=("vectors_shape",), coords=True)
                nonempty_object_array_domain = source_array.nonempty_domain()
                partitions = q[
                    nonempty_object_array_domain[0][0] : nonempty_object_array_domain[
                        0
                    ][1]
                    + 1
                ]
                partition_idx_start = 0
                partition_idx_end = 0
                i = 0
                external_ids = None
                for partition_shape in partitions["vectors_shape"]:
                    partition_id = partitions["partition_id"][i]
                    partition_idx_end += partition_shape[0]
                    intersection_start = max(start_pos, partition_idx_start)
                    intersection_end = min(end_pos, partition_idx_end)
                    if intersection_start < intersection_end:
                        crop_start = intersection_start - partition_idx_start
                        crop_end = intersection_end - partition_idx_start
                        qv = source_array.query(attrs=("external_ids",), coords=True)
                        partition_external_ids = qv[partition_id : partition_id + 1][
                            "external_ids"
                        ][0][crop_start:crop_end]
                        if external_ids is None:
                            external_ids = partition_external_ids
                        else:
                            external_ids = np.concatenate(
                                (external_ids, partition_external_ids)
                            )
                    partition_idx_start = partition_idx_end
                    i += 1
            return external_ids
        elif external_ids_type == "U64BIN":
            vfs = tiledb.VFS()
            read_size = end_pos - start_pos
            read_offset = start_pos + 8
            with vfs.open(external_ids_uri, "rb") as f:
                f.seek(read_offset)
                return np.reshape(
                    np.frombuffer(
                        f.read(read_size),
                        count=read_size,
                        dtype=np.uint64,
                    ).astype(np.uint64),
                    (read_size),
                )

    def read_additions(
        updates_uri: str,
        config: Optional[Mapping[str, Any]] = None,
        verbose: bool = False,
        trace_id: Optional[str] = None,
    ) -> (np.ndarray, np.array):
        if updates_uri is None:
            return None, None
        logger = setup(config, verbose)
        logger.debug("Reading additions vectors")
        with tiledb.open(
            updates_uri,
            mode="r",
            timestamp=(previous_ingestion_timestamp, index_timestamp),
        ) as updates_array:
            q = updates_array.query(attrs=("vector",), coords=True)
            data = q[:]
            additions_filter = [len(item) > 0 for item in data["vector"]]
            filtered_vectors = data["vector"][additions_filter]
            if len(filtered_vectors) == 0:
                return None, None
            else:
                return (
                    np.vstack(data["vector"][additions_filter]),
                    data["external_id"][additions_filter],
                )

    def read_updated_ids(
        updates_uri: str,
        config: Optional[Mapping[str, Any]] = None,
        verbose: bool = False,
        trace_id: Optional[str] = None,
    ) -> np.array:
        if updates_uri is None:
            return np.array([], np.uint64)
        logger = setup(config, verbose)
        logger.debug("Reading updated vector ids")
        with tiledb.open(
            updates_uri,
            mode="r",
            timestamp=(previous_ingestion_timestamp, index_timestamp),
        ) as updates_array:
            q = updates_array.query(attrs=("vector",), coords=True)
            data = q[:]
            return data["external_id"]

    def read_input_vectors(
        source_uri: str,
        source_type: str,
        vector_type: np.dtype,
        dimensions: int,
        start_pos: int,
        end_pos: int,
        config: Optional[Mapping[str, Any]] = None,
        verbose: bool = False,
        trace_id: Optional[str] = None,
    ) -> np.ndarray:
        logger = setup(config, verbose)
        logger.debug(
            "Reading input vectors start_pos: %i, end_pos: %i", start_pos, end_pos
        )
        if source_type == "TILEDB_ARRAY":
            with tiledb.open(
                source_uri, mode="r", timestamp=index_timestamp
            ) as src_array:
                src_array_schema = src_array.schema
                return np.transpose(
                    src_array[0:dimensions, start_pos:end_pos][
                        src_array_schema.attr(0).name
                    ]
                ).copy(order="C")
        if source_type == "TILEDB_SPARSE_ARRAY":
            from scipy.sparse import coo_matrix

            with tiledb.open(
                source_uri, mode="r", timestamp=index_timestamp
            ) as src_array:
                src_array_schema = src_array.schema
                data = src_array[start_pos:end_pos, 0:dimensions]
                return coo_matrix(
                    (
                        data[src_array_schema.attr(0).name],
                        (
                            data[src_array_schema.domain.dim(0).name] - start_pos,
                            data[src_array_schema.domain.dim(1).name],
                        ),
                    )
                ).toarray()
        elif source_type == "TILEDB_PARTITIONED_ARRAY":
            with tiledb.open(
                source_uri, "r", timestamp=index_timestamp, config=config
            ) as source_array:
                q = source_array.query(attrs=("vectors_shape",), coords=True)
                nonempty_object_array_domain = source_array.nonempty_domain()
                partitions = q[
                    nonempty_object_array_domain[0][0] : nonempty_object_array_domain[
                        0
                    ][1]
                    + 1
                ]
                partition_idx_start = 0
                partition_idx_end = 0
                i = 0
                vectors = None
                for partition_shape in partitions["vectors_shape"]:
                    partition_id = partitions["partition_id"][i]
                    partition_idx_end += partition_shape[0]
                    intersection_start = max(start_pos, partition_idx_start)
                    intersection_end = min(end_pos, partition_idx_end)
                    if intersection_start < intersection_end:
                        crop_start = intersection_start - partition_idx_start
                        crop_end = intersection_end - partition_idx_start
                        qv = source_array.query(attrs=("vectors",), coords=True)
                        partition_vectors = np.reshape(
                            qv[partition_id : partition_id + 1]["vectors"][0],
                            partition_shape,
                        )[crop_start:crop_end]
                        if vectors is None:
                            vectors = partition_vectors
                        else:
                            vectors = np.concatenate((vectors, partition_vectors))
                    partition_idx_start = partition_idx_end
                    i += 1
            return vectors
        elif source_type == "U8BIN":
            vfs = tiledb.VFS()
            read_size = end_pos - start_pos
            read_offset = start_pos * dimensions + 8
            with vfs.open(source_uri, "rb") as f:
                f.seek(read_offset)
                return np.reshape(
                    np.frombuffer(
                        f.read(read_size * dimensions),
                        count=read_size * dimensions,
                        dtype=vector_type,
                    ).astype(vector_type),
                    (read_size, dimensions),
                )
        elif source_type == "F32BIN":
            vfs = tiledb.VFS()
            read_size = end_pos - start_pos
            read_offset = start_pos * dimensions * 4 + 8
            with vfs.open(source_uri, "rb") as f:
                f.seek(read_offset)
                return np.reshape(
                    np.frombuffer(
                        f.read(read_size * dimensions * 4),
                        count=read_size * dimensions,
                        dtype=vector_type,
                    ).astype(vector_type),
                    (read_size, dimensions),
                )
        elif source_type == "FVEC" or source_type == "IVEC":
            vfs = tiledb.VFS()
            vector_values = 1 + dimensions
            vector_size = vector_values * 4
            read_size = end_pos - start_pos
            read_offset = start_pos * vector_size
            with vfs.open(source_uri, "rb") as f:
                f.seek(read_offset)
                return np.delete(
                    np.reshape(
                        np.frombuffer(
                            f.read(read_size * vector_size),
                            count=read_size * vector_values,
                            dtype=vector_type,
                        ).astype(vector_type),
                        (read_size, dimensions + 1),
                    ),
                    0,
                    axis=1,
                )
        elif source_type == "BVEC":
            vfs = tiledb.VFS()
            vector_values = 1 + dimensions
            vector_size = vector_values * 1
            read_size = end_pos - start_pos
            read_offset = start_pos * vector_size
            with vfs.open(source_uri, "rb") as f:
                f.seek(read_offset)
                return np.delete(
                    np.reshape(
                        np.frombuffer(
                            f.read(read_size * vector_size),
                            count=read_size * vector_values,
                            dtype=vector_type,
                        ).astype(vector_type),
                        (read_size, dimensions + 1),
                    ),
                    0,
                    axis=1,
                )

    # --------------------------------------------------------------------
    # UDFs
    # --------------------------------------------------------------------

    def copy_centroids(
        index_group_uri: str,
        copy_centroids_uri: str,
        partitions: int,
        dimensions: int,
        config: Optional[Mapping[str, Any]] = None,
        verbose: bool = False,
        trace_id: Optional[str] = None,
    ):
        logger = setup(config, verbose)
        group = tiledb.Group(index_group_uri)
        centroids_uri = group[CENTROIDS_ARRAY_NAME].uri
        logger.debug(
            "Copying centroids from: %s, to: %s", copy_centroids_uri, centroids_uri
        )
        src = tiledb.open(copy_centroids_uri, mode="r")
        dest = tiledb.open(centroids_uri, mode="w", timestamp=index_timestamp)
        src_centroids = src[0:dimensions, 0:partitions]
        dest[0:dimensions, 0:partitions] = src_centroids
        logger.debug(src_centroids)

    # --------------------------------------------------------------------
    # centralised kmeans UDFs
    # --------------------------------------------------------------------
    def random_sample_from_input_vectors(
        source_uri: str,
        source_type: str,
        vector_type: np.dtype,
        dimensions: int,
        source_start_pos: int,
        source_end_pos: int,
        batch: int,
        random_sample_size: int,
        output_source_uri: str,
        output_start_pos: int,
        config: Optional[Mapping[str, Any]] = None,
        verbose: bool = False,
    ):
        """
        Reads a random sample of vectors from the source data and appends them to the output array.

        Parameters
        ----------
        source_uri: str
            Data source URI.
        source_type: str
            Type of the source data.
        vector_type: np.dtype
            Type of the vectors.
        dimensions: int
            Number of dimensions in a vector.
        vector_start_pos: int
            Start position of source_uri to read from.
        vector_end_pos: int
            End position of source_uri to read to.
        batch: int
            Read the source data in batches of this size.
        random_sample_size: int
            Number of vectors to randomly sample from the source data.
        output_source_uri: str
            URI of the output array.
        output_start_pos: int
            Start position of the output array to write to.
        """
        if random_sample_size == 0:
            return

        with tiledb.scope_ctx(ctx_or_config=config):
            source_size = source_end_pos - source_start_pos
            num_sampled = 0
            for start in range(source_start_pos, source_end_pos, batch):
                # What vectors to read from the source_uri.
                end = start + batch
                if end > source_end_pos:
                    end = source_end_pos

                # How many vectors sample from the vectors read.
                percent_of_data_to_read = (end - start) / source_size
                num_to_sample = math.ceil(random_sample_size * percent_of_data_to_read)
                if num_sampled + num_to_sample > random_sample_size:
                    num_to_sample = random_sample_size - num_sampled
                if num_to_sample == 0:
                    continue
                num_sampled += num_to_sample

                # Read from the source data.
                vectors = read_input_vectors(
                    source_uri=source_uri,
                    source_type=source_type,
                    vector_type=vector_type,
                    dimensions=dimensions,
                    start_pos=start,
                    end_pos=end,
                    config=config,
                    verbose=verbose,
                    trace_id=trace_id,
                )

                # Randomly sample from the data we read.
                row_indices = np.random.choice(
                    vectors.shape[0], size=num_to_sample, replace=False
                )
                sampled_vectors = vectors[row_indices]

                # Append to output array.
                with tiledb.open(
                    output_source_uri, mode="w", timestamp=index_timestamp
                ) as A:
                    A[
                        0:dimensions,
                        output_start_pos : output_start_pos + num_to_sample,
                    ] = np.transpose(sampled_vectors)

        if num_sampled != random_sample_size:
            raise ValueError(
                f"The random sampling within a batch ran into an issue: num_sampled ({num_sampled}) != random_sample_size ({random_sample_size})"
            )

    def centralised_kmeans(
        index_group_uri: str,
        source_uri: str,
        source_type: str,
        vector_type: np.dtype,
        partitions: int,
        dimensions: int,
        training_sample_size: int,
        training_source_uri: Optional[str],
        training_source_type: Optional[str],
        init: str = "random",
        max_iter: int = 10,
        n_init: int = 1,
        config: Optional[Mapping[str, Any]] = None,
        verbose: bool = False,
        trace_id: Optional[str] = None,
        use_sklearn: bool = True,
    ):
        from sklearn.cluster import KMeans

        from tiledb.vector_search.module import array_to_matrix

        with tiledb.scope_ctx(ctx_or_config=config):
            logger = setup(config, verbose)
            group = tiledb.Group(index_group_uri)
            centroids_uri = group[CENTROIDS_ARRAY_NAME].uri
            if training_sample_size >= partitions:
                if training_source_uri:
                    if training_source_type is None:
                        training_source_type = autodetect_source_type(
                            source_uri=training_source_uri
                        )
                    (
                        training_in_size,
                        training_dimensions,
                        training_vector_type,
                    ) = read_source_metadata(
                        source_uri=training_source_uri, source_type=training_source_type
                    )
                    if dimensions != training_dimensions:
                        raise ValueError(
                            f"When training centroids, the index data dimensions ({dimensions}) != the training data dimensions ({training_dimensions})"
                        )
                    sample_vectors = read_input_vectors(
                        source_uri=training_source_uri,
                        source_type=training_source_type,
                        vector_type=training_vector_type,
                        dimensions=dimensions,
                        start_pos=0,
                        end_pos=training_in_size,
                        config=config,
                        verbose=verbose,
                        trace_id=trace_id,
                    ).astype(np.float32)
                else:
                    sample_vectors = read_input_vectors(
                        source_uri=source_uri,
                        source_type=source_type,
                        vector_type=vector_type,
                        dimensions=dimensions,
                        start_pos=0,
                        end_pos=training_sample_size,
                        config=config,
                        verbose=verbose,
                        trace_id=trace_id,
                    ).astype(np.float32)

                logger.debug("Start kmeans training")
                if use_sklearn:
                    km = KMeans(
                        n_clusters=partitions,
                        init=init,
                        max_iter=max_iter,
                        verbose=3 if verbose else 0,
                        n_init=n_init,
                        random_state=0,
                    )
                    km.fit_predict(sample_vectors)
                    centroids = np.transpose(np.array(km.cluster_centers_))
                else:
                    from tiledb.vector_search.module import kmeans_fit

                    centroids = kmeans_fit(
                        partitions,
                        init,
                        max_iter,
                        verbose,
                        n_init,
                        array_to_matrix(np.transpose(sample_vectors)),
                    )
                    centroids = np.array(centroids)  # TODO: why is this here?
            else:
                # TODO(paris): Should we instead take the first training_sample_size vectors and then fill in random for the rest? Or raise an error like this:
                # raise ValueError(f"We have a training_sample_size of {training_sample_size} but {partitions} partitions - training_sample_size must be >= partitions")
                centroids = np.random.rand(dimensions, partitions)

            logger.debug("Writing centroids to array %s", centroids_uri)
            with tiledb.open(centroids_uri, mode="w", timestamp=index_timestamp) as A:
                A[0:dimensions, 0:partitions] = centroids

    # --------------------------------------------------------------------
    # distributed kmeans UDFs
    # --------------------------------------------------------------------
    def init_centroids(
        source_uri: str,
        source_type: str,
        vector_type: np.dtype,
        partitions: int,
        dimensions: int,
        config: Optional[Mapping[str, Any]] = None,
        verbose: bool = False,
        trace_id: Optional[str] = None,
        distance_metric: vspy.DistanceMetric = vspy.DistanceMetric.SUM_OF_SQUARES,
    ) -> np.ndarray:
        logger = setup(config, verbose)
        logger.debug(
            "Initialising centroids by reading the first vectors in the source data."
        )
        with tiledb.scope_ctx(ctx_or_config=config):
            return read_input_vectors(
                source_uri=source_uri,
                source_type=source_type,
                vector_type=vector_type,
                dimensions=dimensions,
                start_pos=0,
                end_pos=partitions,
                config=config,
                verbose=verbose,
                trace_id=trace_id,
            ).astype(np.float32)

    def assign_points_and_partial_new_centroids(
        centroids: np.ndarray,
        source_uri: str,
        source_type: str,
        vector_type: np.dtype,
        partitions: int,
        dimensions: int,
        vector_start_pos: int,
        vector_end_pos: int,
        threads: int,
        config: Optional[Mapping[str, Any]] = None,
        verbose: bool = False,
        trace_id: Optional[str] = None,
        use_sklearn: bool = True,
    ):
        from sklearn.cluster import KMeans

        import tiledb.cloud

        def generate_new_centroid_per_thread(
            thread_id, start, end, new_centroid_sums_queue, new_centroid_counts_queue
        ):
            new_centroid_sums = []
            for i in range(len(cents_t)):
                new_centroid_sums.append(cents_t[i])
            new_centroid_count = np.ones(len(cents_t))
            for vector_id in range(start, end):
                if vector_id % 100000 == 0:
                    logger.debug("Vectors computed: %d", vector_id)
                c_id = assignments_t[vector_id]
                if new_centroid_count[c_id] == 1:
                    new_centroid_sums[c_id] = vectors_t[vector_id]
                else:
                    for d in range(dimensions):
                        new_centroid_sums[c_id][d] += vectors_t[vector_id][d]
                new_centroid_count[c_id] += 1
            new_centroid_sums_queue.put(new_centroid_sums)
            new_centroid_counts_queue.put(new_centroid_count)
            logger.debug("Finished thread: %d", thread_id)

        def update_centroids():
            import multiprocessing as mp

            logger.debug("Updating centroids based on assignments.")
            logger.debug("Using %d threads.", threads)
            global cents_t, vectors_t, assignments_t, new_centroid_thread_sums, new_centroid_thread_counts
            cents_t = centroids
            vectors_t = vectors
            assignments_t = assignments
            new_centroid_thread_sums = []
            new_centroid_thread_counts = []
            workers = []
            thread_id = 0
            batch_size = math.ceil(len(vectors) / threads)

            for i in range(0, len(vectors), batch_size):
                new_centroid_sums_queue = mp.Queue()
                new_centroid_thread_sums.append(new_centroid_sums_queue)
                new_centroid_counts_queue = mp.Queue()
                new_centroid_thread_counts.append(new_centroid_counts_queue)

                start = i
                end = i + batch_size
                if end > len(vectors):
                    end = len(vectors)
                worker = mp.Process(
                    target=generate_new_centroid_per_thread,
                    args=(
                        thread_id,
                        start,
                        end,
                        new_centroid_sums_queue,
                        new_centroid_counts_queue,
                    ),
                )
                worker.start()
                workers.append(worker)
                thread_id += 1

            new_centroid_thread_sums_array = []
            new_centroid_thread_counts_array = []
            for i in range(threads):
                new_centroid_thread_sums_array.append(new_centroid_thread_sums[i].get())
                new_centroid_thread_counts_array.append(
                    new_centroid_thread_counts[i].get()
                )
                workers[i].join()

            logger.debug("Finished all threads, aggregating partial results.")
            new_centroids = []
            for c_id in range(partitions):
                cent = []
                for d in range(dimensions):
                    sum = 0
                    count = 0
                    for thread_id in range(threads):
                        sum += new_centroid_thread_sums_array[thread_id][c_id][d]
                        count += new_centroid_thread_counts_array[thread_id][c_id]
                    cent.append(sum / count)
                new_centroids.append(cent)
            return new_centroids

        logger = setup(config, verbose)
        with tiledb.scope_ctx(ctx_or_config=config):
            logger.debug("Reading input vectors.")
            vectors = read_input_vectors(
                source_uri=source_uri,
                source_type=source_type,
                vector_type=vector_type,
                dimensions=dimensions,
                start_pos=vector_start_pos,
                end_pos=vector_end_pos,
                config=config,
                verbose=verbose,
                trace_id=trace_id,
            ).astype(np.float32)
            logger.debug("Input centroids: %s", centroids[0:5])
            logger.debug("Assigning vectors to centroids")
            if use_sklearn:
                km = KMeans()
                km._n_threads = threads
                km.cluster_centers_ = centroids
                assignments = km.predict(vectors)
            else:
                assignments = kmeans_predict(centroids, vectors)
            logger.debug("Assignments: %s", assignments[0:100])
            partial_new_centroids = update_centroids()
            logger.debug("New centroids: %s", partial_new_centroids[0:5])
            return partial_new_centroids

    def compute_new_centroids(*argv):
        import numpy as np

        return np.mean(argv, axis=0).astype(np.float32)

    def ingest_flat(
        index_group_uri: str,
        source_uri: str,
        source_type: str,
        updates_uri: str,
        vector_type: np.dtype,
        external_ids_uri: str,
        external_ids_type: str,
        dimensions: int,
        size: int,
        batch: int,
        config: Optional[Mapping[str, Any]] = None,
        verbose: bool = False,
        trace_id: Optional[str] = None,
    ):
        import numpy as np

        import tiledb.cloud

        logger = setup(config, verbose)
        with tiledb.scope_ctx(ctx_or_config=config):
            updated_ids = read_updated_ids(
                updates_uri=updates_uri,
                config=config,
                verbose=verbose,
                trace_id=trace_id,
            )
            group = tiledb.Group(index_group_uri)
            parts_array_uri = group[PARTS_ARRAY_NAME].uri
            ids_array_uri = group[IDS_ARRAY_NAME].uri
            parts_array = tiledb.open(
                parts_array_uri, mode="w", timestamp=index_timestamp
            )
            ids_array = tiledb.open(ids_array_uri, mode="w", timestamp=index_timestamp)
            # Ingest base data
            write_offset = 0
            for part in range(0, size, batch):
                part_end = part + batch
                if part_end > size:
                    part_end = size
                in_vectors = read_input_vectors(
                    source_uri=source_uri,
                    source_type=source_type,
                    vector_type=vector_type,
                    dimensions=dimensions,
                    start_pos=part,
                    end_pos=part_end,
                    config=config,
                    verbose=verbose,
                    trace_id=trace_id,
                )
                external_ids = read_external_ids(
                    external_ids_uri=external_ids_uri,
                    external_ids_type=external_ids_type,
                    start_pos=part,
                    end_pos=part_end,
                    config=config,
                    verbose=verbose,
                    trace_id=trace_id,
                )
                updates_filter = np.in1d(
                    external_ids, updated_ids, assume_unique=True, invert=True
                )
                in_vectors = in_vectors[updates_filter]
                external_ids = external_ids[updates_filter]
                vector_len = len(in_vectors)
                if vector_len > 0:
                    end_offset = write_offset + vector_len
                    logger.debug("Vector read: %d", vector_len)
                    logger.debug("Writing input data to array %s", parts_array_uri)
                    parts_array[0:dimensions, write_offset:end_offset] = np.transpose(
                        in_vectors
                    )
                    logger.debug("Writing input data to array %s", ids_array_uri)
                    ids_array[write_offset:end_offset] = external_ids
                    write_offset = end_offset

            # Ingest additions
            additions_vectors, additions_external_ids = read_additions(
                updates_uri=updates_uri,
                config=config,
                verbose=verbose,
                trace_id=trace_id,
            )
            end = write_offset
            if additions_vectors is not None:
                end += len(additions_external_ids)
                logger.debug("Writing additions data to array %s", parts_array_uri)
                parts_array[0:dimensions, write_offset:end] = np.transpose(
                    additions_vectors
                )
                logger.debug("Writing additions  data to array %s", ids_array_uri)
                ids_array[write_offset:end] = additions_external_ids
            group = tiledb.Group(index_group_uri, "w")
            group.meta["temp_size"] = end
            group.close()
            parts_array.close()
            ids_array.close()

    def ingest_type_erased(
        index_type: str,
        index_group_uri: str,
        source_uri: str,
        source_type: str,
        updates_uri: str,
        vector_type: np.dtype,
        external_ids_uri: str,
        external_ids_type: str,
        dimensions: int,
        size: int,
        batch: int,
        partitions: int,
        config: Optional[Mapping[str, Any]] = None,
        verbose: bool = False,
        trace_id: Optional[str] = None,
    ):
        import numpy as np

        import tiledb.cloud
        from tiledb.vector_search.storage_formats import storage_formats

        logger = setup(config, verbose)
        with tiledb.scope_ctx(ctx_or_config=config):
            updated_ids = read_updated_ids(
                updates_uri=updates_uri,
                config=config,
                verbose=verbose,
                trace_id=trace_id,
            )

            temp_data_group_uri = f"{index_group_uri}/{PARTIAL_WRITE_ARRAY_DIR}"
            temp_data_group = tiledb.Group(temp_data_group_uri, "w")
            create_partial_write_array_group(
                temp_data_group=temp_data_group,
                vector_type=vector_type,
                dimensions=dimensions,
                filters=storage_formats[storage_version]["DEFAULT_ATTR_FILTERS"],
                create_index_array=False,
            )
            temp_data_group.close()
            temp_data_group = tiledb.Group(temp_data_group_uri)
            ids_array_uri = temp_data_group[IDS_ARRAY_NAME].uri
            parts_array_uri = temp_data_group[PARTS_ARRAY_NAME].uri
            temp_data_group.close()

            parts_array = tiledb.open(
                parts_array_uri, mode="w", timestamp=index_timestamp
            )
            ids_array = tiledb.open(ids_array_uri, mode="w", timestamp=index_timestamp)
            # Ingest base data
            write_offset = 0
            for part in range(0, size, batch):
                part_end = part + batch
                if part_end > size:
                    part_end = size
                # First we get each vector and it's external id from the input data.
                in_vectors = read_input_vectors(
                    source_uri=source_uri,
                    source_type=source_type,
                    vector_type=vector_type,
                    dimensions=dimensions,
                    start_pos=part,
                    end_pos=part_end,
                    config=config,
                    verbose=verbose,
                    trace_id=trace_id,
                )
                external_ids = read_external_ids(
                    external_ids_uri=external_ids_uri,
                    external_ids_type=external_ids_type,
                    start_pos=part,
                    end_pos=part_end,
                    config=config,
                    verbose=verbose,
                    trace_id=trace_id,
                )

                # Then check if the external id is in the updated ids.
                updates_filter = np.in1d(
                    external_ids, updated_ids, assume_unique=True, invert=True
                )
                # We only keep the vectors and external ids that are not in the updated ids.
                in_vectors = in_vectors[updates_filter]
                external_ids = external_ids[updates_filter]
                vector_len = len(in_vectors)
                if vector_len > 0:
                    end_offset = write_offset + vector_len
                    logger.debug("Vector read: %d", vector_len)
                    logger.debug("Writing input data to array %s", parts_array_uri)
                    # Write the not-updated vectors to the parts array.
                    parts_array[0:dimensions, write_offset:end_offset] = np.transpose(
                        in_vectors
                    )
                    logger.debug("Writing input data to array %s", ids_array_uri)
                    # Write the not-updated external ids to the ids array.
                    ids_array[write_offset:end_offset] = external_ids
                    write_offset = end_offset

            # Ingest additions
            additions_vectors, additions_external_ids = read_additions(
                updates_uri=updates_uri,
                config=config,
                verbose=verbose,
                trace_id=trace_id,
            )
            end = write_offset
            if additions_vectors is not None:
                end += len(additions_external_ids)
                logger.debug("Writing additions data to array %s", parts_array_uri)
                parts_array[0:dimensions, write_offset:end] = np.transpose(
                    additions_vectors
                )
                logger.debug("Writing additions  data to array %s", ids_array_uri)
                ids_array[write_offset:end] = additions_external_ids

            group = tiledb.Group(index_group_uri, "w")
            group.meta["temp_size"] = end
            group.close()

            parts_array.close()
            ids_array.close()

        # Now that we've ingested the vectors and their IDs, train the index with the data.

        ctx = vspy.Ctx(config)
        data = vspy.FeatureVectorArray(
            ctx, parts_array_uri, ids_array_uri, 0, to_temporal_policy(index_timestamp)
        )
        if index_type == "VAMANA":
            index = vspy.IndexVamana(ctx, index_group_uri)
            index.train(data)
        elif index_type == "IVF_PQ":
            index = vspy.IndexIVFPQ(ctx, index_group_uri)
            index.train(data, partitions)
        else:
            raise ValueError(f"Unsupported index type: {index_type}")
        index.add(data)
        index.write_index(ctx, index_group_uri, to_temporal_policy(index_timestamp))

    def write_centroids(
        centroids: np.ndarray,
        index_group_uri: str,
        partitions: int,
        dimensions: int,
        config: Optional[Mapping[str, Any]] = None,
        verbose: bool = False,
        trace_id: Optional[str] = None,
    ):
        with tiledb.scope_ctx(ctx_or_config=config):
            logger = setup(config, verbose)
            group = tiledb.Group(index_group_uri)
            centroids_uri = group[CENTROIDS_ARRAY_NAME].uri
            logger.debug("Writing centroids to array %s", centroids_uri)
            with tiledb.open(centroids_uri, mode="w", timestamp=index_timestamp) as A:
                A[0:dimensions, 0:partitions] = np.transpose(np.array(centroids))

    # --------------------------------------------------------------------
    # vector ingestion UDFs
    # --------------------------------------------------------------------
    def ingest_vectors_udf(
        index_group_uri: str,
        source_uri: str,
        source_type: str,
        vector_type: np.dtype,
        external_ids_uri: str,
        external_ids_type: str,
        partitions: int,
        dimensions: int,
        start: int,
        end: int,
        batch: int,
        threads: int,
        updates_uri: str = None,
        config: Optional[Mapping[str, Any]] = None,
        verbose: bool = False,
        trace_id: Optional[str] = None,
        distance_metric: vspy.DistanceMetric = vspy.DistanceMetric.SUM_OF_SQUARES,
    ):
        import tiledb.cloud
        from tiledb.vector_search.module import StdVector_u64
        from tiledb.vector_search.module import array_to_matrix
        from tiledb.vector_search.module import ivf_index
        from tiledb.vector_search.module import ivf_index_tdb

        logger = setup(config, verbose)
        group = tiledb.Group(index_group_uri)
        centroids_uri = group[CENTROIDS_ARRAY_NAME].uri
        partial_write_array_dir_uri = group[PARTIAL_WRITE_ARRAY_DIR].uri
        partial_write_array_group = tiledb.Group(partial_write_array_dir_uri)
        partial_write_array_ids_uri = partial_write_array_group[IDS_ARRAY_NAME].uri
        partial_write_array_parts_uri = partial_write_array_group[PARTS_ARRAY_NAME].uri
        partial_write_array_index_uri = partial_write_array_group[INDEX_ARRAY_NAME].uri

        for part in range(start, end, batch):
            part_end = part + batch
            if part_end > end:
                part_end = end

            str(part) + "-" + str(part_end)
            part_id = int(part / batch)
            part_id * (partitions + 1)

            logger.debug("Input vectors start_pos: %d, end_pos: %d", part, part_end)
            updated_ids = read_updated_ids(
                updates_uri=updates_uri,
                config=config,
                verbose=verbose,
                trace_id=trace_id,
            )
            if source_type == "TILEDB_ARRAY":
                logger.debug("Start indexing")
                ivf_index_tdb(
                    dtype=vector_type,
                    db_uri=source_uri,
                    external_ids_uri=external_ids_uri,
                    deleted_ids=StdVector_u64(updated_ids),
                    centroids_uri=centroids_uri,
                    parts_uri=partial_write_array_parts_uri,
                    index_array_uri=partial_write_array_index_uri,
                    id_uri=partial_write_array_ids_uri,
                    start=part,
                    end=part_end,
                    partition_start=part_id * (partitions + 1),
                    nthreads=threads,
                    **(
                        {"timestamp": index_timestamp}
                        if index_timestamp is not None
                        else {}
                    ),
                    config=config,
                )
            else:
                in_vectors = read_input_vectors(
                    source_uri=source_uri,
                    source_type=source_type,
                    vector_type=vector_type,
                    dimensions=dimensions,
                    start_pos=part,
                    end_pos=part_end,
                    config=config,
                    verbose=verbose,
                    trace_id=trace_id,
                )
                external_ids = read_external_ids(
                    external_ids_uri=external_ids_uri,
                    external_ids_type=external_ids_type,
                    start_pos=part,
                    end_pos=part_end,
                    config=config,
                    verbose=verbose,
                    trace_id=trace_id,
                )
                logger.debug("Start indexing")
                ivf_index(
                    dtype=vector_type,
                    db=array_to_matrix(np.transpose(in_vectors).astype(vector_type)),
                    external_ids=StdVector_u64(external_ids),
                    deleted_ids=StdVector_u64(updated_ids),
                    centroids_uri=centroids_uri,
                    parts_uri=partial_write_array_parts_uri,
                    index_array_uri=partial_write_array_index_uri,
                    id_uri=partial_write_array_ids_uri,
                    start=part,
                    end=part_end,
                    partition_start=part_id * (partitions + 1),
                    nthreads=threads,
                    **(
                        {"timestamp": index_timestamp}
                        if index_timestamp is not None
                        else {}
                    ),
                    config=config,
                )

    def ingest_additions_udf(
        index_group_uri: str,
        updates_uri: str,
        vector_type: np.dtype,
        partitions: int,
        write_offset: int,
        partition_start: int,
        threads: int,
        config: Optional[Mapping[str, Any]] = None,
        verbose: bool = False,
        trace_id: Optional[str] = None,
    ):
        import tiledb.cloud
        from tiledb.vector_search.module import StdVector_u64
        from tiledb.vector_search.module import array_to_matrix
        from tiledb.vector_search.module import ivf_index

        logger = setup(config, verbose)
        group = tiledb.Group(index_group_uri)
        centroids_uri = group[CENTROIDS_ARRAY_NAME].uri
        partial_write_array_dir_uri = group[PARTIAL_WRITE_ARRAY_DIR].uri
        partial_write_array_group = tiledb.Group(partial_write_array_dir_uri)
        partial_write_array_ids_uri = partial_write_array_group[IDS_ARRAY_NAME].uri
        partial_write_array_parts_uri = partial_write_array_group[PARTS_ARRAY_NAME].uri
        partial_write_array_index_uri = partial_write_array_group[INDEX_ARRAY_NAME].uri

        additions_vectors, additions_external_ids = read_additions(
            updates_uri=updates_uri,
            config=config,
            verbose=verbose,
            trace_id=trace_id,
        )

        if additions_vectors is None:
            return

        if (
            index_type == "IVF_FLAT"
            and distance_metric == vspy.DistanceMetric.COSINE
            and not normalized
        ):
            additions_vectors = normalize_vectors(additions_vectors)

        logger.debug(f"Ingesting additions {partial_write_array_index_uri}")
        ivf_index(
            dtype=vector_type,
            db=array_to_matrix(np.transpose(additions_vectors).astype(vector_type)),
            external_ids=StdVector_u64(additions_external_ids),
            deleted_ids=StdVector_u64(np.array([], np.uint64)),
            centroids_uri=centroids_uri,
            parts_uri=partial_write_array_parts_uri,
            index_array_uri=partial_write_array_index_uri,
            id_uri=partial_write_array_ids_uri,
            start=write_offset,
            end=0,
            partition_start=partition_start,
            nthreads=threads,
            **({"timestamp": index_timestamp} if index_timestamp is not None else {}),
            config=config,
        )

    def compute_partition_indexes_udf(
        index_group_uri: str,
        partitions: int,
        work_items: int,
        config: Optional[Mapping[str, Any]] = None,
        verbose: bool = False,
        trace_id: Optional[str] = None,
    ):
        logger = setup(config, verbose)
        with tiledb.scope_ctx(ctx_or_config=config):
            group = tiledb.Group(index_group_uri)
            index_array_uri = group[INDEX_ARRAY_NAME].uri
            partial_write_array_dir_uri = group[PARTIAL_WRITE_ARRAY_DIR].uri
            partial_write_array_group = tiledb.Group(partial_write_array_dir_uri)
            partial_index_array_uri = partial_write_array_group[INDEX_ARRAY_NAME].uri
            partition_sizes = np.zeros(partitions)

            total_partitions = work_items * (partitions + 1)
            with tiledb.open(
                partial_index_array_uri, mode="r", timestamp=index_timestamp
            ) as partial_index_array:
                partial_indexes = partial_index_array[:total_partitions]["values"]

            indexes = np.zeros(partitions + 1).astype(np.uint64)
            i = 0
            for work_item_id in range(work_items):
                prev_index = partial_indexes[i]
                i += 1
                for partition_id in range(partitions):
                    partition_sizes[partition_id] += int(partial_indexes[i]) - int(
                        prev_index
                    )
                    prev_index = partial_indexes[i]
                    i += 1
            logger.debug("Partition sizes: %s", partition_sizes)
            i = 0
            _sum = 0
            for partition_size in partition_sizes:
                indexes[i] = _sum
                _sum += partition_size
                i += 1
            indexes[i] = _sum
            group = tiledb.Group(index_group_uri, "w")
            group.meta["temp_size"] = _sum
            group.close()
            logger.debug(f"Partition indexes: {indexes}")
            index_array = tiledb.open(
                index_array_uri, mode="w", timestamp=index_timestamp
            )
            index_array[0 : partitions + 1] = indexes

    def consolidate_partition_udf(
        index_group_uri: str,
        partitions: int,
        work_items: int,
        partition_id_start: int,
        partition_id_end: int,
        batch: int,
        dimensions: int,
        config: Optional[Mapping[str, Any]] = None,
        verbose: bool = False,
        trace_id: Optional[str] = None,
    ):
        logger = setup(config, verbose)
        with tiledb.scope_ctx(ctx_or_config=config):
            logger.debug(
                "Consolidating partitions %d-%d", partition_id_start, partition_id_end
            )
            group = tiledb.Group(index_group_uri)
            partial_write_array_dir_uri = group[PARTIAL_WRITE_ARRAY_DIR].uri
            partial_write_array_group = tiledb.Group(partial_write_array_dir_uri)
            partial_write_array_ids_uri = partial_write_array_group[IDS_ARRAY_NAME].uri
            partial_write_array_parts_uri = partial_write_array_group[
                PARTS_ARRAY_NAME
            ].uri
            partial_index_array_uri = partial_write_array_group[INDEX_ARRAY_NAME].uri
            index_array_uri = group[INDEX_ARRAY_NAME].uri
            ids_array_uri = group[IDS_ARRAY_NAME].uri
            parts_array_uri = group[PARTS_ARRAY_NAME].uri
            partition_slices = []
            for i in range(partitions):
                partition_slices.append([])

            total_partitions = work_items * (partitions + 1)
            with tiledb.open(
                partial_index_array_uri, mode="r", timestamp=index_timestamp
            ) as partial_index_array:
                partial_indexes = partial_index_array[:total_partitions]["values"]
            i = 0
            prev_index = 0
            for work_item_id in range(work_items):
                prev_index = partial_indexes[i]
                i += 1
                for partition_id in range(partitions):
                    s = slice(int(prev_index), int(partial_indexes[i] - 1))
                    if (
                        s.start <= s.stop
                        and s.start != np.iinfo(np.dtype("uint64")).max
                    ):
                        partition_slices[partition_id].append(s)
                    prev_index = partial_indexes[i]
                    i += 1

            partial_write_array_ids_array = tiledb.open(
                partial_write_array_ids_uri, mode="r", timestamp=index_timestamp
            )
            partial_write_array_parts_array = tiledb.open(
                partial_write_array_parts_uri, mode="r", timestamp=index_timestamp
            )
            index_array = tiledb.open(
                index_array_uri, mode="r", timestamp=index_timestamp
            )
            ids_array = tiledb.open(ids_array_uri, mode="w", timestamp=index_timestamp)
            parts_array = tiledb.open(
                parts_array_uri, mode="w", timestamp=index_timestamp
            )
            logger.debug(
                "Partitions start: %d end: %d", partition_id_start, partition_id_end
            )
            for part in range(partition_id_start, partition_id_end, batch):
                part_end = part + batch
                if part_end > partition_id_end:
                    part_end = partition_id_end
                logger.debug(
                    "Consolidating partitions start: %d end: %d", part, part_end
                )
                read_slices = []
                for p in range(part, part_end):
                    for partition_slice in partition_slices[p]:
                        read_slices.append(partition_slice)

                start_pos = int(index_array[part]["values"])
                end_pos = int(index_array[part_end]["values"])
                if len(read_slices) == 0:
                    if start_pos != end_pos:
                        raise ValueError("Incorrect partition size.")
                    continue
                logger.debug("Read slices: %s", read_slices)
                ids = partial_write_array_ids_array.multi_index[read_slices]["values"]
                vectors = partial_write_array_parts_array.multi_index[:, read_slices][
                    "values"
                ]

                logger.debug(
                    "Ids shape %s, expected size: %d expected range:(%d,%d)",
                    ids.shape,
                    end_pos - start_pos,
                    start_pos,
                    end_pos,
                )
                if ids.shape[0] != end_pos - start_pos:
                    raise ValueError("Incorrect partition size.")

                logger.debug("Writing data to array: %s", parts_array_uri)
                parts_array[:, start_pos:end_pos] = vectors
                logger.debug("Writing data to array: %s", ids_array_uri)
                ids_array[start_pos:end_pos] = ids
            parts_array.close()
            ids_array.close()

    def normalize_source_vectors(
        source_uri: str,
        normalized_uri: str,
        source_type: str,
        vector_type: np.dtype,
        dimensions: int,
        source_start_pos: int,
        source_end_pos: int,
        batch: int,
        config: Optional[Mapping[str, Any]] = None,
        verbose: bool = False,
        trace_id: Optional[str] = None,
    ):
        """
        Reads a batch of vectors from the source data, normalizes them, and writes them to the output array.
        """
        logger = setup(config, verbose)
        logger.debug(f"Normalizing vectors from {source_uri} to {normalized_uri}")
        logger.debug(f"Processing range: {source_start_pos} to {source_end_pos}")

        with tiledb.scope_ctx(ctx_or_config=config):
            for start in range(source_start_pos, source_end_pos, batch):
                end = min(start + batch, source_end_pos)

                # Read from the source data
                vectors = read_input_vectors(
                    source_uri=source_uri,
                    source_type=source_type,
                    vector_type=vector_type,
                    dimensions=dimensions,
                    start_pos=start,
                    end_pos=end,
                    config=config,
                    verbose=verbose,
                    trace_id=trace_id,
                )

                # Normalize the vectors
                normalized_vectors = normalize_vectors(vectors)

                # Write to the normalized array
                with tiledb.open(
                    normalized_uri, mode="w", timestamp=index_timestamp
                ) as A:
                    A[0:dimensions, start:end] = np.transpose(normalized_vectors)

        logger.debug(
            f"Finished normalizing vectors for range {source_start_pos} to {source_end_pos}"
        )

    # --------------------------------------------------------------------
    # DAG
    # --------------------------------------------------------------------
    def submit_local(d, func, *args, **kwargs):
        # Drop kwarg
        kwargs.pop("image_name", None)
        kwargs.pop("resources", None)
        return d.submit_local(func, *args, **kwargs)

    def create_ingestion_dag(
        index_type: str,
        index_group_uri: str,
        source_uri: str,
        source_type: str,
        vector_type: np.dtype,
        external_ids_uri: str,
        external_ids_type: str,
        size: int,
        partitions: int,
        dimensions: int,
        copy_centroids_uri: Optional[str],
        training_sample_size: int,
        training_source_uri: Optional[str],
        training_source_type: Optional[str],
        input_vectors_per_work_item: int,
        input_vectors_work_items_per_worker: int,
        input_vectors_per_work_item_during_sampling: int,
        input_vectors_work_items_per_worker_during_sampling: int,
        table_partitions_per_work_item: int,
        table_partitions_work_items_per_worker: int,
        workers: int,
        config: Optional[Mapping[str, Any]] = None,
        verbose: bool = False,
        trace_id: Optional[str] = None,
        use_sklearn: bool = True,
        mode: Mode = Mode.LOCAL,
        acn: Optional[str] = None,
        namespace: Optional[str] = None,
        ingest_resources: Optional[Mapping[str, Any]] = None,
        consolidate_partition_resources: Optional[Mapping[str, Any]] = None,
        copy_centroids_resources: Optional[Mapping[str, Any]] = None,
        random_sample_resources: Optional[Mapping[str, Any]] = None,
        kmeans_resources: Optional[Mapping[str, Any]] = None,
        compute_new_centroids_resources: Optional[Mapping[str, Any]] = None,
        assign_points_and_partial_new_centroids_resources: Optional[
            Mapping[str, Any]
        ] = None,
        write_centroids_resources: Optional[Mapping[str, Any]] = None,
        partial_index_resources: Optional[Mapping[str, Any]] = None,
    ) -> dag.DAG:
        kwargs = {}

        # We compute the real size of the batch in bytes.
        size_in_bytes = (
            min(size, input_vectors_per_work_item)
            * dimensions
            * np.dtype(vector_type).itemsize
        )
        if mode == Mode.BATCH:
            d = dag.DAG(
                name="vector-ingestion",
                mode=Mode.BATCH,
                max_workers=workers,
                retry_strategy=models.RetryStrategy(
                    limit=1,
                    retry_policy="Always",
                ),
                namespace=namespace,
            )
            threads = 16

            if acn:
                kwargs["access_credentials_name"] = acn
        else:
            if mode == Mode.LOCAL:
                # TODO: `default` is not an actual namespace. This is a temp fix to
                # be able to run DAGs locally.
                namespace = "default"
            d = dag.DAG(
                name="vector-ingestion",
                mode=Mode.REALTIME,
                max_workers=workers,
                namespace=namespace,
            )
            threads = multiprocessing.cpu_count()

        submit = partial(submit_local, d)
        if mode == Mode.BATCH or mode == Mode.REALTIME:
            submit = d.submit

        input_vectors_batch_size = (
            input_vectors_per_work_item * input_vectors_work_items_per_worker
        )

        # The number of vectors each task will read.
        input_vectors_batch_size_during_sampling = (
            # The number of vectors to read into memory in one batch within a task.
            input_vectors_per_work_item_during_sampling
            *
            # The number of batches that a single task will need to run.
            input_vectors_work_items_per_worker_during_sampling
        )

        def scale_resources(min_resource, max_resource, max_input_size, input_size):
            """
            Scales the resources based on the input size and the maximum input size.

            Args:
                min_resource (int): The minimum resource value (either cpu cores or ram gb).
                max_resource (int): The maximum resource value.
                max_input_size (int): The maximum input size.
                input_size (int): The input size.

            Returns:
                str: The scaled resource value as a string.
            """
            return str(
                max(
                    min_resource,
                    min(
                        max_resource,
                        int(
                            math.ceil(
                                min_resource
                                + (max_resource - min_resource)
                                * input_size
                                / max_input_size
                            )
                        ),
                    ),
                )
            )

        # We can't set as default in the function due to the use of `str(threads)`
        # For consistency we then apply all defaults for resources here.
        if ingest_resources is None:
            ingest_resources = {
                "cpu": scale_resources(
                    2, threads, MAX_PARTITION_BYTE_SIZE, size_in_bytes
                ),
                "memory": scale_resources(2, 16, MAX_PARTITION_BYTE_SIZE, size_in_bytes)
                + "Gi",
            }

        if consolidate_partition_resources is None:
            consolidate_partition_resources = {
                "cpu": scale_resources(2, 8, MAX_PARTITION_BYTE_SIZE, size_in_bytes),
                "memory": scale_resources(2, 16, MAX_PARTITION_BYTE_SIZE, size_in_bytes)
                + "Gi",
            }

        if copy_centroids_resources is None:
            copy_centroids_resources = {"cpu": "1", "memory": "2Gi"}

        if random_sample_resources is None:
            random_sample_resources = {
                "cpu": "2",
                "memory": "6Gi",
            }

        kmeans_complexity = training_sample_size * dimensions * partitions
        if kmeans_resources is None:
            kmeans_resources = {
                "cpu": scale_resources(
                    4,
                    threads,
                    MAX_CENTRALISED_KMEANS_COMPLEXITY,
                    kmeans_complexity,
                ),
                "memory": scale_resources(
                    16,
                    32,
                    MAX_CENTRALISED_KMEANS_COMPLEXITY,
                    kmeans_complexity,
                )
                + "Gi",
            }

        if compute_new_centroids_resources is None:
            compute_new_centroids_resources = {
                "cpu": "1",
                "memory": "8Gi",
            }

        if assign_points_and_partial_new_centroids_resources is None:
            assign_points_and_partial_new_centroids_resources = {
                "cpu": str(threads),
                "memory": "12Gi",
            }

        if write_centroids_resources is None:
            write_centroids_resources = {"cpu": "1", "memory": "2Gi"}

        if partial_index_resources is None:
            partial_index_resources = {"cpu": "1", "memory": "2Gi"}

        if index_type == "FLAT":
            ingest_node = submit(
                ingest_flat,
                index_group_uri=index_group_uri,
                source_uri=source_uri,
                source_type=source_type,
                updates_uri=updates_uri,
                vector_type=vector_type,
                external_ids_uri=external_ids_uri,
                external_ids_type=external_ids_type,
                dimensions=dimensions,
                size=size,
                batch=input_vectors_batch_size,
                config=config,
                verbose=verbose,
                trace_id=trace_id,
                name="ingest",
                resources=ingest_resources,
                image_name=DEFAULT_IMG_NAME,
                **kwargs,
            )
            return d
        elif is_type_erased_index(index_type):
            ingest_node = submit(
                ingest_type_erased,
                index_type=index_type,
                index_group_uri=index_group_uri,
                source_uri=source_uri,
                source_type=source_type,
                updates_uri=updates_uri,
                vector_type=vector_type,
                external_ids_uri=external_ids_uri,
                external_ids_type=external_ids_type,
                dimensions=dimensions,
                size=size,
                batch=input_vectors_batch_size,
                partitions=partitions,
                config=config,
                verbose=verbose,
                trace_id=trace_id,
                name="ingest",
                resources=ingest_resources,
                image_name=DEFAULT_IMG_NAME,
                **kwargs,
            )
            return d
        elif index_type == "IVF_FLAT":
            if copy_centroids_uri is not None:
                centroids_node = submit(
                    copy_centroids,
                    index_group_uri=index_group_uri,
                    copy_centroids_uri=copy_centroids_uri,
                    partitions=partitions,
                    dimensions=dimensions,
                    config=config,
                    verbose=verbose,
                    trace_id=trace_id,
                    name="copy-centroids",
                    resources=copy_centroids_resources,
                    image_name=DEFAULT_IMG_NAME,
                    **kwargs,
                )
            else:
                # If the distance metric is cosine, we need to create a node that everything depends on
                # Which reads the vectors and normalizes them, then swaps source_uri for normalized_uri
                # This is because the cosine distance metric requires normalized vectors
                normalization_nodes = []
                if (
                    distance_metric == vspy.DistanceMetric.COSINE
                    and not normalized
                    and size > 0
                ):
                    group = tiledb.Group(index_group_uri, "w")
                    normalized_uri = create_array(
                        group=group,
                        size=size,
                        dimensions=dimensions,
                        vector_type=vector_type,
                        array_name="normalized_vectors",
                    )
                    group.close()

                    # Create normalization nodes
                    for start in range(
                        0, size, input_vectors_batch_size_during_sampling
                    ):
                        end = min(
                            start + input_vectors_batch_size_during_sampling, size
                        )

                        normalization_nodes.append(
                            submit(
                                normalize_source_vectors,
                                source_uri=source_uri,
                                normalized_uri=normalized_uri,
                                source_type=source_type,
                                vector_type=vector_type,
                                dimensions=dimensions,
                                source_start_pos=start,
                                source_end_pos=end,
                                batch=input_vectors_per_work_item_during_sampling,
                                config=config,
                                verbose=verbose,
                                trace_id=trace_id,
                                name=f"normalize-vectors-{start}-{end}",
                                resources=random_sample_resources,
                                image_name=DEFAULT_IMG_NAME,
                                **kwargs,
                            )
                        )

                    # Update source_uri and source_type for subsequent operations
                    source_uri = normalized_uri
                    source_type = "TILEDB_ARRAY"

                random_sample_nodes = []
                if training_sampling_policy == TrainingSamplingPolicy.RANDOM:
                    # Create an empty array to write the sampled vectors to.
                    group = tiledb.Group(index_group_uri, "w")
                    training_source_uri = create_array(
                        group=group,
                        size=training_sample_size,
                        dimensions=dimensions,
                        vector_type=vector_type,
                        array_name=TRAINING_INPUT_VECTORS_ARRAY_NAME,
                    )
                    training_source_type = "TILEDB_ARRAY"
                    group.close()

                    idx = 0
                    num_sampled = 0
                    for start in range(
                        0, size, input_vectors_batch_size_during_sampling
                    ):
                        # What vectors to read from the source_uri.
                        end = start + input_vectors_batch_size_during_sampling
                        if end > size:
                            end = size

                        # How many vectors to sample from the vectors read.
                        percent_of_data_to_read = (end - start) / size
                        num_to_sample = math.ceil(
                            training_sample_size * percent_of_data_to_read
                        )
                        if num_sampled + num_to_sample > training_sample_size:
                            num_to_sample = training_sample_size - num_sampled
                        if num_to_sample == 0:
                            continue

                        random_sample_nodes.append(
                            submit(
                                random_sample_from_input_vectors,
                                source_uri=source_uri,
                                source_type=source_type,
                                vector_type=vector_type,
                                dimensions=dimensions,
                                source_start_pos=start,
                                source_end_pos=end,
                                batch=input_vectors_per_work_item_during_sampling,
                                random_sample_size=num_to_sample,
                                output_source_uri=training_source_uri,
                                output_start_pos=num_sampled,
                                config=config,
                                verbose=verbose,
                                name="read-random-sample-" + str(idx),
                                resources=random_sample_resources,
                                image_name=DEFAULT_IMG_NAME,
                                **kwargs,
                            )
                        )
                        num_sampled += num_to_sample
                        idx += 1
                    if num_sampled != training_sample_size:
                        raise ValueError(
                            f"The random sampling ran into an issue: num_sampled ({num_sampled}) != training_sample_size ({training_sample_size})"
                        )
                # Add dependencies for normalization
                for node in normalization_nodes:
                    for random_sample_node in random_sample_nodes:
                        random_sample_node.depends_on(node)

                if training_sample_size <= CENTRALISED_KMEANS_MAX_SAMPLE_SIZE:
                    centroids_node = submit(
                        centralised_kmeans,
                        index_group_uri=index_group_uri,
                        source_uri=source_uri,
                        source_type=source_type,
                        vector_type=vector_type,
                        partitions=partitions,
                        dimensions=dimensions,
                        training_sample_size=training_sample_size,
                        training_source_uri=training_source_uri,
                        training_source_type=training_source_type,
                        config=config,
                        verbose=verbose,
                        trace_id=trace_id,
                        use_sklearn=use_sklearn,
                        name="kmeans",
                        resources=kmeans_resources,
                        image_name=DEFAULT_IMG_NAME,
                        **kwargs,
                    )

                    for random_sample_node in random_sample_nodes:
                        centroids_node.depends_on(random_sample_node)

                    # if random sample nodes is empty then we need to depend on the normalization nodes
                    if not random_sample_nodes:
                        for node in normalization_nodes:
                            centroids_node.depends_on(node)
                else:
                    uri = (
                        training_source_uri
                        if training_source_uri is not None
                        else source_uri
                    )
                    uri_type = (
                        training_source_type
                        if training_source_uri is not None
                        else source_type
                    )
                    internal_centroids_node = submit(
                        init_centroids,
                        source_uri=uri,
                        source_type=uri_type,
                        vector_type=vector_type,
                        partitions=partitions,
                        dimensions=dimensions,
                        config=config,
                        verbose=verbose,
                        trace_id=trace_id,
                        # distance_metric=
                        name="init-centroids",
                        resources=copy_centroids_resources,
                        image_name=DEFAULT_IMG_NAME,
                        **kwargs,
                    )

                    for random_sample_node in random_sample_nodes:
                        internal_centroids_node.depends_on(random_sample_node)

                    # if random sample nodes is empty then we need to depend on the normalization nodes
                    if not random_sample_nodes:
                        for node in normalization_nodes:
                            internal_centroids_node.depends_on(node)

                    for it in range(5):
                        kmeans_workers = []
                        task_id = 0
                        for i in range(
                            0, training_sample_size, input_vectors_batch_size
                        ):
                            start = i
                            end = i + input_vectors_batch_size
                            if end > size:
                                end = size
                            kmeans_workers.append(
                                submit(
                                    assign_points_and_partial_new_centroids,
                                    centroids=internal_centroids_node,
                                    source_uri=uri,
                                    source_type=uri_type,
                                    vector_type=vector_type,
                                    partitions=partitions,
                                    dimensions=dimensions,
                                    vector_start_pos=start,
                                    vector_end_pos=end,
                                    threads=threads,
                                    config=config,
                                    verbose=verbose,
                                    trace_id=trace_id,
                                    use_sklearn=use_sklearn,
                                    name="k-means-part-" + str(task_id),
                                    resources=assign_points_and_partial_new_centroids_resources,
                                    image_name=DEFAULT_IMG_NAME,
                                    **kwargs,
                                )
                            )
                            task_id += 1
                        reducers = []
                        for i in range(0, len(kmeans_workers), 10):
                            reducers.append(
                                submit(
                                    compute_new_centroids,
                                    *kmeans_workers[i : i + 10],
                                    name="update-centroids-" + str(i),
                                    resources=compute_new_centroids_resources,
                                    image_name=DEFAULT_IMG_NAME,
                                    **kwargs,
                                )
                            )
                        internal_centroids_node = submit(
                            compute_new_centroids,
                            *reducers,
                            name="update-centroids",
                            resources=compute_new_centroids_resources,
                            image_name=DEFAULT_IMG_NAME,
                            **kwargs,
                        )
                    centroids_node = submit(
                        write_centroids,
                        centroids=internal_centroids_node,
                        index_group_uri=index_group_uri,
                        partitions=partitions,
                        dimensions=dimensions,
                        config=config,
                        verbose=verbose,
                        trace_id=trace_id,
                        name="write-centroids",
                        resources=write_centroids_resources,
                        image_name=DEFAULT_IMG_NAME,
                        **kwargs,
                    )

            ingest_nodes = []
            task_id = 0
            for i in range(0, size, input_vectors_batch_size):
                start = i
                end = i + input_vectors_batch_size
                if end > size:
                    end = size
                ingest_node = submit(
                    ingest_vectors_udf,
                    index_group_uri=index_group_uri,
                    source_uri=source_uri,
                    source_type=source_type,
                    vector_type=vector_type,
                    external_ids_uri=external_ids_uri,
                    external_ids_type=external_ids_type,
                    partitions=partitions,
                    dimensions=dimensions,
                    start=start,
                    end=end,
                    batch=input_vectors_per_work_item,
                    threads=threads,
                    updates_uri=updates_uri,
                    config=config,
                    verbose=verbose,
                    trace_id=trace_id,
                    name="ingest-" + str(task_id),
                    resources=ingest_resources,
                    image_name=DEFAULT_IMG_NAME,
                    **kwargs,
                )
                ingest_node.depends_on(centroids_node)
                ingest_nodes.append(ingest_node)
                task_id += 1

            if updates_uri is not None:
                partition_start = (
                    task_id * input_vectors_work_items_per_worker * (partitions + 1)
                )
                ingest_additions_node = submit(
                    ingest_additions_udf,
                    index_group_uri=index_group_uri,
                    updates_uri=updates_uri,
                    vector_type=vector_type,
                    partitions=partitions,
                    write_offset=size,
                    partition_start=partition_start,
                    threads=threads,
                    config=config,
                    verbose=verbose,
                    trace_id=trace_id,
                    name="ingest-" + str(task_id),
                    resources=ingest_resources,
                    image_name=DEFAULT_IMG_NAME,
                    **kwargs,
                )
                ingest_additions_node.depends_on(centroids_node)
                ingest_nodes.append(ingest_additions_node)

            work_items = len(ingest_nodes) * input_vectors_work_items_per_worker
            compute_indexes_node = submit(
                compute_partition_indexes_udf,
                index_group_uri=index_group_uri,
                partitions=partitions,
                work_items=work_items,
                config=config,
                verbose=verbose,
                trace_id=trace_id,
                name="compute-indexes",
                resources=partial_index_resources,
                image_name=DEFAULT_IMG_NAME,
                **kwargs,
            )
            for ingest_node in ingest_nodes:
                compute_indexes_node.depends_on(ingest_node)

            partitions_batch = (
                table_partitions_work_items_per_worker * table_partitions_per_work_item
            )
            task_id = 0
            for i in range(0, partitions, partitions_batch):
                start = i
                end = i + partitions_batch
                if end > partitions:
                    end = partitions
                consolidate_partition_node = submit(
                    consolidate_partition_udf,
                    index_group_uri=index_group_uri,
                    partitions=partitions,
                    work_items=work_items,
                    partition_id_start=start,
                    partition_id_end=end,
                    batch=table_partitions_per_work_item,
                    dimensions=dimensions,
                    config=config,
                    verbose=verbose,
                    trace_id=trace_id,
                    name="consolidate-partition-" + str(task_id),
                    resources=consolidate_partition_resources,
                    image_name=DEFAULT_IMG_NAME,
                    **kwargs,
                )
                consolidate_partition_node.depends_on(compute_indexes_node)
                task_id += 1
            return d
        else:
            raise ValueError(f"Not supported index_type {index_type}")

    def consolidate_and_vacuum(
        index_group_uri: str,
        config: Optional[Mapping[str, Any]] = None,
    ):
        """
        Consolidate fragments. Needed because during ingestion we have multiple workers that write
        different fragments.

        We don't consolidate CENTROIDS_ARRAY_NAME (and others) because they are only written once.

        We also don't consolidate type-erased indexes because they are only written once. If we add
        distributed ingestion we should write a C++ method to consolidate them.
        """
        with tiledb.Group(index_group_uri) as group:
            write_group = tiledb.Group(index_group_uri, "w")

            if not is_type_erased_index(index_type):
                try:
                    if INPUT_VECTORS_ARRAY_NAME in group:
                        tiledb.Array.delete_array(group[INPUT_VECTORS_ARRAY_NAME].uri)
                        write_group.remove(INPUT_VECTORS_ARRAY_NAME)
                    if EXTERNAL_IDS_ARRAY_NAME in group:
                        tiledb.Array.delete_array(group[EXTERNAL_IDS_ARRAY_NAME].uri)
                        write_group.remove(EXTERNAL_IDS_ARRAY_NAME)
                except tiledb.TileDBError as err:
                    message = str(err)
                    if "does not exist" not in message:
                        raise err
                write_group.close()
                modes = ["fragment_meta", "commits", "array_meta"]
                for mode in modes:
                    conf = tiledb.Config(config)
                    conf["sm.consolidation.mode"] = mode
                    conf["sm.vacuum.mode"] = mode
                    ids_uri = group[IDS_ARRAY_NAME].uri
                    parts_uri = group[PARTS_ARRAY_NAME].uri
                    tiledb.consolidate(parts_uri, config=conf)
                    tiledb.vacuum(parts_uri, config=conf)
                    tiledb.consolidate(ids_uri, config=conf)
                    tiledb.vacuum(ids_uri, config=conf)

            partial_write_array_exists = PARTIAL_WRITE_ARRAY_DIR in group
        if partial_write_array_exists:
            with tiledb.Group(index_group_uri, "w") as partial_write_array_group:
                partial_write_array_group.remove(PARTIAL_WRITE_ARRAY_DIR)
            partial_write_array_dir_uri = (
                index_group_uri + "/" + PARTIAL_WRITE_ARRAY_DIR
            )
            with tiledb.Group(
                partial_write_array_dir_uri, "m"
            ) as partial_write_array_group:
                partial_write_array_group.delete(recursive=True)

    # --------------------------------------------------------------------
    # End internal function definitions
    # --------------------------------------------------------------------

    with tiledb.scope_ctx(ctx_or_config=config):
        logger = setup(config, verbose)

        if input_vectors is not None:
            in_size = input_vectors.shape[0]
            dimensions = input_vectors.shape[1]
            vector_type = input_vectors.dtype
            source_type = "TILEDB_ARRAY"
        else:
            if source_type is None:
                source_type = autodetect_source_type(source_uri=source_uri)
            in_size, dimensions, vector_type = read_source_metadata(
                source_uri=source_uri, source_type=source_type
            )
        logger.debug("Ingesting Vectors into %r", index_group_uri)
        arrays_created = False
        if is_type_erased_index(index_type):
            # If we're using a type-erased index, we create the group in C++.
            try:
                # Try opening the group to see if it exists.
                group = tiledb.Group(index_group_uri, "r")
                group.close()
                arrays_created = True
            except tiledb.TileDBError as err:
                # If it does not then we can create it in C++.
                message = str(err)
                if "not exist" in message:
                    if index_type == "VAMANA":
                        vamana_index.create(
                            uri=index_group_uri,
                            dimensions=dimensions,
                            vector_type=vector_type,
                            config=config,
                            l_build=l_build,
                            r_max_degree=r_max_degree,
                            storage_version=storage_version,
                            distance_metric=distance_metric,
                        )
                    elif index_type == "IVF_PQ":
                        ivf_pq_index.create(
                            uri=index_group_uri,
                            dimensions=dimensions,
                            vector_type=vector_type,
                            num_subspaces=num_subspaces,
                            partitions=partitions,
                            config=config,
                            storage_version=storage_version,
                            distance_metric=distance_metric,
                        )
                    else:
                        raise ValueError(f"Unsupported index type {index_type}")
                else:
                    raise err
        else:
            # Otherwise, we create the group in Python.
            try:
                tiledb.group_create(index_group_uri)
            except tiledb.TileDBError as err:
                message = str(err)
                if "already exists" in message:
                    arrays_created = True
                    logger.debug(f"Group '{index_group_uri}' already exists")
                else:
                    raise err
        group = tiledb.Group(index_group_uri, "r")
        ingestion_timestamps = list(
            json.loads(group.meta.get("ingestion_timestamps", "[]"))
        )
        base_sizes = list(json.loads(group.meta.get("base_sizes", "[]")))
        partition_history = list(json.loads(group.meta.get("partition_history", "[]")))
        if partitions == -1:
            partitions = int(group.meta.get("partitions", "-1"))

        previous_ingestion_timestamp = 0
        if index_timestamp is None:
            index_timestamp = int(time.time() * 1000)
        if len(ingestion_timestamps) > 0:
            previous_ingestion_timestamp = ingestion_timestamps[
                len(ingestion_timestamps) - 1
            ]
            if (
                index_timestamp is not None
                and index_timestamp <= previous_ingestion_timestamp
            ):
                raise ValueError(
                    f"New ingestion timestamp: {index_timestamp} can't be smaller that the latest ingestion "
                    f"timestamp: {previous_ingestion_timestamp}"
                )

        group.close()

        if size == -1:
            size = int(in_size)
        if size > in_size:
            size = int(in_size)
        logger.debug("Input dataset size %d", size)
        logger.debug("Input dataset dimensions %d", dimensions)
        logger.debug("Vector dimension type %s", vector_type)
        if training_sample_size > size:
            raise ValueError(
                f"training_sample_size {training_sample_size} is larger than the input dataset size {size}"
            )

        if partitions == -1:
            partitions = max(1, int(math.sqrt(size)))
            # Make sure that we can have at least 100 vectors per partition for kmeans training.
            # Otherwise kmeans might not have enough sample vectors to converge.
            partitions = min(
                math.floor(CENTRALISED_KMEANS_MAX_SAMPLE_SIZE / 100), partitions
            )
        if training_sample_size == -1:
            max_training_sample_size = int(
                math.floor(MAX_CENTRALISED_KMEANS_COMPLEXITY / dimensions / partitions)
            )
            training_sample_size = min(
                min(size, 100 * partitions), max_training_sample_size
            )
        if mode == Mode.BATCH:
            if workers == -1:
                workers = 10
        else:
            workers = 1
        logger.debug("Partitions %d", partitions)
        logger.debug("Training sample size %d", training_sample_size)
        logger.debug(
            "Training source uri %s and type %s",
            training_source_uri,
            training_source_type,
        )
        logger.debug("Number of workers %d", workers)

        # Compute task parameters for main ingestion.
        if input_vectors_per_work_item == -1:
            # We scale the input_vectors_per_work_item to maintain the DEFAULT_PARTITION_BYTE_SIZE
            input_vectors_per_work_item = int(
                DEFAULT_PARTITION_BYTE_SIZE
                / dimensions
                / np.dtype(vector_type).itemsize
            )
        input_vectors_work_items = int(math.ceil(size / input_vectors_per_work_item))
        input_vectors_work_tasks = input_vectors_work_items
        input_vectors_work_items_per_worker = 1
        if max_tasks_per_stage == -1:
            max_tasks_per_stage = MAX_TASKS_PER_STAGE
        if input_vectors_work_tasks > max_tasks_per_stage:
            input_vectors_work_items_per_worker = int(
                math.ceil(input_vectors_work_items / max_tasks_per_stage)
            )
            input_vectors_work_tasks = max_tasks_per_stage
        logger.debug("input_vectors_per_work_item %d", input_vectors_per_work_item)
        logger.debug("input_vectors_work_items %d", input_vectors_work_items)
        logger.debug("input_vectors_work_tasks %d", input_vectors_work_tasks)
        logger.debug(
            "input_vectors_work_items_per_worker %d",
            input_vectors_work_items_per_worker,
        )

        # Compute task parameters for random sampling.
        # How many input vectors to read into memory in one batch within a task.
        if input_vectors_per_work_item_during_sampling == -1:
            input_vectors_per_work_item_during_sampling = VECTORS_PER_SAMPLE_WORK_ITEM
        # How many total batches we need to read all the data..
        input_vectors_work_items_during_sampling = int(
            math.ceil(size / input_vectors_per_work_item_during_sampling)
        )
        # The number of tasks to create, at max.
        if max_sampling_tasks == -1:
            max_sampling_tasks = MAX_TASKS_PER_STAGE
        # The number of batches a single task will run. If there are more batches required than
        # allowed tasks, each task will process mutiple batches.
        input_vectors_work_items_per_worker_during_sampling = 1
        if input_vectors_work_items_during_sampling > max_sampling_tasks:
            input_vectors_work_items_per_worker_during_sampling = int(
                math.ceil(input_vectors_work_items_during_sampling / max_sampling_tasks)
            )
            input_vectors_work_items_during_sampling = max_sampling_tasks
        logger.debug(
            "input_vectors_per_work_item_during_sampling %d",
            input_vectors_per_work_item_during_sampling,
        )
        logger.debug(
            "input_vectors_work_items_during_sampling %d",
            input_vectors_work_items_during_sampling,
        )
        logger.debug(
            "input_vectors_work_items_per_worker_during_sampling %d",
            input_vectors_work_items_per_worker_during_sampling,
        )

        vectors_per_table_partitions = max(1, size / partitions)
        table_partitions_per_work_item = max(
            1,
            int(math.ceil(input_vectors_per_work_item / vectors_per_table_partitions)),
        )
        table_partitions_work_items = int(
            math.ceil(partitions / table_partitions_per_work_item)
        )
        table_partitions_work_tasks = table_partitions_work_items
        table_partitions_work_items_per_worker = 1
        if table_partitions_work_tasks > max_tasks_per_stage:
            table_partitions_work_items_per_worker = int(
                math.ceil(table_partitions_work_items / max_tasks_per_stage)
            )
            table_partitions_work_tasks = max_tasks_per_stage
        logger.debug(
            "table_partitions_per_work_item %d", table_partitions_per_work_item
        )
        logger.debug("table_partitions_work_items %d", table_partitions_work_items)
        logger.debug("table_partitions_work_tasks %d", table_partitions_work_tasks)
        logger.debug(
            "table_partitions_work_items_per_worker %d",
            table_partitions_work_items_per_worker,
        )

        logger.debug("Creating arrays")
        group = tiledb.Group(index_group_uri, "w")
        temp_data_group = create_temp_data_group(group=group)
        create_arrays(
            group=group,
            temp_data_group=temp_data_group,
            arrays_created=arrays_created,
            index_type=index_type,
            dimensions=dimensions,
            input_vectors_work_items=input_vectors_work_items,
            vector_type=vector_type,
            logger=logger,
            storage_version=storage_version,
        )

        if (
            index_type == "IVF_FLAT"
            and distance_metric == vspy.DistanceMetric.COSINE
            and not normalized
        ):
            if input_vectors is not None:
                input_vectors = normalize_vectors(input_vectors)
            if training_input_vectors is not None:
                training_input_vectors = normalize_vectors(training_input_vectors)

        if training_input_vectors is not None:
            training_source_uri = write_input_vectors(
                group=temp_data_group,
                input_vectors=training_input_vectors,
                size=training_input_vectors.shape[0],
                dimensions=training_input_vectors.shape[1],
                vector_type=training_input_vectors.dtype,
                array_name=TRAINING_INPUT_VECTORS_ARRAY_NAME,
            )
            training_source_type = "TILEDB_ARRAY"
        if input_vectors is not None:
            source_uri = write_input_vectors(
                group=temp_data_group,
                input_vectors=input_vectors,
                size=in_size,
                dimensions=dimensions,
                vector_type=vector_type,
                array_name=INPUT_VECTORS_ARRAY_NAME,
            )

        if external_ids is not None:
            external_ids_uri = write_external_ids(
                group=temp_data_group,
                external_ids=external_ids,
                size=size,
                partitions=partitions,
            )
            external_ids_type = "TILEDB_ARRAY"
        else:
            if external_ids_type is None:
                external_ids_type = "U64BIN"
        temp_data_group.close()
        group.meta["temp_size"] = size
        group.close()

        logger.debug("Creating ingestion graph")
        d = create_ingestion_dag(
            index_type=index_type,
            index_group_uri=index_group_uri,
            source_uri=source_uri,
            source_type=source_type,
            vector_type=vector_type,
            external_ids_uri=external_ids_uri,
            external_ids_type=external_ids_type,
            size=size,
            partitions=partitions,
            dimensions=dimensions,
            copy_centroids_uri=copy_centroids_uri,
            training_sample_size=training_sample_size,
            training_source_uri=training_source_uri,
            training_source_type=training_source_type,
            input_vectors_per_work_item=input_vectors_per_work_item,
            input_vectors_work_items_per_worker=input_vectors_work_items_per_worker,
            input_vectors_per_work_item_during_sampling=input_vectors_per_work_item_during_sampling,
            input_vectors_work_items_per_worker_during_sampling=input_vectors_work_items_per_worker_during_sampling,
            table_partitions_per_work_item=table_partitions_per_work_item,
            table_partitions_work_items_per_worker=table_partitions_work_items_per_worker,
            workers=workers,
            config=config,
            verbose=verbose,
            trace_id=trace_id,
            use_sklearn=use_sklearn,
            mode=mode,
            acn=acn,
            namespace=namespace,
            ingest_resources=ingest_resources,
            consolidate_partition_resources=consolidate_partition_resources,
            copy_centroids_resources=copy_centroids_resources,
            random_sample_resources=random_sample_resources,
            kmeans_resources=kmeans_resources,
            compute_new_centroids_resources=compute_new_centroids_resources,
            assign_points_and_partial_new_centroids_resources=assign_points_and_partial_new_centroids_resources,
            write_centroids_resources=write_centroids_resources,
            partial_index_resources=partial_index_resources,
        )
        logger.debug("Submitting ingestion graph")
        d.compute()
        logger.debug("Submitted ingestion graph")
        d.wait()

        group = tiledb.Group(index_group_uri, "r")
        temp_size = int(group.meta.get("temp_size", "0"))
        group.close()

        if not is_type_erased_index(index_type):
            # For type-erased indexes (i.e. Vamana), we update this metadata in the write_index()
            # call during create_ingestion_dag(), so don't do it here.
            group = tiledb.Group(index_group_uri, "w")
            ingestion_timestamps.append(index_timestamp)
            base_sizes.append(temp_size)
            partition_history.append(partitions)
            group.meta["partition_history"] = json.dumps(partition_history)
            group.meta["base_sizes"] = json.dumps(base_sizes)
            group.meta["ingestion_timestamps"] = json.dumps(ingestion_timestamps)
            group.close()

        consolidate_and_vacuum(index_group_uri=index_group_uri, config=config)
<<<<<<< HEAD

        if index_type == "FLAT":
            return flat_index.FlatIndex(uri=index_group_uri, config=config)
        elif index_type == "VAMANA":
            return vamana_index.VamanaIndex(uri=index_group_uri, config=config)
        elif index_type == "IVF_FLAT":
            return ivf_flat_index.IVFFlatIndex(
                uri=index_group_uri, memory_budget=1000000, config=config
            )
        elif index_type == "IVF_PQ":
            return ivf_pq_index.IVFPQIndex(
                uri=index_group_uri, memory_budget=1000000, config=config
            )
        else:
            raise ValueError(f"Not supported index_type {index_type}")
=======
        return index.open(uri=index_group_uri, memory_budget=1000000, config=config)
>>>>>>> b88d4ba0
<|MERGE_RESOLUTION|>--- conflicted
+++ resolved
@@ -3062,22 +3062,4 @@
             group.close()
 
         consolidate_and_vacuum(index_group_uri=index_group_uri, config=config)
-<<<<<<< HEAD
-
-        if index_type == "FLAT":
-            return flat_index.FlatIndex(uri=index_group_uri, config=config)
-        elif index_type == "VAMANA":
-            return vamana_index.VamanaIndex(uri=index_group_uri, config=config)
-        elif index_type == "IVF_FLAT":
-            return ivf_flat_index.IVFFlatIndex(
-                uri=index_group_uri, memory_budget=1000000, config=config
-            )
-        elif index_type == "IVF_PQ":
-            return ivf_pq_index.IVFPQIndex(
-                uri=index_group_uri, memory_budget=1000000, config=config
-            )
-        else:
-            raise ValueError(f"Not supported index_type {index_type}")
-=======
-        return index.open(uri=index_group_uri, memory_budget=1000000, config=config)
->>>>>>> b88d4ba0
+        return index.open(uri=index_group_uri, memory_budget=1000000, config=config)