"""
Vector Search ingestion Utilities

This contains the ingestion implementation for different TileDB Vector Search algorithms.

It enables:

- Local ingestion:
  - Multi-threaded execution that can leverage all the available local computing resources.
- Distributed ingestion:
  - Distributed ingestion execution with multiple workers in TileDB Cloud. This can be used
  to ingest large datasets and speedup ingestion latency.
"""

import enum
from functools import partial
from typing import Any, Mapping, Optional, Tuple

import numpy as np

from tiledb.cloud.dag import Mode
from tiledb.vector_search._tiledbvspy import *
from tiledb.vector_search.storage_formats import STORAGE_VERSION
from tiledb.vector_search.storage_formats import validate_storage_version
from tiledb.vector_search.utils import add_to_group
from tiledb.vector_search.utils import is_type_erased_index
from tiledb.vector_search.utils import to_temporal_policy
from tiledb.vector_search.utils import MAX_UINT64
from tiledb.vector_search.utils import MAX_INT32

class TrainingSamplingPolicy(enum.Enum):
    FIRST_N = 1
    RANDOM = 2

    def __str__(self):
        return self.name.replace("_", " ").title()


def ingest(
    index_type: str,
    index_uri: str,
    *,
    input_vectors: Optional[np.ndarray] = None,
    source_uri: Optional[str] = None,
    source_type: Optional[str] = None,
    external_ids: Optional[np.array] = None,
    external_ids_uri: Optional[str] = "",
    external_ids_type: Optional[str] = None,
    updates_uri: Optional[str] = None,
    index_timestamp: Optional[int] = None,
    config: Optional[Mapping[str, Any]] = None,
    namespace: Optional[str] = None,
    size: int = -1,
    partitions: int = -1,
    num_subspaces: int = -1,
    l_build: int = -1,
    r_max_degree: int = -1,
    training_sampling_policy: TrainingSamplingPolicy = TrainingSamplingPolicy.FIRST_N,
    copy_centroids_uri: Optional[str] = None,
    training_sample_size: int = -1,
    training_input_vectors: Optional[np.ndarray] = None,
    training_source_uri: Optional[str] = None,
    training_source_type: Optional[str] = None,
    workers: int = -1,
    input_vectors_per_work_item: int = -1,
    max_tasks_per_stage: int = -1,
    input_vectors_per_work_item_during_sampling: int = -1,
    max_sampling_tasks: int = -1,
    storage_version: str = STORAGE_VERSION,
    verbose: bool = False,
    trace_id: Optional[str] = None,
    use_sklearn: bool = True,
    mode: Mode = Mode.LOCAL,
    acn: Optional[str] = None,
    ingest_resources: Optional[Mapping[str, Any]] = None,
    consolidate_partition_resources: Optional[Mapping[str, Any]] = None,
    copy_centroids_resources: Optional[Mapping[str, Any]] = None,
    random_sample_resources: Optional[Mapping[str, Any]] = None,
    kmeans_resources: Optional[Mapping[str, Any]] = None,
    compute_new_centroids_resources: Optional[Mapping[str, Any]] = None,
    assign_points_and_partial_new_centroids_resources: Optional[
        Mapping[str, Any]
    ] = None,
    write_centroids_resources: Optional[Mapping[str, Any]] = None,
    partial_index_resources: Optional[Mapping[str, Any]] = None,
    **kwargs,
):
    """
    Ingest vectors into TileDB.

    Parameters
    ----------
    index_type: str
        Type of vector index (FLAT, IVF_FLAT, IVF_PQ, VAMANA).
    index_uri: str
        Vector index URI (stored as TileDB group).
    input_vectors: np.ndarray
        Input vectors, if this is provided it takes precedence over `source_uri` and `source_type`.
    source_uri: str
        Vectors source URI.
    source_type: str
        Type of the source vectors. If left empty it is auto-detected.
    external_ids: np.array
        Input vector `external_ids`, if this is provided it takes precedence over `external_ids_uri` and `external_ids_type`.
    external_ids_uri: str
        Source URI for `external_ids`.
    external_ids_type: str
        File type of external_ids_uri. If left empty it is auto-detected.
    updates_uri: str
        Updates array URI. Used for consolidation of updates.
    index_timestamp: int
        Timestamp to use for writing and reading data. By default it uses the current unix ms timestamp.
    config: Optional[Mapping[str, Any]]
        TileDB config dictionary.
    namespace: str
        TileDB-Cloud namespace to use for Cloud execution.
    size: int
        Number of input vectors, if not provided use the full size of the input dataset.
        If provided, we filter the first vectors from the input source.
    partitions: int
        For IVF indexes, the number of partitions to load the data with, if not provided, is auto-configured based on the dataset size.
    num_subspaces: int
        For PQ encoded indexes, the number of subspaces to use in the PQ encoding. We will divide the dimensions into
        num_subspaces parts, and PQ encode each part separately. This means dimensions must
        be divisible by num_subspaces.
    l_build: int
        For Vamana indexes, the number of neighbors considered for each node during construction of the graph. Larger values will take more time to build but result in indices that provide higher recall for the same search complexity. l_build should be >= r_max_degree unless you need to build indices quickly and can compromise on quality.
        Typically between 75 and 200. If not provided, use the default value of 100.
    r_max_degree: int
        For Vamana indexes, the maximum degree for each node in the final graph. Larger values will result in larger indices and longer indexing times, but better search quality.
        Typically between 60 and 150. If not provided, use the default value of 64.
    copy_centroids_uri: str
        TileDB array URI to copy centroids from, if not provided, centroids are build running `k-means`.
    training_sample_size: int
        Sample size to use for computing `k-means`. If not provided, is auto-configured based on the dataset sizes.
        Should not be provided if training_source_uri is provided.
    training_input_vectors: np.ndarray
        Training input vectors, if this is provided it takes precedence over `training_source_uri` and `training_source_type`.
        Should not be provided if `training_sample_size` or `training_source_uri` are provided.
    training_source_uri: str
        The source URI to use for training centroids when building a `IVF_FLAT` vector index.
        If not provided, the first `training_sample_size` vectors from `source_uri` are used.
        Should not be provided if training_sample_size or training_input_vectors is provided.
    training_source_type: str
        Type of the training source data in `training_source_uri`.
        If left empty, is auto-detected. Should only be provided when `training_source_uri` is provided.
    workers: int
        Number of distributed workers to use for vector ingestion.
        If not provided, is auto-configured based on the dataset size.
    input_vectors_per_work_item: int
        Number of vectors per ingestion work item.
        If not provided, is auto-configured.
    max_tasks_per_stage: int
        Max number of tasks per execution stage of ingestion.
        If not provided, is auto-configured.
    input_vectors_per_work_item_during_sampling: int
        Number of vectors per sample ingestion work item.
        iIf not provided, is auto-configured.
        Only valid with `training_sampling_policy=TrainingSamplingPolicy.RANDOM`.
    max_sampling_tasks: int
        Max number of tasks per execution stage of sampling.
        If not provided, is auto-configured
        Only valid with `training_sampling_policy=TrainingSamplingPolicy.RANDOM`.
    storage_version: str
        Vector index storage format version. If not provided, defaults to the latest version.
    verbose: bool
        Enables verbose logging.
    trace_id: Optional[str]
        trace ID for logging.
    use_sklearn: bool
        Whether to use scikit-learn's implementation of k-means clustering instead of
        tiledb.vector_search's.
    mode: Mode
        Execution mode, defaults to `LOCAL` use `BATCH` for distributed execution.
    acn: Optional[str]
        Access credential name to be used when running in BATCH mode for object store access
    ingest_resources: Optional[Mapping[str, Any]]
        Resources to request when performing vector ingestion, only applies to BATCH mode
    consolidate_partition_resources: Optional[Mapping[str, Any]]
        Resources to request when performing consolidation of a partition, only applies to BATCH mode
    copy_centroids_resources: Optional[Mapping[str, Any]]
        Resources to request when performing copy of centroids from input array to output array, only applies to BATCH mode
    random_sample_resources: Optional[Mapping[str, Any]]
        Resources to request when performing random sample selection, only applies to BATCH mode
    kmeans_resources: Optional[Mapping[str, Any]]
        Resources to request when performing kmeans task, only applies to BATCH mode
    compute_new_centroids_resources: Optional[Mapping[str, Any]]
        Resources to request when performing centroid computation, only applies to BATCH mode
    assign_points_and_partial_new_centroids_resources: Optional[Mapping[str, Any]]
        Resources to request when performing the computation of partial centroids, only applies to BATCH mode
    write_centroids_resources: Optional[Mapping[str, Any]]
        Resources to request when performing the write of centroids, only applies to BATCH mode
    partial_index_resources: Optional[Mapping[str, Any]]
        Resources to request when performing the computation of partial indexing, only applies to BATCH mode
    """
    import enum
    import json
    import logging
    import math
    import multiprocessing
    import os
    import random
    import string
    import time
    from typing import Any, Mapping

    import numpy as np

    import tiledb
    from tiledb.cloud import dag
    from tiledb.cloud.rest_api import models
    from tiledb.cloud.utilities import get_logger
    from tiledb.cloud.utilities import set_aws_context
    from tiledb.vector_search import flat_index
    from tiledb.vector_search import ivf_flat_index
    from tiledb.vector_search import ivf_pq_index
    from tiledb.vector_search import vamana_index
    from tiledb.vector_search.storage_formats import storage_formats

    validate_storage_version(storage_version)

    if source_type and not source_uri:
        raise ValueError("source_type should not be provided without source_uri")
    if source_uri and input_vectors:
        raise ValueError("source_uri should not be provided alongside input_vectors")
    if source_type and input_vectors:
        raise ValueError("source_type should not be provided alongside input_vectors")

    if training_source_uri and training_sample_size != -1:
        raise ValueError(
            "training_source_uri and training_sample_size should not both be provided"
        )
    if training_source_uri and training_input_vectors is not None:
        raise ValueError(
            "training_source_uri and training_input_vectors should not both be provided"
        )

    if training_input_vectors is not None and training_sample_size != -1:
        raise ValueError(
            "training_input_vectors and training_sample_size should not both be provided"
        )
    if training_input_vectors is not None and training_source_type:
        raise ValueError(
            "training_input_vectors and training_source_type should not both be provided"
        )

    if training_source_type and not training_source_uri:
        raise ValueError(
            "training_source_type should not be provided without training_source_uri"
        )

    if training_sample_size < -1:
        raise ValueError(
            "training_sample_size should either be positive or -1 (to auto-configure based on the dataset sizes)"
        )

    if copy_centroids_uri is not None and training_sample_size != -1:
        raise ValueError(
            "training_sample_size should not be provided alongside copy_centroids_uri"
        )
    if copy_centroids_uri is not None and partitions == -1:
        raise ValueError(
            "partitions should be provided if copy_centroids_uri is provided (set partitions to the number of centroids in copy_centroids_uri)"
        )

    if index_type != "IVF_FLAT" and training_sample_size != -1:
        raise ValueError(
            "training_sample_size should only be provided with index_type IVF_FLAT"
        )
    for variable in [
        "copy_centroids_uri",
        "training_input_vectors",
        "training_source_uri",
        "training_source_type",
    ]:
        if index_type != "IVF_FLAT" and locals().get(variable) is not None:
            raise ValueError(
                f"{variable} should only be provided with index_type IVF_FLAT"
            )

    for variable in [
        "copy_centroids_uri",
        "training_input_vectors",
        "training_source_uri",
        "training_source_type",
    ]:
        if (
            training_sampling_policy != TrainingSamplingPolicy.FIRST_N
            and locals().get(variable) is not None
        ):
            raise ValueError(
                f"{variable} should not provided alonside training_sampling_policy"
            )

    # use index_group_uri for internal clarity
    index_group_uri = index_uri

    CENTROIDS_ARRAY_NAME = storage_formats[storage_version]["CENTROIDS_ARRAY_NAME"]
    INDEX_ARRAY_NAME = storage_formats[storage_version]["INDEX_ARRAY_NAME"]
    IDS_ARRAY_NAME = storage_formats[storage_version]["IDS_ARRAY_NAME"]
    PARTS_ARRAY_NAME = storage_formats[storage_version]["PARTS_ARRAY_NAME"]
    INPUT_VECTORS_ARRAY_NAME = storage_formats[storage_version][
        "INPUT_VECTORS_ARRAY_NAME"
    ]
    TRAINING_INPUT_VECTORS_ARRAY_NAME = storage_formats[storage_version][
        "TRAINING_INPUT_VECTORS_ARRAY_NAME"
    ]
    EXTERNAL_IDS_ARRAY_NAME = storage_formats[storage_version][
        "EXTERNAL_IDS_ARRAY_NAME"
    ]
    PARTIAL_WRITE_ARRAY_DIR = (
        storage_formats[storage_version]["PARTIAL_WRITE_ARRAY_DIR"]
        + "_"
        + "".join(random.choices(string.ascii_letters, k=10))
    )
    DEFAULT_ATTR_FILTERS = storage_formats[storage_version]["DEFAULT_ATTR_FILTERS"]

    # This is used to auto-configure `input_vectors_per_work_item`
    # We set it to a size that based on testing allowed ingestion to complete without
    # OOM errors in small local servers (<16GB). This also avoids large TileDB write
    # operations that can cause a problem with the REST server.
    DEFAULT_PARTITION_BYTE_SIZE = 2**30  # 1GB
    # This is used to auto-configure the resources of vector ingestion DAG tasks.
    # It is not actually enforcing a maximum vector partition size as the client can
    # override `input_vectors_per_work_item` and the UDF resources.
    MAX_PARTITION_BYTE_SIZE = 2**31  # 2GB

    VECTORS_PER_SAMPLE_WORK_ITEM = 1000000
    MAX_TASKS_PER_STAGE = 100

    # This is used to auto-configure `kmeans_resources`, `training_sample_size`
    # and `partitions` selected for different datasets. It is based on the kmeans
    # algorithm complexity which is O(vectors * dimensions * centroids).
    # We set this to a value that based on testing allowed kmeans to complete
    # without OOM errors in small local servers (<16GB).
    MAX_CENTRALISED_KMEANS_COMPLEXITY = (
        1000000 * 1024 * 10000
    )  # 1M vectors of 1024 float32 values, 10k partitions
    CENTRALISED_KMEANS_MAX_SAMPLE_SIZE = 1000000

    DEFAULT_IMG_NAME = "3.9-vectorsearch"

    class SourceType(enum.Enum):
        """SourceType of input vectors"""

        TILEDB_ARRAY = enum.auto()
        U8BIN = enum.auto()

        def __str__(self):
            return self.name.replace("_", " ").title()

    def setup(
        config: Optional[Mapping[str, Any]] = None,
        verbose: bool = False,
    ) -> logging.Logger:
        """
        Set the default TileDB context, OS environment variables for AWS,
        and return a logger instance.

        :param config: config dictionary, defaults to None
        :param verbose: verbose logging, defaults to False
        :return: logger instance
        """

        try:
            tiledb.default_ctx(config)
        except tiledb.TileDBError:
            # Ignore error if the default context was already set
            pass

        set_aws_context(config)

        level = logging.DEBUG if verbose else logging.NOTSET
        logger = get_logger(level)

        logger.debug(
            "tiledb.cloud=%s, tiledb=%s, libtiledb=%s",
            tiledb.cloud.version.version,
            tiledb.version(),
            tiledb.libtiledb.version(),
        )

        return logger

    def autodetect_source_type(source_uri: str) -> str:
        if source_uri.endswith(".u8bin"):
            return "U8BIN"
        elif source_uri.endswith(".f32bin"):
            return "F32BIN"
        elif source_uri.endswith(".fvecs"):
            return "FVEC"
        elif source_uri.endswith(".ivecs"):
            return "IVEC"
        elif source_uri.endswith(".bvecs"):
            return "BVEC"
        else:
            return "TILEDB_ARRAY"

    def read_source_metadata(
        source_uri: str, source_type: Optional[str] = None
    ) -> Tuple[int, int, np.dtype]:
        if source_type == "TILEDB_ARRAY":
            schema = tiledb.ArraySchema.load(source_uri)
            print('[ingestion@read_source_metdata@TILEDB_ARRAY] schema', schema)
            size = int(schema.domain.dim(1).domain[1] + 1)
            print('[ingestion@read_source_metdata@TILEDB_ARRAY] size', size, type(size))
            dimensions = int(schema.domain.dim(0).domain[1] + 1)
            print('[ingestion@read_source_metdata@TILEDB_ARRAY] dimensions', dimensions, type(dimensions))
            return size, dimensions, schema.attr(0).dtype
        if source_type == "TILEDB_SPARSE_ARRAY":
            schema = tiledb.ArraySchema.load(source_uri)
            size = schema.domain.dim(0).domain[1] + 1
            dimensions = schema.domain.dim(1).domain[1] + 1
            return size, dimensions, schema.attr(0).dtype
        if source_type == "TILEDB_PARTITIONED_ARRAY":
            with tiledb.open(source_uri, "r", config=config) as source_array:
                q = source_array.query(attrs=("vectors_shape",), coords=True)
                nonempty_object_array_domain = source_array.nonempty_domain()
                partition_shapes = q[
                    nonempty_object_array_domain[0][0] : nonempty_object_array_domain[
                        0
                    ][1]
                    + 1
                ]["vectors_shape"]
                size = 0
                for partition_shape in partition_shapes:
                    size += partition_shape[0]
                    dimensions = partition_shape[1]
                return size, dimensions, source_array.schema.attr("vectors").dtype
        elif source_type == "U8BIN":
            vfs = tiledb.VFS()
            with vfs.open(source_uri, "rb") as f:
                size = int.from_bytes(f.read(4), "little")
                dimensions = int.from_bytes(f.read(4), "little")
                return size, dimensions, np.uint8
        elif source_type == "F32BIN":
            vfs = tiledb.VFS()
            with vfs.open(source_uri, "rb") as f:
                size = int.from_bytes(f.read(4), "little")
                dimensions = int.from_bytes(f.read(4), "little")
                return size, dimensions, np.float32
        elif source_type == "FVEC":
            vfs = tiledb.VFS()
            with vfs.open(source_uri, "rb") as f:
                dimensions = int.from_bytes(f.read(4), "little")
                vector_size = 4 + dimensions * 4
                f.seek(0, os.SEEK_END)
                file_size = f.tell()
                size = int(file_size / vector_size)
                return size, dimensions, np.float32
        elif source_type == "IVEC":
            vfs = tiledb.VFS()
            with vfs.open(source_uri, "rb") as f:
                dimensions = int.from_bytes(f.read(4), "little")
                vector_size = 4 + dimensions * 4
                f.seek(0, os.SEEK_END)
                file_size = f.tell()
                size = int(file_size / vector_size)
                return size, dimensions, np.int32
        elif source_type == "BVEC":
            vfs = tiledb.VFS()
            with vfs.open(source_uri, "rb") as f:
                dimensions = int.from_bytes(f.read(4), "little")
                vector_size = 4 + dimensions
                f.seek(0, os.SEEK_END)
                file_size = f.tell()
                size = int(file_size / vector_size)
                return size, dimensions, np.uint8
        else:
            raise ValueError(
                f"Not supported source_type {source_type} - valid types are [TILEDB_ARRAY, TILEDB_SPARSE_ARRAY, U8BIN, F32BIN, FVEC, IVEC, BVEC]"
            )

    def create_array(
        group: tiledb.Group,
        size: int,
        dimensions: int,
        vector_type: np.dtype,
        array_name: str,
    ) -> str:
        input_vectors_array_uri = f"{group.uri}/{array_name}"
        if tiledb.array_exists(input_vectors_array_uri):
            raise ValueError(f"Array exists {input_vectors_array_uri}")
        tile_size = min(
            size,
            int(
                flat_index.TILE_SIZE_BYTES / np.dtype(vector_type).itemsize / dimensions
            ),
        )

        logger.debug("Creating input vectors array")
        input_vectors_array_rows_dim = tiledb.Dim(
            name="rows",
            domain=(0, dimensions - 1),
            tile=dimensions,
            dtype=np.dtype(np.uint64),
        )
        input_vectors_array_cols_dim = tiledb.Dim(
            name="cols",
            domain=(0, size - 1),
            tile=tile_size,
            dtype=np.dtype(np.uint64),
        )
        input_vectors_array_dom = tiledb.Domain(
            input_vectors_array_rows_dim, input_vectors_array_cols_dim
        )
        input_vectors_array_attr = tiledb.Attr(
            name="values", dtype=vector_type, filters=DEFAULT_ATTR_FILTERS
        )
        input_vectors_array_schema = tiledb.ArraySchema(
            domain=input_vectors_array_dom,
            sparse=False,
            attrs=[input_vectors_array_attr],
            cell_order="col-major",
            tile_order="col-major",
        )
        logger.debug(input_vectors_array_schema)
        tiledb.Array.create(input_vectors_array_uri, input_vectors_array_schema)
        add_to_group(group, input_vectors_array_uri, array_name)

        return input_vectors_array_uri

    def write_input_vectors(
        group: tiledb.Group,
        input_vectors: np.ndarray,
        size: int,
        dimensions: int,
        vector_type: np.dtype,
        array_name: str,
    ) -> str:
        input_vectors_array_uri = create_array(
            group=group,
            size=size,
            dimensions=dimensions,
            vector_type=vector_type,
            array_name=array_name,
        )

        input_vectors_array = tiledb.open(
            input_vectors_array_uri, "w", timestamp=index_timestamp
        )
        input_vectors_array[:, :] = np.transpose(input_vectors)
        input_vectors_array.close()

        return input_vectors_array_uri

    def write_external_ids(
        group: tiledb.Group,
        external_ids: np.array,
        size: int,
        partitions: int,
    ) -> str:
        external_ids_array_uri = f"{group.uri}/{EXTERNAL_IDS_ARRAY_NAME}"
        if tiledb.array_exists(external_ids_array_uri):
            raise ValueError(f"Array exists {external_ids_array_uri}")

        logger.debug("Creating external IDs array")
        ids_array_rows_dim = tiledb.Dim(
            name="rows",
            domain=(0, size - 1),
            tile=int(size / partitions),
            dtype=np.dtype(np.uint64),
        )
        ids_array_dom = tiledb.Domain(ids_array_rows_dim)
        ids_attr = tiledb.Attr(
            name="values",
            dtype=np.dtype(np.uint64),
            filters=DEFAULT_ATTR_FILTERS,
        )
        ids_schema = tiledb.ArraySchema(
            domain=ids_array_dom,
            sparse=False,
            attrs=[ids_attr],
            capacity=int(size / partitions),
            cell_order="col-major",
            tile_order="col-major",
        )
        logger.debug(ids_schema)
        tiledb.Array.create(external_ids_array_uri, ids_schema)
        add_to_group(group, external_ids_array_uri, EXTERNAL_IDS_ARRAY_NAME)

        external_ids_array = tiledb.open(
            external_ids_array_uri, "w", timestamp=index_timestamp
        )
        external_ids_array[:] = external_ids
        external_ids_array.close()

        return external_ids_array_uri

    def create_temp_data_group(
        group: tiledb.Group,
    ) -> tiledb.Group:
        partial_write_array_dir_uri = f"{group.uri}/{PARTIAL_WRITE_ARRAY_DIR}"
        try:
            tiledb.group_create(partial_write_array_dir_uri)
            add_to_group(group, partial_write_array_dir_uri, PARTIAL_WRITE_ARRAY_DIR)
        except tiledb.TileDBError as err:
            message = str(err)
            if "already exists" not in message:
                raise err
        return tiledb.Group(partial_write_array_dir_uri, "w")

    def create_partial_write_array_group(
        temp_data_group: tiledb.Group,
        vector_type: np.dtype,
        dimensions: int,
        filters: Any,
        create_index_array: bool,
    ) -> str:
        tile_size = int(
            ivf_flat_index.TILE_SIZE_BYTES / np.dtype(vector_type).itemsize / dimensions
        )
        partial_write_array_index_uri = f"{temp_data_group.uri}/{INDEX_ARRAY_NAME}"
        partial_write_array_ids_uri = f"{temp_data_group.uri}/{IDS_ARRAY_NAME}"
        partial_write_array_parts_uri = f"{temp_data_group.uri}/{PARTS_ARRAY_NAME}"

        if not tiledb.array_exists(partial_write_array_index_uri):
            logger.debug("Creating temp index array")
            index_array_rows_dim = tiledb.Dim(
                name="rows",
                domain=(0, MAX_INT32),
                tile=100000,
                dtype=np.dtype(np.int32),
            )
            index_array_dom = tiledb.Domain(index_array_rows_dim)
            index_attr = tiledb.Attr(
                name="values",
                dtype=np.dtype(np.uint64),
                filters=filters,
            )
            index_schema = tiledb.ArraySchema(
                domain=index_array_dom,
                sparse=False,
                attrs=[index_attr],
                cell_order="col-major",
                tile_order="col-major",
            )
            tiledb.Array.create(partial_write_array_index_uri, index_schema)
            add_to_group(
                temp_data_group,
                partial_write_array_index_uri,
                INDEX_ARRAY_NAME,
            )

        if not tiledb.array_exists(partial_write_array_ids_uri):
            logger.debug("Creating temp ids array")
            ids_array_rows_dim = tiledb.Dim(
                name="rows",
                domain=(0, MAX_UINT64),
                tile=tile_size,
                dtype=np.dtype(np.uint64),
            )
            ids_array_dom = tiledb.Domain(ids_array_rows_dim)
            ids_attr = tiledb.Attr(
                name="values",
                dtype=np.dtype(np.uint64),
                filters=filters,
            )
            ids_schema = tiledb.ArraySchema(
                domain=ids_array_dom,
                sparse=False,
                attrs=[ids_attr],
                capacity=tile_size,
                cell_order="col-major",
                tile_order="col-major",
            )
            logger.debug(ids_schema)
            tiledb.Array.create(partial_write_array_ids_uri, ids_schema)
            add_to_group(
                temp_data_group,
                partial_write_array_ids_uri,
                IDS_ARRAY_NAME,
            )

        if not tiledb.array_exists(partial_write_array_parts_uri):
            logger.debug("Creating temp parts array")
            parts_array_rows_dim = tiledb.Dim(
                name="rows",
                domain=(0, dimensions - 1),
                tile=dimensions,
                dtype=np.dtype(np.uint64),
            )
            parts_array_cols_dim = tiledb.Dim(
                name="cols",
                domain=(0, MAX_UINT64),
                tile=tile_size,
                dtype=np.dtype(np.uint64),
            )
            parts_array_dom = tiledb.Domain(parts_array_rows_dim, parts_array_cols_dim)
            parts_attr = tiledb.Attr(name="values", dtype=vector_type, filters=filters)
            parts_schema = tiledb.ArraySchema(
                domain=parts_array_dom,
                sparse=False,
                attrs=[parts_attr],
                cell_order="col-major",
                tile_order="col-major",
            )
            logger.debug(parts_schema)
            logger.debug(partial_write_array_parts_uri)
            tiledb.Array.create(partial_write_array_parts_uri, parts_schema)
            add_to_group(
                temp_data_group,
                partial_write_array_parts_uri,
                PARTS_ARRAY_NAME,
            )
        return partial_write_array_index_uri

    def create_arrays(
        group: tiledb.Group,
        temp_data_group: tiledb.Group,
        arrays_created: bool,
        index_type: str,
        dimensions: int,
        input_vectors_work_items: int,
        vector_type: np.dtype,
        logger: logging.Logger,
        storage_version: str,
    ) -> None:
        if index_type == "FLAT":
            if not arrays_created:
                flat_index.create(
                    uri=group.uri,
                    dimensions=dimensions,
                    vector_type=vector_type,
                    group_exists=True,
                    config=config,
                    storage_version=storage_version,
                )
        elif index_type == "IVF_FLAT":
            if not arrays_created:
                ivf_flat_index.create(
                    uri=group.uri,
                    dimensions=dimensions,
                    vector_type=vector_type,
                    group_exists=True,
                    config=config,
                    storage_version=storage_version,
                )
            create_partial_write_array_group(
                temp_data_group=temp_data_group,
                vector_type=vector_type,
                dimensions=dimensions,
                filters=DEFAULT_ATTR_FILTERS,
                create_index_array=True,
            )
<<<<<<< HEAD
            partial_write_array_index_group = tiledb.Group(
                partial_write_array_index_uri, "w"
            )

            for part in range(input_vectors_work_items):
                part_index_uri = partial_write_array_index_uri + "/" + str(part)
                if not tiledb.array_exists(part_index_uri):
                    logger.debug(f"Creating part array {part_index_uri}")
                    index_array_rows_dim = tiledb.Dim(
                        name="rows",
                        domain=(0, partitions),
                        tile=partitions,
                        dtype=np.dtype(np.uint64),
                    )
                    index_array_dom = tiledb.Domain(index_array_rows_dim)
                    index_attr = tiledb.Attr(
                        name="values",
                        dtype=np.dtype(np.uint64),
                        filters=DEFAULT_ATTR_FILTERS,
                    )
                    index_schema = tiledb.ArraySchema(
                        domain=index_array_dom,
                        sparse=False,
                        attrs=[index_attr],
                        capacity=partitions,
                        cell_order="col-major",
                        tile_order="col-major",
                    )
                    logger.debug(index_schema)
                    tiledb.Array.create(part_index_uri, index_schema)
                    add_to_group(
                        partial_write_array_index_group, part_index_uri, str(part)
                    )
            if updates_uri is not None:
                part_index_uri = partial_write_array_index_uri + "/additions"
                if not tiledb.array_exists(part_index_uri):
                    logger.debug(f"Creating part array {part_index_uri}")
                    index_array_rows_dim = tiledb.Dim(
                        name="rows",
                        domain=(0, partitions),
                        tile=partitions,
                        dtype=np.dtype(np.uint64),
                    )
                    index_array_dom = tiledb.Domain(index_array_rows_dim)
                    index_attr = tiledb.Attr(
                        name="values",
                        dtype=np.dtype(np.uint64),
                        filters=DEFAULT_ATTR_FILTERS,
                    )
                    index_schema = tiledb.ArraySchema(
                        domain=index_array_dom,
                        sparse=False,
                        attrs=[index_attr],
                        capacity=partitions,
                        cell_order="col-major",
                        tile_order="col-major",
                    )
                    logger.debug(index_schema)
                    tiledb.Array.create(part_index_uri, index_schema)
                    add_to_group(
                        partial_write_array_index_group, part_index_uri, "additions"
                    )
            partial_write_array_index_group.close()
=======
>>>>>>> e1b05265

        # Note that we don't create type-erased indexes (i.e. Vamana) here. Instead we create them
        # at very start of ingest() in C++.
        elif not is_type_erased_index(index_type):
            raise ValueError(f"Not supported index_type {index_type}")

    def read_external_ids(
        external_ids_uri: str,
        external_ids_type: str,
        start_pos: int,
        end_pos: int,
        config: Optional[Mapping[str, Any]] = None,
        verbose: bool = False,
        trace_id: Optional[str] = None,
    ) -> np.array:
        logger = setup(config, verbose)
        logger.debug(
            "Reading external_ids start_pos: %i, end_pos: %i", start_pos, end_pos
        )
        if external_ids_uri == "":
            return np.arange(start_pos, end_pos).astype(np.uint64)
        if external_ids_type == "TILEDB_ARRAY":
            with tiledb.open(
                external_ids_uri, mode="r", timestamp=index_timestamp
            ) as external_ids_array:
                return external_ids_array[start_pos:end_pos]["values"]
        elif source_type == "TILEDB_PARTITIONED_ARRAY":
            with tiledb.open(source_uri, "r") as source_array:
                q = source_array.query(attrs=("vectors_shape",), coords=True)
                nonempty_object_array_domain = source_array.nonempty_domain()
                partitions = q[
                    nonempty_object_array_domain[0][0] : nonempty_object_array_domain[
                        0
                    ][1]
                    + 1
                ]
                partition_idx_start = 0
                partition_idx_end = 0
                i = 0
                external_ids = None
                for partition_shape in partitions["vectors_shape"]:
                    partition_id = partitions["partition_id"][i]
                    partition_idx_end += partition_shape[0]
                    intersection_start = max(start_pos, partition_idx_start)
                    intersection_end = min(end_pos, partition_idx_end)
                    if intersection_start < intersection_end:
                        crop_start = intersection_start - partition_idx_start
                        crop_end = intersection_end - partition_idx_start
                        qv = source_array.query(attrs=("external_ids",), coords=True)
                        partition_external_ids = qv[partition_id : partition_id + 1][
                            "external_ids"
                        ][0][crop_start:crop_end]
                        if external_ids is None:
                            external_ids = partition_external_ids
                        else:
                            external_ids = np.concatenate(
                                (external_ids, partition_external_ids)
                            )
                    partition_idx_start = partition_idx_end
                    i += 1
            return external_ids
        elif external_ids_type == "U64BIN":
            vfs = tiledb.VFS()
            read_size = end_pos - start_pos
            read_offset = start_pos + 8
            with vfs.open(external_ids_uri, "rb") as f:
                f.seek(read_offset)
                return np.reshape(
                    np.frombuffer(
                        f.read(read_size),
                        count=read_size,
                        dtype=np.uint64,
                    ).astype(np.uint64),
                    (read_size),
                )

    def read_additions(
        updates_uri: str,
        config: Optional[Mapping[str, Any]] = None,
        verbose: bool = False,
        trace_id: Optional[str] = None,
    ) -> (np.ndarray, np.array):
        if updates_uri is None:
            return None, None
        logger = setup(config, verbose)
        logger.debug("Reading additions vectors")
        with tiledb.open(
            updates_uri,
            mode="r",
            timestamp=(previous_ingestion_timestamp, index_timestamp),
        ) as updates_array:
            q = updates_array.query(attrs=("vector",), coords=True)
            data = q[:]
            additions_filter = [len(item) > 0 for item in data["vector"]]
            filtered_vectors = data["vector"][additions_filter]
            if len(filtered_vectors) == 0:
                return None, None
            else:
                return (
                    np.vstack(data["vector"][additions_filter]),
                    data["external_id"][additions_filter],
                )

    def read_updated_ids(
        updates_uri: str,
        config: Optional[Mapping[str, Any]] = None,
        verbose: bool = False,
        trace_id: Optional[str] = None,
    ) -> np.array:
        if updates_uri is None:
            return np.array([], np.uint64)
        logger = setup(config, verbose)
        logger.debug("Reading updated vector ids")
        with tiledb.open(
            updates_uri,
            mode="r",
            timestamp=(previous_ingestion_timestamp, index_timestamp),
        ) as updates_array:
            q = updates_array.query(attrs=("vector",), coords=True)
            data = q[:]
            return data["external_id"]

    def read_input_vectors(
        source_uri: str,
        source_type: str,
        vector_type: np.dtype,
        dimensions: int,
        start_pos: int,
        end_pos: int,
        config: Optional[Mapping[str, Any]] = None,
        verbose: bool = False,
        trace_id: Optional[str] = None,
    ) -> np.ndarray:
        logger = setup(config, verbose)
        logger.debug(
            "Reading input vectors start_pos: %i, end_pos: %i", start_pos, end_pos
        )
        if source_type == "TILEDB_ARRAY":
            with tiledb.open(
                source_uri, mode="r", timestamp=index_timestamp
            ) as src_array:
                src_array_schema = src_array.schema
                return np.transpose(
                    src_array[0:dimensions, start_pos:end_pos][
                        src_array_schema.attr(0).name
                    ]
                ).copy(order="C")
        if source_type == "TILEDB_SPARSE_ARRAY":
            from scipy.sparse import coo_matrix

            with tiledb.open(
                source_uri, mode="r", timestamp=index_timestamp
            ) as src_array:
                src_array_schema = src_array.schema
                data = src_array[start_pos:end_pos, 0:dimensions]
                return coo_matrix(
                    (
                        data[src_array_schema.attr(0).name],
                        (
                            data[src_array_schema.domain.dim(0).name] - start_pos,
                            data[src_array_schema.domain.dim(1).name],
                        ),
                    )
                ).toarray()
        elif source_type == "TILEDB_PARTITIONED_ARRAY":
            with tiledb.open(
                source_uri, "r", timestamp=index_timestamp, config=config
            ) as source_array:
                q = source_array.query(attrs=("vectors_shape",), coords=True)
                nonempty_object_array_domain = source_array.nonempty_domain()
                partitions = q[
                    nonempty_object_array_domain[0][0] : nonempty_object_array_domain[
                        0
                    ][1]
                    + 1
                ]
                partition_idx_start = 0
                partition_idx_end = 0
                i = 0
                vectors = None
                for partition_shape in partitions["vectors_shape"]:
                    partition_id = partitions["partition_id"][i]
                    partition_idx_end += partition_shape[0]
                    intersection_start = max(start_pos, partition_idx_start)
                    intersection_end = min(end_pos, partition_idx_end)
                    if intersection_start < intersection_end:
                        crop_start = intersection_start - partition_idx_start
                        crop_end = intersection_end - partition_idx_start
                        qv = source_array.query(attrs=("vectors",), coords=True)
                        partition_vectors = np.reshape(
                            qv[partition_id : partition_id + 1]["vectors"][0],
                            partition_shape,
                        )[crop_start:crop_end]
                        if vectors is None:
                            vectors = partition_vectors
                        else:
                            vectors = np.concatenate((vectors, partition_vectors))
                    partition_idx_start = partition_idx_end
                    i += 1
            return vectors
        elif source_type == "U8BIN":
            vfs = tiledb.VFS()
            read_size = end_pos - start_pos
            read_offset = start_pos * dimensions + 8
            with vfs.open(source_uri, "rb") as f:
                f.seek(read_offset)
                return np.reshape(
                    np.frombuffer(
                        f.read(read_size * dimensions),
                        count=read_size * dimensions,
                        dtype=vector_type,
                    ).astype(vector_type),
                    (read_size, dimensions),
                )
        elif source_type == "F32BIN":
            vfs = tiledb.VFS()
            read_size = end_pos - start_pos
            read_offset = start_pos * dimensions * 4 + 8
            with vfs.open(source_uri, "rb") as f:
                f.seek(read_offset)
                return np.reshape(
                    np.frombuffer(
                        f.read(read_size * dimensions * 4),
                        count=read_size * dimensions,
                        dtype=vector_type,
                    ).astype(vector_type),
                    (read_size, dimensions),
                )
        elif source_type == "FVEC" or source_type == "IVEC":
            vfs = tiledb.VFS()
            vector_values = 1 + dimensions
            vector_size = vector_values * 4
            read_size = end_pos - start_pos
            read_offset = start_pos * vector_size
            with vfs.open(source_uri, "rb") as f:
                f.seek(read_offset)
                return np.delete(
                    np.reshape(
                        np.frombuffer(
                            f.read(read_size * vector_size),
                            count=read_size * vector_values,
                            dtype=vector_type,
                        ).astype(vector_type),
                        (read_size, dimensions + 1),
                    ),
                    0,
                    axis=1,
                )
        elif source_type == "BVEC":
            vfs = tiledb.VFS()
            vector_values = 1 + dimensions
            vector_size = vector_values * 1
            read_size = end_pos - start_pos
            read_offset = start_pos * vector_size
            with vfs.open(source_uri, "rb") as f:
                f.seek(read_offset)
                return np.delete(
                    np.reshape(
                        np.frombuffer(
                            f.read(read_size * vector_size),
                            count=read_size * vector_values,
                            dtype=vector_type,
                        ).astype(vector_type),
                        (read_size, dimensions + 1),
                    ),
                    0,
                    axis=1,
                )

    # --------------------------------------------------------------------
    # UDFs
    # --------------------------------------------------------------------

    def copy_centroids(
        index_group_uri: str,
        copy_centroids_uri: str,
        partitions: int,
        dimensions: int,
        config: Optional[Mapping[str, Any]] = None,
        verbose: bool = False,
        trace_id: Optional[str] = None,
    ):
        logger = setup(config, verbose)
        group = tiledb.Group(index_group_uri)
        centroids_uri = group[CENTROIDS_ARRAY_NAME].uri
        logger.debug(
            "Copying centroids from: %s, to: %s", copy_centroids_uri, centroids_uri
        )
        src = tiledb.open(copy_centroids_uri, mode="r")
        dest = tiledb.open(centroids_uri, mode="w", timestamp=index_timestamp)
        src_centroids = src[0:dimensions, 0:partitions]
        dest[0:dimensions, 0:partitions] = src_centroids
        logger.debug(src_centroids)

    # --------------------------------------------------------------------
    # centralised kmeans UDFs
    # --------------------------------------------------------------------
    def random_sample_from_input_vectors(
        source_uri: str,
        source_type: str,
        vector_type: np.dtype,
        dimensions: int,
        source_start_pos: int,
        source_end_pos: int,
        batch: int,
        random_sample_size: int,
        output_source_uri: str,
        output_start_pos: int,
        config: Optional[Mapping[str, Any]] = None,
        verbose: bool = False,
    ):
        """
        Reads a random sample of vectors from the source data and appends them to the output array.

        Parameters
        ----------
        source_uri: str
            Data source URI.
        source_type: str
            Type of the source data.
        vector_type: np.dtype
            Type of the vectors.
        dimensions: int
            Number of dimensions in a vector.
        vector_start_pos: int
            Start position of source_uri to read from.
        vector_end_pos: int
            End position of source_uri to read to.
        batch: int
            Read the source data in batches of this size.
        random_sample_size: int
            Number of vectors to randomly sample from the source data.
        output_source_uri: str
            URI of the output array.
        output_start_pos: int
            Start position of the output array to write to.
        """
        if random_sample_size == 0:
            return

        with tiledb.scope_ctx(ctx_or_config=config):
            source_size = source_end_pos - source_start_pos
            num_sampled = 0
            for start in range(source_start_pos, source_end_pos, batch):
                # What vectors to read from the source_uri.
                end = start + batch
                if end > source_end_pos:
                    end = source_end_pos

                # How many vectors sample from the vectors read.
                percent_of_data_to_read = (end - start) / source_size
                num_to_sample = math.ceil(random_sample_size * percent_of_data_to_read)
                if num_sampled + num_to_sample > random_sample_size:
                    num_to_sample = random_sample_size - num_sampled
                if num_to_sample == 0:
                    continue
                num_sampled += num_to_sample

                # Read from the source data.
                vectors = read_input_vectors(
                    source_uri=source_uri,
                    source_type=source_type,
                    vector_type=vector_type,
                    dimensions=dimensions,
                    start_pos=start,
                    end_pos=end,
                    config=config,
                    verbose=verbose,
                    trace_id=trace_id,
                )

                # Randomly sample from the data we read.
                row_indices = np.random.choice(
                    vectors.shape[0], size=num_to_sample, replace=False
                )
                sampled_vectors = vectors[row_indices]

                # Append to output array.
                with tiledb.open(
                    output_source_uri, mode="w", timestamp=index_timestamp
                ) as A:
                    A[
                        0:dimensions,
                        output_start_pos : output_start_pos + num_to_sample,
                    ] = np.transpose(sampled_vectors)

        if num_sampled != random_sample_size:
            raise ValueError(
                f"The random sampling within a batch ran into an issue: num_sampled ({num_sampled}) != random_sample_size ({random_sample_size})"
            )

    def centralised_kmeans(
        index_group_uri: str,
        source_uri: str,
        source_type: str,
        vector_type: np.dtype,
        partitions: int,
        dimensions: int,
        training_sample_size: int,
        training_source_uri: Optional[str],
        training_source_type: Optional[str],
        init: str = "random",
        max_iter: int = 10,
        n_init: int = 1,
        config: Optional[Mapping[str, Any]] = None,
        verbose: bool = False,
        trace_id: Optional[str] = None,
        use_sklearn: bool = True,
    ):
        from sklearn.cluster import KMeans

        from tiledb.vector_search.module import array_to_matrix

        with tiledb.scope_ctx(ctx_or_config=config):
            logger = setup(config, verbose)
            group = tiledb.Group(index_group_uri)
            centroids_uri = group[CENTROIDS_ARRAY_NAME].uri
            if training_sample_size >= partitions:
                if training_source_uri:
                    if training_source_type is None:
                        training_source_type = autodetect_source_type(
                            source_uri=training_source_uri
                        )
                    (
                        training_in_size,
                        training_dimensions,
                        training_vector_type,
                    ) = read_source_metadata(
                        source_uri=training_source_uri, source_type=training_source_type
                    )
                    if dimensions != training_dimensions:
                        raise ValueError(
                            f"When training centroids, the index data dimensions ({dimensions}) != the training data dimensions ({training_dimensions})"
                        )
                    sample_vectors = read_input_vectors(
                        source_uri=training_source_uri,
                        source_type=training_source_type,
                        vector_type=training_vector_type,
                        dimensions=dimensions,
                        start_pos=0,
                        end_pos=training_in_size,
                        config=config,
                        verbose=verbose,
                        trace_id=trace_id,
                    ).astype(np.float32)
                else:
                    sample_vectors = read_input_vectors(
                        source_uri=source_uri,
                        source_type=source_type,
                        vector_type=vector_type,
                        dimensions=dimensions,
                        start_pos=0,
                        end_pos=training_sample_size,
                        config=config,
                        verbose=verbose,
                        trace_id=trace_id,
                    ).astype(np.float32)

                logger.debug("Start kmeans training")
                if use_sklearn:
                    km = KMeans(
                        n_clusters=partitions,
                        init=init,
                        max_iter=max_iter,
                        verbose=3 if verbose else 0,
                        n_init=n_init,
                        random_state=0,
                    )
                    km.fit_predict(sample_vectors)
                    centroids = np.transpose(np.array(km.cluster_centers_))
                else:
                    from tiledb.vector_search.module import kmeans_fit

                    centroids = kmeans_fit(
                        partitions,
                        init,
                        max_iter,
                        verbose,
                        n_init,
                        array_to_matrix(np.transpose(sample_vectors)),
                    )
                    centroids = np.array(centroids)  # TODO: why is this here?
            else:
                # TODO(paris): Should we instead take the first training_sample_size vectors and then fill in random for the rest? Or raise an error like this:
                # raise ValueError(f"We have a training_sample_size of {training_sample_size} but {partitions} partitions - training_sample_size must be >= partitions")
                centroids = np.random.rand(dimensions, partitions)

            logger.debug("Writing centroids to array %s", centroids_uri)
            with tiledb.open(centroids_uri, mode="w", timestamp=index_timestamp) as A:
                A[0:dimensions, 0:partitions] = centroids

    # --------------------------------------------------------------------
    # distributed kmeans UDFs
    # --------------------------------------------------------------------
    def init_centroids(
        source_uri: str,
        source_type: str,
        vector_type: np.dtype,
        partitions: int,
        dimensions: int,
        config: Optional[Mapping[str, Any]] = None,
        verbose: bool = False,
        trace_id: Optional[str] = None,
    ) -> np.ndarray:
        logger = setup(config, verbose)
        logger.debug(
            "Initialising centroids by reading the first vectors in the source data."
        )
        with tiledb.scope_ctx(ctx_or_config=config):
            return read_input_vectors(
                source_uri=source_uri,
                source_type=source_type,
                vector_type=vector_type,
                dimensions=dimensions,
                start_pos=0,
                end_pos=partitions,
                config=config,
                verbose=verbose,
                trace_id=trace_id,
            ).astype(np.float32)

    def assign_points_and_partial_new_centroids(
        centroids: np.ndarray,
        source_uri: str,
        source_type: str,
        vector_type: np.dtype,
        partitions: int,
        dimensions: int,
        vector_start_pos: int,
        vector_end_pos: int,
        threads: int,
        config: Optional[Mapping[str, Any]] = None,
        verbose: bool = False,
        trace_id: Optional[str] = None,
        use_sklearn: bool = True,
    ):
        from sklearn.cluster import KMeans

        import tiledb.cloud

        def generate_new_centroid_per_thread(
            thread_id, start, end, new_centroid_sums_queue, new_centroid_counts_queue
        ):
            new_centroid_sums = []
            for i in range(len(cents_t)):
                new_centroid_sums.append(cents_t[i])
            new_centroid_count = np.ones(len(cents_t))
            for vector_id in range(start, end):
                if vector_id % 100000 == 0:
                    logger.debug("Vectors computed: %d", vector_id)
                c_id = assignments_t[vector_id]
                if new_centroid_count[c_id] == 1:
                    new_centroid_sums[c_id] = vectors_t[vector_id]
                else:
                    for d in range(dimensions):
                        new_centroid_sums[c_id][d] += vectors_t[vector_id][d]
                new_centroid_count[c_id] += 1
            new_centroid_sums_queue.put(new_centroid_sums)
            new_centroid_counts_queue.put(new_centroid_count)
            logger.debug("Finished thread: %d", thread_id)

        def update_centroids():
            import multiprocessing as mp

            logger.debug("Updating centroids based on assignments.")
            logger.debug("Using %d threads.", threads)
            global cents_t, vectors_t, assignments_t, new_centroid_thread_sums, new_centroid_thread_counts
            cents_t = centroids
            vectors_t = vectors
            assignments_t = assignments
            new_centroid_thread_sums = []
            new_centroid_thread_counts = []
            workers = []
            thread_id = 0
            batch_size = math.ceil(len(vectors) / threads)

            for i in range(0, len(vectors), batch_size):
                new_centroid_sums_queue = mp.Queue()
                new_centroid_thread_sums.append(new_centroid_sums_queue)
                new_centroid_counts_queue = mp.Queue()
                new_centroid_thread_counts.append(new_centroid_counts_queue)

                start = i
                end = i + batch_size
                if end > len(vectors):
                    end = len(vectors)
                worker = mp.Process(
                    target=generate_new_centroid_per_thread,
                    args=(
                        thread_id,
                        start,
                        end,
                        new_centroid_sums_queue,
                        new_centroid_counts_queue,
                    ),
                )
                worker.start()
                workers.append(worker)
                thread_id += 1

            new_centroid_thread_sums_array = []
            new_centroid_thread_counts_array = []
            for i in range(threads):
                new_centroid_thread_sums_array.append(new_centroid_thread_sums[i].get())
                new_centroid_thread_counts_array.append(
                    new_centroid_thread_counts[i].get()
                )
                workers[i].join()

            logger.debug("Finished all threads, aggregating partial results.")
            new_centroids = []
            for c_id in range(partitions):
                cent = []
                for d in range(dimensions):
                    sum = 0
                    count = 0
                    for thread_id in range(threads):
                        sum += new_centroid_thread_sums_array[thread_id][c_id][d]
                        count += new_centroid_thread_counts_array[thread_id][c_id]
                    cent.append(sum / count)
                new_centroids.append(cent)
            return new_centroids

        logger = setup(config, verbose)
        with tiledb.scope_ctx(ctx_or_config=config):
            logger.debug("Reading input vectors.")
            vectors = read_input_vectors(
                source_uri=source_uri,
                source_type=source_type,
                vector_type=vector_type,
                dimensions=dimensions,
                start_pos=vector_start_pos,
                end_pos=vector_end_pos,
                config=config,
                verbose=verbose,
                trace_id=trace_id,
            ).astype(np.float32)
            logger.debug("Input centroids: %s", centroids[0:5])
            logger.debug("Assigning vectors to centroids")
            if use_sklearn:
                km = KMeans()
                km._n_threads = threads
                km.cluster_centers_ = centroids
                assignments = km.predict(vectors)
            else:
                assignments = kmeans_predict(centroids, vectors)
            logger.debug("Assignments: %s", assignments[0:100])
            partial_new_centroids = update_centroids()
            logger.debug("New centroids: %s", partial_new_centroids[0:5])
            return partial_new_centroids

    def compute_new_centroids(*argv):
        import numpy as np

        return np.mean(argv, axis=0).astype(np.float32)

    def ingest_flat(
        index_group_uri: str,
        source_uri: str,
        source_type: str,
        updates_uri: str,
        vector_type: np.dtype,
        external_ids_uri: str,
        external_ids_type: str,
        dimensions: int,
        size: int,
        batch: int,
        config: Optional[Mapping[str, Any]] = None,
        verbose: bool = False,
        trace_id: Optional[str] = None,
    ):
        import numpy as np

        import tiledb.cloud
        print('[ingestion@ingest_flat] dimensions', dimensions, type(dimensions))
        print('[ingestion@ingest_flat] size', size, type(size))
        print('[ingestion@ingest_flat] batch', batch, type(batch))

        logger = setup(config, verbose)
        with tiledb.scope_ctx(ctx_or_config=config):
            updated_ids = read_updated_ids(
                updates_uri=updates_uri,
                config=config,
                verbose=verbose,
                trace_id=trace_id,
            )
            group = tiledb.Group(index_group_uri)
            parts_array_uri = group[PARTS_ARRAY_NAME].uri
            ids_array_uri = group[IDS_ARRAY_NAME].uri
            parts_array = tiledb.open(
                parts_array_uri, mode="w", timestamp=index_timestamp
            )
            ids_array = tiledb.open(ids_array_uri, mode="w", timestamp=index_timestamp)
            # Ingest base data
            write_offset = 0
            for part in range(0, size, batch):
                part_end = part + batch
                if part_end > size:
                    part_end = size
                in_vectors = read_input_vectors(
                    source_uri=source_uri,
                    source_type=source_type,
                    vector_type=vector_type,
                    dimensions=dimensions,
                    start_pos=part,
                    end_pos=part_end,
                    config=config,
                    verbose=verbose,
                    trace_id=trace_id,
                )
                external_ids = read_external_ids(
                    external_ids_uri=external_ids_uri,
                    external_ids_type=external_ids_type,
                    start_pos=part,
                    end_pos=part_end,
                    config=config,
                    verbose=verbose,
                    trace_id=trace_id,
                )
                updates_filter = np.in1d(
                    external_ids, updated_ids, assume_unique=True, invert=True
                )
                in_vectors = in_vectors[updates_filter]
                external_ids = external_ids[updates_filter]
                vector_len = len(in_vectors)
                if vector_len > 0:
                    end_offset = write_offset + vector_len
                    logger.debug("Vector read: %d", vector_len)
                    logger.debug("Writing input data to array %s", parts_array_uri)
                    parts_array[0:dimensions, write_offset:end_offset] = np.transpose(
                        in_vectors
                    )
                    logger.debug("Writing input data to array %s", ids_array_uri)
                    ids_array[write_offset:end_offset] = external_ids
                    write_offset = end_offset
            print('[ingestion@ingest_flat] write_offset', write_offset, type(write_offset))
            # Ingest additions
            additions_vectors, additions_external_ids = read_additions(
                updates_uri=updates_uri,
                config=config,
                verbose=verbose,
                trace_id=trace_id,
            )
            print('[ingestion@ingest_flat] write_offset', write_offset, type(write_offset))
            end = write_offset
            if additions_vectors is not None:
                end += len(additions_external_ids)
                logger.debug("Writing additions data to array %s", parts_array_uri)
                print('[ingestion@ingest_flat] dimensions', dimensions, type(dimensions))
                print('[ingestion@ingest_flat] write_offset', write_offset, type(write_offset))
                print('[ingestion@ingest_flat] end', end, type(end))
                parts_array[0:dimensions, write_offset:end] = np.transpose(
                    additions_vectors
                )
                logger.debug("Writing additions  data to array %s", ids_array_uri)
                ids_array[write_offset:end] = additions_external_ids
            group = tiledb.Group(index_group_uri, "w")
            group.meta["temp_size"] = end
            group.close()
            parts_array.close()
            ids_array.close()

    def ingest_type_erased(
        index_type: str,
        index_group_uri: str,
        source_uri: str,
        source_type: str,
        updates_uri: str,
        vector_type: np.dtype,
        external_ids_uri: str,
        external_ids_type: str,
        dimensions: np.uint64,
        size: int,
        batch: int,
        partitions: int,
        config: Optional[Mapping[str, Any]] = None,
        verbose: bool = False,
        trace_id: Optional[str] = None,
    ):
        import numpy as np

        import tiledb.cloud
        from tiledb.vector_search.storage_formats import storage_formats

        logger = setup(config, verbose)
        with tiledb.scope_ctx(ctx_or_config=config):
            updated_ids = read_updated_ids(
                updates_uri=updates_uri,
                config=config,
                verbose=verbose,
                trace_id=trace_id,
            )

            temp_data_group_uri = f"{index_group_uri}/{PARTIAL_WRITE_ARRAY_DIR}"
            temp_data_group = tiledb.Group(temp_data_group_uri, "w")
            create_partial_write_array_group(
                temp_data_group=temp_data_group,
                vector_type=vector_type,
                dimensions=dimensions,
                filters=storage_formats[storage_version]["DEFAULT_ATTR_FILTERS"],
                create_index_array=False,
            )
            temp_data_group.close()
            temp_data_group = tiledb.Group(temp_data_group_uri)
            ids_array_uri = temp_data_group[IDS_ARRAY_NAME].uri
            parts_array_uri = temp_data_group[PARTS_ARRAY_NAME].uri
            temp_data_group.close()

            parts_array = tiledb.open(
                parts_array_uri, mode="w", timestamp=index_timestamp
            )
            ids_array = tiledb.open(ids_array_uri, mode="w", timestamp=index_timestamp)
            # Ingest base data
            write_offset = 0
            for part in range(0, size, batch):
                part_end = part + batch
                if part_end > size:
                    part_end = size
                # First we get each vector and it's external id from the input data.
                in_vectors = read_input_vectors(
                    source_uri=source_uri,
                    source_type=source_type,
                    vector_type=vector_type,
                    dimensions=dimensions,
                    start_pos=part,
                    end_pos=part_end,
                    config=config,
                    verbose=verbose,
                    trace_id=trace_id,
                )
                external_ids = read_external_ids(
                    external_ids_uri=external_ids_uri,
                    external_ids_type=external_ids_type,
                    start_pos=part,
                    end_pos=part_end,
                    config=config,
                    verbose=verbose,
                    trace_id=trace_id,
                )

                # Then check if the external id is in the updated ids.
                updates_filter = np.in1d(
                    external_ids, updated_ids, assume_unique=True, invert=True
                )
                # We only keep the vectors and external ids that are not in the updated ids.
                in_vectors = in_vectors[updates_filter]
                external_ids = external_ids[updates_filter]
                vector_len = len(in_vectors)
                if vector_len > 0:
                    end_offset = write_offset + vector_len
                    logger.debug("Vector read: %d", vector_len)
                    logger.debug("Writing input data to array %s", parts_array_uri)
                    # Write the not-updated vectors to the parts array.
                    parts_array[0:dimensions, write_offset:end_offset] = np.transpose(
                        in_vectors
                    )
                    logger.debug("Writing input data to array %s", ids_array_uri)
                    # Write the not-updated external ids to the ids array.
                    ids_array[write_offset:end_offset] = external_ids
                    write_offset = end_offset

            # Ingest additions
            additions_vectors, additions_external_ids = read_additions(
                updates_uri=updates_uri,
                config=config,
                verbose=verbose,
                trace_id=trace_id,
            )
            end = write_offset
            if additions_vectors is not None:
                end += len(additions_external_ids)
                logger.debug("Writing additions data to array %s", parts_array_uri)
                parts_array[0:dimensions, write_offset:end] = np.transpose(
                    additions_vectors
                )
                logger.debug("Writing additions  data to array %s", ids_array_uri)
                ids_array[write_offset:end] = additions_external_ids

            group = tiledb.Group(index_group_uri, "w")
            group.meta["temp_size"] = end
            group.close()

            parts_array.close()
            ids_array.close()

        # Now that we've ingested the vectors and their IDs, train the index with the data.
        from tiledb.vector_search import _tiledbvspy as vspy

        ctx = vspy.Ctx(config)
        data = vspy.FeatureVectorArray(
            ctx, parts_array_uri, ids_array_uri, 0, to_temporal_policy(index_timestamp)
        )
        if index_type == "VAMANA":
            index = vspy.IndexVamana(ctx, index_group_uri)
            index.train(data)
        elif index_type == "IVF_PQ":
            index = vspy.IndexIVFPQ(ctx, index_group_uri)
            index.train(data, partitions)
        else:
            raise ValueError(f"Unsupported index type: {index_type}")
        index.add(data)
        index.write_index(ctx, index_group_uri, to_temporal_policy(index_timestamp))

    def write_centroids(
        centroids: np.ndarray,
        index_group_uri: str,
        partitions: int,
        dimensions: np.uint64,
        config: Optional[Mapping[str, Any]] = None,
        verbose: bool = False,
        trace_id: Optional[str] = None,
    ):
        with tiledb.scope_ctx(ctx_or_config=config):
            logger = setup(config, verbose)
            group = tiledb.Group(index_group_uri)
            centroids_uri = group[CENTROIDS_ARRAY_NAME].uri
            logger.debug("Writing centroids to array %s", centroids_uri)
            with tiledb.open(centroids_uri, mode="w", timestamp=index_timestamp) as A:
                A[0:dimensions, 0:partitions] = np.transpose(np.array(centroids))

    # --------------------------------------------------------------------
    # vector ingestion UDFs
    # --------------------------------------------------------------------
    def ingest_vectors_udf(
        index_group_uri: str,
        source_uri: str,
        source_type: str,
        vector_type: np.dtype,
        external_ids_uri: str,
        external_ids_type: str,
        partitions: int,
        dimensions: np.uint64,
        start: int,
        end: int,
        batch: int,
        threads: int,
        updates_uri: str = None,
        config: Optional[Mapping[str, Any]] = None,
        verbose: bool = False,
        trace_id: Optional[str] = None,
    ):
        import os
        import random
        import tempfile

        import tiledb.cloud
        from tiledb.vector_search.module import StdVector_u64
        from tiledb.vector_search.module import array_to_matrix
        from tiledb.vector_search.module import ivf_index
        from tiledb.vector_search.module import ivf_index_tdb

        logger = setup(config, verbose)
        group = tiledb.Group(index_group_uri)
        centroids_uri = group[CENTROIDS_ARRAY_NAME].uri
        partial_write_array_dir_uri = group[PARTIAL_WRITE_ARRAY_DIR].uri
        partial_write_array_group = tiledb.Group(partial_write_array_dir_uri)
        partial_write_array_ids_uri = partial_write_array_group[IDS_ARRAY_NAME].uri
        partial_write_array_parts_uri = partial_write_array_group[PARTS_ARRAY_NAME].uri
        partial_write_array_index_uri = partial_write_array_group[INDEX_ARRAY_NAME].uri
        # Temporary solution until `ivf_index` library change gets released.
        # TODO(nikos) remove this when the `partition_start` parameter of `ivf_index` gets released.
        partial_write_array_index_array = tiledb.open(
            partial_write_array_index_uri, "w", timestamp=index_timestamp
        )

        for part in range(start, end, batch):
            part_end = part + batch
            if part_end > end:
                part_end = end

            str(part) + "-" + str(part_end)
            part_id = int(part / batch)

            # Temporary solution until `ivf_index` library change gets released. We create a local disk
            # temporary array to hold the partial indices and write them to the respective range in the main array.
            # TODO(nikos) remove this when the `partition_start` parameter of `ivf_index` gets released.
            partial_write_array_index_tmp_uri = os.path.join(
                tempfile.gettempdir(),
                f"{random.randint(0,MAX_INT32)}_{part_id}",
            )
            index_array_rows_dim = tiledb.Dim(
                name="rows",
                domain=(0, MAX_INT32),
                tile=100000,
                dtype=np.dtype(np.int32),
            )
            index_array_dom = tiledb.Domain(index_array_rows_dim)
            index_attr = tiledb.Attr(
                name="values",
                dtype=np.dtype(np.uint64),
            )
            index_schema = tiledb.ArraySchema(
                domain=index_array_dom,
                sparse=False,
                attrs=[index_attr],
            )
            tiledb.Array.create(partial_write_array_index_tmp_uri, index_schema)
            partition_start = part_id * (partitions + 1)

            logger.debug("Input vectors start_pos: %d, end_pos: %d", part, part_end)
            updated_ids = read_updated_ids(
                updates_uri=updates_uri,
                config=config,
                verbose=verbose,
                trace_id=trace_id,
            )
            if source_type == "TILEDB_ARRAY":
                logger.debug("Start indexing")
                ivf_index_tdb(
                    dtype=vector_type,
                    db_uri=source_uri,
                    external_ids_uri=external_ids_uri,
                    deleted_ids=StdVector_u64(updated_ids),
                    centroids_uri=centroids_uri,
                    parts_uri=partial_write_array_parts_uri,
                    index_array_uri=partial_write_array_index_tmp_uri,
                    # index_array_uri=partial_write_array_index_uri,
                    id_uri=partial_write_array_ids_uri,
                    start=part,
                    end=part_end,
                    # partition_start=part_id * (partitions + 1),
                    nthreads=threads,
                    **(
                        {"timestamp": index_timestamp}
                        if index_timestamp is not None
                        else {}
                    ),
                    config=config,
                )
            else:
                in_vectors = read_input_vectors(
                    source_uri=source_uri,
                    source_type=source_type,
                    vector_type=vector_type,
                    dimensions=dimensions,
                    start_pos=part,
                    end_pos=part_end,
                    config=config,
                    verbose=verbose,
                    trace_id=trace_id,
                )
                external_ids = read_external_ids(
                    external_ids_uri=external_ids_uri,
                    external_ids_type=external_ids_type,
                    start_pos=part,
                    end_pos=part_end,
                    config=config,
                    verbose=verbose,
                    trace_id=trace_id,
                )
                logger.debug("Start indexing")
                ivf_index(
                    dtype=vector_type,
                    db=array_to_matrix(np.transpose(in_vectors).astype(vector_type)),
                    external_ids=StdVector_u64(external_ids),
                    deleted_ids=StdVector_u64(updated_ids),
                    centroids_uri=centroids_uri,
                    parts_uri=partial_write_array_parts_uri,
                    index_array_uri=partial_write_array_index_tmp_uri,
                    # index_array_uri=partial_write_array_index_uri,
                    id_uri=partial_write_array_ids_uri,
                    start=part,
                    end=part_end,
                    # partition_start=part_id * (partitions + 1),
                    nthreads=threads,
                    **(
                        {"timestamp": index_timestamp}
                        if index_timestamp is not None
                        else {}
                    ),
                    config=config,
                )

            # Temporary solution until `ivf_index` library change gets released.
            # TODO(nikos) remove this when the `partition_start` parameter of `ivf_index` gets released.
            with tiledb.open(partial_write_array_index_tmp_uri) as a:
                partial_write_array_index_array[
                    partition_start : partition_start + partitions + 1
                ] = a[0 : partitions + 1]
            tiledb.Array.delete_array(partial_write_array_index_tmp_uri)
        partial_write_array_index_array.close()

    def ingest_additions_udf(
        index_group_uri: str,
        updates_uri: str,
        vector_type: np.dtype,
        partitions: int,
        write_offset: int,
        partition_start: int,
        threads: int,
        config: Optional[Mapping[str, Any]] = None,
        verbose: bool = False,
        trace_id: Optional[str] = None,
    ):
        import os
        import random
        import tempfile

        import tiledb.cloud
        from tiledb.vector_search.module import StdVector_u64
        from tiledb.vector_search.module import array_to_matrix
        from tiledb.vector_search.module import ivf_index

        logger = setup(config, verbose)
        group = tiledb.Group(index_group_uri)
        centroids_uri = group[CENTROIDS_ARRAY_NAME].uri
        partial_write_array_dir_uri = group[PARTIAL_WRITE_ARRAY_DIR].uri
        partial_write_array_group = tiledb.Group(partial_write_array_dir_uri)
        partial_write_array_ids_uri = partial_write_array_group[IDS_ARRAY_NAME].uri
        partial_write_array_parts_uri = partial_write_array_group[PARTS_ARRAY_NAME].uri
        partial_write_array_index_uri = partial_write_array_group[INDEX_ARRAY_NAME].uri

        # Temporary solution until `ivf_index` library change gets released. We create a local disk
        # temporary array to hold the partial indices and write them to the respective range in the main array.
        # TODO(nikos) remove this when the `partition_start` parameter of `ivf_index` gets released.
        partial_write_array_index_tmp_uri = os.path.join(
            tempfile.gettempdir(), f"{random.randint(0,MAX_INT32)}_{partition_start}"
        )
        index_array_rows_dim = tiledb.Dim(
            name="rows",
            domain=(0, MAX_INT32),
            tile=100000,
            dtype=np.dtype(np.int32),
        )
        index_array_dom = tiledb.Domain(index_array_rows_dim)
        index_attr = tiledb.Attr(
            name="values",
            dtype=np.dtype(np.uint64),
        )
        index_schema = tiledb.ArraySchema(
            domain=index_array_dom,
            sparse=False,
            attrs=[index_attr],
        )
        tiledb.Array.create(partial_write_array_index_tmp_uri, index_schema)

        additions_vectors, additions_external_ids = read_additions(
            updates_uri=updates_uri,
            config=config,
            verbose=verbose,
            trace_id=trace_id,
        )
        if additions_vectors is None:
            return

        logger.debug(f"Ingesting additions {partial_write_array_index_uri}")
        ivf_index(
            dtype=vector_type,
            db=array_to_matrix(np.transpose(additions_vectors).astype(vector_type)),
            external_ids=StdVector_u64(additions_external_ids),
            deleted_ids=StdVector_u64(np.array([], np.uint64)),
            centroids_uri=centroids_uri,
            parts_uri=partial_write_array_parts_uri,
            index_array_uri=partial_write_array_index_tmp_uri,
            # index_array_uri=partial_write_array_index_uri,
            id_uri=partial_write_array_ids_uri,
            start=write_offset,
            end=0,
            # partition_start=partition_start,
            nthreads=threads,
            **({"timestamp": index_timestamp} if index_timestamp is not None else {}),
            config=config,
        )

        # Temporary solution until `ivf_index` library change gets released.
        # TODO(nikos) remove this when the `partition_start` parameter of `ivf_index` gets released.
        partial_write_array_index_array = tiledb.open(
            partial_write_array_index_uri, "w", timestamp=index_timestamp
        )
        with tiledb.open(partial_write_array_index_tmp_uri) as a:
            partial_write_array_index_array[
                partition_start : partition_start + partitions + 1
            ] = a[0 : partitions + 1]
        tiledb.Array.delete_array(partial_write_array_index_tmp_uri)
        partial_write_array_index_array.close()

    def compute_partition_indexes_udf(
        index_group_uri: str,
        partitions: int,
        work_items: int,
        config: Optional[Mapping[str, Any]] = None,
        verbose: bool = False,
        trace_id: Optional[str] = None,
    ):
        logger = setup(config, verbose)
        with tiledb.scope_ctx(ctx_or_config=config):
            group = tiledb.Group(index_group_uri)
            index_array_uri = group[INDEX_ARRAY_NAME].uri
            partial_write_array_dir_uri = group[PARTIAL_WRITE_ARRAY_DIR].uri
            partial_write_array_group = tiledb.Group(partial_write_array_dir_uri)
            partial_index_array_uri = partial_write_array_group[INDEX_ARRAY_NAME].uri
            partition_sizes = np.zeros(partitions)

            total_partitions = work_items * (partitions + 1)
            with tiledb.open(
                partial_index_array_uri, mode="r", timestamp=index_timestamp
            ) as partial_index_array:
                partial_indexes = partial_index_array[:total_partitions]["values"]

            indexes = np.zeros(partitions + 1).astype(np.uint64)
            i = 0
            for work_item_id in range(work_items):
                prev_index = partial_indexes[i]
                i += 1
                for partition_id in range(partitions):
                    partition_sizes[partition_id] += int(partial_indexes[i]) - int(
                        prev_index
                    )
                    prev_index = partial_indexes[i]
                    i += 1
            logger.debug("Partition sizes: %s", partition_sizes)
            i = 0
            _sum = 0
            for partition_size in partition_sizes:
                indexes[i] = _sum
                _sum += partition_size
                i += 1
            indexes[i] = _sum
            group = tiledb.Group(index_group_uri, "w")
            group.meta["temp_size"] = _sum
            group.close()
            logger.debug(f"Partition indexes: {indexes}")
            index_array = tiledb.open(
                index_array_uri, mode="w", timestamp=index_timestamp
            )
            index_array[0 : partitions + 1] = indexes

    def consolidate_partition_udf(
        index_group_uri: str,
        partitions: int,
        work_items: int,
        partition_id_start: int,
        partition_id_end: int,
        batch: int,
        dimensions: np.uint64,
        config: Optional[Mapping[str, Any]] = None,
        verbose: bool = False,
        trace_id: Optional[str] = None,
    ):
        logger = setup(config, verbose)
        with tiledb.scope_ctx(ctx_or_config=config):
            logger.debug(
                "Consolidating partitions %d-%d", partition_id_start, partition_id_end
            )
            group = tiledb.Group(index_group_uri)
            partial_write_array_dir_uri = group[PARTIAL_WRITE_ARRAY_DIR].uri
            partial_write_array_group = tiledb.Group(partial_write_array_dir_uri)
            partial_write_array_ids_uri = partial_write_array_group[IDS_ARRAY_NAME].uri
            partial_write_array_parts_uri = partial_write_array_group[
                PARTS_ARRAY_NAME
            ].uri
            partial_index_array_uri = partial_write_array_group[INDEX_ARRAY_NAME].uri
            index_array_uri = group[INDEX_ARRAY_NAME].uri
            ids_array_uri = group[IDS_ARRAY_NAME].uri
            parts_array_uri = group[PARTS_ARRAY_NAME].uri
            partition_slices = []
            for i in range(partitions):
                partition_slices.append([])

            total_partitions = work_items * (partitions + 1)
            with tiledb.open(
                partial_index_array_uri, mode="r", timestamp=index_timestamp
            ) as partial_index_array:
                partial_indexes = partial_index_array[:total_partitions]["values"]
            i = 0
            prev_index = 0
            for work_item_id in range(work_items):
                prev_index = partial_indexes[i]
                i += 1
                for partition_id in range(partitions):
                    s = slice(int(prev_index), int(partial_indexes[i] - 1))
                    if (
                        s.start <= s.stop
                        and s.start != np.iinfo(np.dtype("uint64")).max
                    ):
                        partition_slices[partition_id].append(s)
                    prev_index = partial_indexes[i]
                    i += 1

            partial_write_array_ids_array = tiledb.open(
                partial_write_array_ids_uri, mode="r", timestamp=index_timestamp
            )
            partial_write_array_parts_array = tiledb.open(
                partial_write_array_parts_uri, mode="r", timestamp=index_timestamp
            )
            index_array = tiledb.open(
                index_array_uri, mode="r", timestamp=index_timestamp
            )
            ids_array = tiledb.open(ids_array_uri, mode="w", timestamp=index_timestamp)
            parts_array = tiledb.open(
                parts_array_uri, mode="w", timestamp=index_timestamp
            )
            logger.debug(
                "Partitions start: %d end: %d", partition_id_start, partition_id_end
            )
            for part in range(partition_id_start, partition_id_end, batch):
                part_end = part + batch
                if part_end > partition_id_end:
                    part_end = partition_id_end
                logger.debug(
                    "Consolidating partitions start: %d end: %d", part, part_end
                )
                read_slices = []
                for p in range(part, part_end):
                    for partition_slice in partition_slices[p]:
                        read_slices.append(partition_slice)

                start_pos = int(index_array[part]["values"])
                end_pos = int(index_array[part_end]["values"])
                if len(read_slices) == 0:
                    if start_pos != end_pos:
                        raise ValueError("Incorrect partition size.")
                    continue
                logger.debug("Read slices: %s", read_slices)
                ids = partial_write_array_ids_array.multi_index[read_slices]["values"]
                vectors = partial_write_array_parts_array.multi_index[:, read_slices][
                    "values"
                ]

                logger.debug(
                    "Ids shape %s, expected size: %d expected range:(%d,%d)",
                    ids.shape,
                    end_pos - start_pos,
                    start_pos,
                    end_pos,
                )
                if ids.shape[0] != end_pos - start_pos:
                    raise ValueError("Incorrect partition size.")

                logger.debug("Writing data to array: %s", parts_array_uri)
                parts_array[:, start_pos:end_pos] = vectors
                logger.debug("Writing data to array: %s", ids_array_uri)
                ids_array[start_pos:end_pos] = ids
            parts_array.close()
            ids_array.close()

    # --------------------------------------------------------------------
    # DAG
    # --------------------------------------------------------------------
    def submit_local(d, func, *args, **kwargs):
        # Drop kwarg
        kwargs.pop("image_name", None)
        kwargs.pop("resources", None)
        return d.submit_local(func, *args, **kwargs)

    def create_ingestion_dag(
        index_type: str,
        index_group_uri: str,
        source_uri: str,
        source_type: str,
        vector_type: np.dtype,
        external_ids_uri: str,
        external_ids_type: str,
        size: int,
        partitions: int,
        dimensions: np.uint64,
        copy_centroids_uri: str,
        training_sample_size: int,
        training_source_uri: Optional[str],
        training_source_type: Optional[str],
        input_vectors_per_work_item: int,
        input_vectors_work_items_per_worker: int,
        input_vectors_per_work_item_during_sampling: int,
        input_vectors_work_items_per_worker_during_sampling: int,
        table_partitions_per_work_item: int,
        table_partitions_work_items_per_worker: int,
        workers: int,
        config: Optional[Mapping[str, Any]] = None,
        verbose: bool = False,
        trace_id: Optional[str] = None,
        use_sklearn: bool = True,
        mode: Mode = Mode.LOCAL,
        acn: Optional[str] = None,
        namespace: Optional[str] = None,
        ingest_resources: Optional[Mapping[str, Any]] = None,
        consolidate_partition_resources: Optional[Mapping[str, Any]] = None,
        copy_centroids_resources: Optional[Mapping[str, Any]] = None,
        random_sample_resources: Optional[Mapping[str, Any]] = None,
        kmeans_resources: Optional[Mapping[str, Any]] = None,
        compute_new_centroids_resources: Optional[Mapping[str, Any]] = None,
        assign_points_and_partial_new_centroids_resources: Optional[
            Mapping[str, Any]
        ] = None,
        write_centroids_resources: Optional[Mapping[str, Any]] = None,
        partial_index_resources: Optional[Mapping[str, Any]] = None,
    ) -> dag.DAG:
        kwargs = {}

        # We compute the real size of the batch in bytes.
        size_in_bytes = (
            min(size, input_vectors_per_work_item)
            * dimensions
            * np.dtype(vector_type).itemsize
        )
        if mode == Mode.BATCH:
            d = dag.DAG(
                name="vector-ingestion",
                mode=Mode.BATCH,
                max_workers=workers,
                retry_strategy=models.RetryStrategy(
                    limit=1,
                    retry_policy="Always",
                ),
                namespace=namespace,
            )
            threads = 16

            if acn:
                kwargs["access_credentials_name"] = acn
        else:
            if mode == Mode.LOCAL:
                # TODO: `default` is not an actual namespace. This is a temp fix to
                # be able to run DAGs locally.
                namespace = "default"
            d = dag.DAG(
                name="vector-ingestion",
                mode=Mode.REALTIME,
                max_workers=workers,
                namespace=namespace,
            )
            threads = multiprocessing.cpu_count()

        submit = partial(submit_local, d)
        if mode == Mode.BATCH or mode == Mode.REALTIME:
            submit = d.submit

        input_vectors_batch_size = (
            input_vectors_per_work_item * input_vectors_work_items_per_worker
        )

        # The number of vectors each task will read.
        input_vectors_batch_size_during_sampling = (
            # The number of vectors to read into memory in one batch within a task.
            input_vectors_per_work_item_during_sampling
            *
            # The number of batches that a single task will need to run.
            input_vectors_work_items_per_worker_during_sampling
        )

        def scale_resources(min_resource, max_resource, max_input_size, input_size):
            """
            Scales the resources based on the input size and the maximum input size.

            Args:
                min_resource (int): The minimum resource value (either cpu cores or ram gb).
                max_resource (int): The maximum resource value.
                max_input_size (int): The maximum input size.
                input_size (int): The input size.

            Returns:
                str: The scaled resource value as a string.
            """
            return str(
                max(
                    min_resource,
                    min(
                        max_resource,
                        int(
                            math.ceil(
                                min_resource
                                + (max_resource - min_resource)
                                * input_size
                                / max_input_size
                            )
                        ),
                    ),
                )
            )

        # We can't set as default in the function due to the use of `str(threads)`
        # For consistency we then apply all defaults for resources here.
        if ingest_resources is None:
            ingest_resources = {
                "cpu": scale_resources(
                    2, threads, MAX_PARTITION_BYTE_SIZE, size_in_bytes
                ),
                "memory": scale_resources(2, 16, MAX_PARTITION_BYTE_SIZE, size_in_bytes)
                + "Gi",
            }

        if consolidate_partition_resources is None:
            consolidate_partition_resources = {
                "cpu": scale_resources(2, 8, MAX_PARTITION_BYTE_SIZE, size_in_bytes),
                "memory": scale_resources(2, 16, MAX_PARTITION_BYTE_SIZE, size_in_bytes)
                + "Gi",
            }

        if copy_centroids_resources is None:
            copy_centroids_resources = {"cpu": "1", "memory": "2Gi"}

        if random_sample_resources is None:
            random_sample_resources = {
                "cpu": "2",
                "memory": "6Gi",
            }

        kmeans_complexity = training_sample_size * dimensions * partitions
        if kmeans_resources is None:
            kmeans_resources = {
                "cpu": scale_resources(
                    4,
                    threads,
                    MAX_CENTRALISED_KMEANS_COMPLEXITY,
                    kmeans_complexity,
                ),
                "memory": scale_resources(
                    16,
                    32,
                    MAX_CENTRALISED_KMEANS_COMPLEXITY,
                    kmeans_complexity,
                )
                + "Gi",
            }

        if compute_new_centroids_resources is None:
            compute_new_centroids_resources = {
                "cpu": "1",
                "memory": "8Gi",
            }

        if assign_points_and_partial_new_centroids_resources is None:
            assign_points_and_partial_new_centroids_resources = {
                "cpu": str(threads),
                "memory": "12Gi",
            }

        if write_centroids_resources is None:
            write_centroids_resources = {"cpu": "1", "memory": "2Gi"}

        if partial_index_resources is None:
            partial_index_resources = {"cpu": "1", "memory": "2Gi"}

        if index_type == "FLAT":
            ingest_node = submit(
                ingest_flat,
                index_group_uri=index_group_uri,
                source_uri=source_uri,
                source_type=source_type,
                updates_uri=updates_uri,
                vector_type=vector_type,
                external_ids_uri=external_ids_uri,
                external_ids_type=external_ids_type,
                dimensions=dimensions,
                size=size,
                batch=input_vectors_batch_size,
                config=config,
                verbose=verbose,
                trace_id=trace_id,
                name="ingest",
                resources=ingest_resources,
                image_name=DEFAULT_IMG_NAME,
                **kwargs,
            )
            return d
        elif is_type_erased_index(index_type):
            ingest_node = submit(
                ingest_type_erased,
                index_type=index_type,
                index_group_uri=index_group_uri,
                source_uri=source_uri,
                source_type=source_type,
                updates_uri=updates_uri,
                vector_type=vector_type,
                external_ids_uri=external_ids_uri,
                external_ids_type=external_ids_type,
                dimensions=dimensions,
                size=size,
                batch=input_vectors_batch_size,
                partitions=partitions,
                config=config,
                verbose=verbose,
                trace_id=trace_id,
                name="ingest",
                resources=ingest_resources,
                image_name=DEFAULT_IMG_NAME,
                **kwargs,
            )
            return d
        elif index_type == "IVF_FLAT":
            if copy_centroids_uri is not None:
                centroids_node = submit(
                    copy_centroids,
                    index_group_uri=index_group_uri,
                    copy_centroids_uri=copy_centroids_uri,
                    partitions=partitions,
                    dimensions=dimensions,
                    config=config,
                    verbose=verbose,
                    trace_id=trace_id,
                    name="copy-centroids",
                    resources=copy_centroids_resources,
                    image_name=DEFAULT_IMG_NAME,
                    **kwargs,
                )
            else:
                random_sample_nodes = []
                if training_sampling_policy == TrainingSamplingPolicy.RANDOM:
                    # Create an empty array to write the sampled vectors to.
                    group = tiledb.Group(index_group_uri, "w")
                    training_source_uri = create_array(
                        group=group,
                        size=training_sample_size,
                        dimensions=dimensions,
                        vector_type=vector_type,
                        array_name=TRAINING_INPUT_VECTORS_ARRAY_NAME,
                    )
                    training_source_type = "TILEDB_ARRAY"
                    group.close()

                    idx = 0
                    num_sampled = 0
                    for start in range(
                        0, size, input_vectors_batch_size_during_sampling
                    ):
                        # What vectors to read from the source_uri.
                        end = start + input_vectors_batch_size_during_sampling
                        if end > size:
                            end = size

                        # How many vectors to sample from the vectors read.
                        percent_of_data_to_read = (end - start) / size
                        num_to_sample = math.ceil(
                            training_sample_size * percent_of_data_to_read
                        )
                        if num_sampled + num_to_sample > training_sample_size:
                            num_to_sample = training_sample_size - num_sampled
                        if num_to_sample == 0:
                            continue

                        random_sample_nodes.append(
                            submit(
                                random_sample_from_input_vectors,
                                source_uri=source_uri,
                                source_type=source_type,
                                vector_type=vector_type,
                                dimensions=dimensions,
                                source_start_pos=start,
                                source_end_pos=end,
                                batch=input_vectors_per_work_item_during_sampling,
                                random_sample_size=num_to_sample,
                                output_source_uri=training_source_uri,
                                output_start_pos=num_sampled,
                                config=config,
                                verbose=verbose,
                                name="read-random-sample-" + str(idx),
                                resources=random_sample_resources,
                                image_name=DEFAULT_IMG_NAME,
                                **kwargs,
                            )
                        )
                        num_sampled += num_to_sample
                        idx += 1
                    if num_sampled != training_sample_size:
                        raise ValueError(
                            f"The random sampling ran into an issue: num_sampled ({num_sampled}) != training_sample_size ({training_sample_size})"
                        )

                if training_sample_size <= CENTRALISED_KMEANS_MAX_SAMPLE_SIZE:
                    centroids_node = submit(
                        centralised_kmeans,
                        index_group_uri=index_group_uri,
                        source_uri=source_uri,
                        source_type=source_type,
                        vector_type=vector_type,
                        partitions=partitions,
                        dimensions=dimensions,
                        training_sample_size=training_sample_size,
                        training_source_uri=training_source_uri,
                        training_source_type=training_source_type,
                        config=config,
                        verbose=verbose,
                        trace_id=trace_id,
                        use_sklearn=use_sklearn,
                        name="kmeans",
                        resources=kmeans_resources,
                        image_name=DEFAULT_IMG_NAME,
                        **kwargs,
                    )

                    for random_sample_node in random_sample_nodes:
                        centroids_node.depends_on(random_sample_node)
                else:
                    uri = (
                        training_source_uri
                        if training_source_uri is not None
                        else source_uri
                    )
                    uri_type = (
                        training_source_type
                        if training_source_uri is not None
                        else source_type
                    )
                    internal_centroids_node = submit(
                        init_centroids,
                        source_uri=uri,
                        source_type=uri_type,
                        vector_type=vector_type,
                        partitions=partitions,
                        dimensions=dimensions,
                        config=config,
                        verbose=verbose,
                        trace_id=trace_id,
                        name="init-centroids",
                        resources=copy_centroids_resources,
                        image_name=DEFAULT_IMG_NAME,
                        **kwargs,
                    )

                    for random_sample_node in random_sample_nodes:
                        internal_centroids_node.depends_on(random_sample_node)

                    for it in range(5):
                        kmeans_workers = []
                        task_id = 0
                        for i in range(
                            0, training_sample_size, input_vectors_batch_size
                        ):
                            start = i
                            end = i + input_vectors_batch_size
                            if end > size:
                                end = size
                            kmeans_workers.append(
                                submit(
                                    assign_points_and_partial_new_centroids,
                                    centroids=internal_centroids_node,
                                    source_uri=uri,
                                    source_type=uri_type,
                                    vector_type=vector_type,
                                    partitions=partitions,
                                    dimensions=dimensions,
                                    vector_start_pos=start,
                                    vector_end_pos=end,
                                    threads=threads,
                                    config=config,
                                    verbose=verbose,
                                    trace_id=trace_id,
                                    use_sklearn=use_sklearn,
                                    name="k-means-part-" + str(task_id),
                                    resources=assign_points_and_partial_new_centroids_resources,
                                    image_name=DEFAULT_IMG_NAME,
                                    **kwargs,
                                )
                            )
                            task_id += 1
                        reducers = []
                        for i in range(0, len(kmeans_workers), 10):
                            reducers.append(
                                submit(
                                    compute_new_centroids,
                                    *kmeans_workers[i : i + 10],
                                    name="update-centroids-" + str(i),
                                    resources=compute_new_centroids_resources,
                                    image_name=DEFAULT_IMG_NAME,
                                    **kwargs,
                                )
                            )
                        internal_centroids_node = submit(
                            compute_new_centroids,
                            *reducers,
                            name="update-centroids",
                            resources=compute_new_centroids_resources,
                            image_name=DEFAULT_IMG_NAME,
                            **kwargs,
                        )
                    centroids_node = submit(
                        write_centroids,
                        centroids=internal_centroids_node,
                        index_group_uri=index_group_uri,
                        partitions=partitions,
                        dimensions=dimensions,
                        config=config,
                        verbose=verbose,
                        trace_id=trace_id,
                        name="write-centroids",
                        resources=write_centroids_resources,
                        image_name=DEFAULT_IMG_NAME,
                        **kwargs,
                    )

            ingest_nodes = []
            task_id = 0
            for i in range(0, size, input_vectors_batch_size):
                start = i
                end = i + input_vectors_batch_size
                if end > size:
                    end = size
                ingest_node = submit(
                    ingest_vectors_udf,
                    index_group_uri=index_group_uri,
                    source_uri=source_uri,
                    source_type=source_type,
                    vector_type=vector_type,
                    external_ids_uri=external_ids_uri,
                    external_ids_type=external_ids_type,
                    partitions=partitions,
                    dimensions=dimensions,
                    start=start,
                    end=end,
                    batch=input_vectors_per_work_item,
                    threads=threads,
                    updates_uri=updates_uri,
                    config=config,
                    verbose=verbose,
                    trace_id=trace_id,
                    name="ingest-" + str(task_id),
                    resources=ingest_resources,
                    image_name=DEFAULT_IMG_NAME,
                    **kwargs,
                )
                ingest_node.depends_on(centroids_node)
                ingest_nodes.append(ingest_node)
                task_id += 1

            if updates_uri is not None:
                partition_start = (
                    task_id * input_vectors_work_items_per_worker * (partitions + 1)
                )
                ingest_additions_node = submit(
                    ingest_additions_udf,
                    index_group_uri=index_group_uri,
                    updates_uri=updates_uri,
                    vector_type=vector_type,
                    partitions=partitions,
                    write_offset=size,
                    partition_start=partition_start,
                    threads=threads,
                    config=config,
                    verbose=verbose,
                    trace_id=trace_id,
                    name="ingest-" + str(task_id),
                    resources=ingest_resources,
                    image_name=DEFAULT_IMG_NAME,
                    **kwargs,
                )
                ingest_additions_node.depends_on(centroids_node)
                ingest_nodes.append(ingest_additions_node)

            work_items = len(ingest_nodes) * input_vectors_work_items_per_worker
            compute_indexes_node = submit(
                compute_partition_indexes_udf,
                index_group_uri=index_group_uri,
                partitions=partitions,
                work_items=work_items,
                config=config,
                verbose=verbose,
                trace_id=trace_id,
                name="compute-indexes",
                resources=partial_index_resources,
                image_name=DEFAULT_IMG_NAME,
                **kwargs,
            )
            for ingest_node in ingest_nodes:
                compute_indexes_node.depends_on(ingest_node)

            partitions_batch = (
                table_partitions_work_items_per_worker * table_partitions_per_work_item
            )
            task_id = 0
            for i in range(0, partitions, partitions_batch):
                start = i
                end = i + partitions_batch
                if end > partitions:
                    end = partitions
                consolidate_partition_node = submit(
                    consolidate_partition_udf,
                    index_group_uri=index_group_uri,
                    partitions=partitions,
                    work_items=work_items,
                    partition_id_start=start,
                    partition_id_end=end,
                    batch=table_partitions_per_work_item,
                    dimensions=dimensions,
                    config=config,
                    verbose=verbose,
                    trace_id=trace_id,
                    name="consolidate-partition-" + str(task_id),
                    resources=consolidate_partition_resources,
                    image_name=DEFAULT_IMG_NAME,
                    **kwargs,
                )
                consolidate_partition_node.depends_on(compute_indexes_node)
                task_id += 1
            return d
        else:
            raise ValueError(f"Not supported index_type {index_type}")

    def consolidate_and_vacuum(
        index_group_uri: str,
        config: Optional[Mapping[str, Any]] = None,
    ):
        """
        Consolidate fragments. Needed because during ingestion we have multiple workers that write
        different fragments.

        We don't consolidate CENTROIDS_ARRAY_NAME (and others) because they are only written once.

        We also don't consolidate type-erased indexes because they are only written once. If we add
        distributed ingestion we should write a C++ method to consolidate them.
        """
        with tiledb.Group(index_group_uri) as group:
            write_group = tiledb.Group(index_group_uri, "w")

            if not is_type_erased_index(index_type):
                try:
                    if INPUT_VECTORS_ARRAY_NAME in group:
                        tiledb.Array.delete_array(group[INPUT_VECTORS_ARRAY_NAME].uri)
                        write_group.remove(INPUT_VECTORS_ARRAY_NAME)
                    if EXTERNAL_IDS_ARRAY_NAME in group:
                        tiledb.Array.delete_array(group[EXTERNAL_IDS_ARRAY_NAME].uri)
                        write_group.remove(EXTERNAL_IDS_ARRAY_NAME)
                except tiledb.TileDBError as err:
                    message = str(err)
                    if "does not exist" not in message:
                        raise err
                write_group.close()
                modes = ["fragment_meta", "commits", "array_meta"]
                for mode in modes:
                    conf = tiledb.Config(config)
                    conf["sm.consolidation.mode"] = mode
                    conf["sm.vacuum.mode"] = mode
                    ids_uri = group[IDS_ARRAY_NAME].uri
                    parts_uri = group[PARTS_ARRAY_NAME].uri
                    tiledb.consolidate(parts_uri, config=conf)
                    tiledb.vacuum(parts_uri, config=conf)
                    tiledb.consolidate(ids_uri, config=conf)
                    tiledb.vacuum(ids_uri, config=conf)

            partial_write_array_exists = PARTIAL_WRITE_ARRAY_DIR in group
        if partial_write_array_exists:
            with tiledb.Group(index_group_uri, "w") as partial_write_array_group:
                partial_write_array_group.remove(PARTIAL_WRITE_ARRAY_DIR)
            partial_write_array_dir_uri = (
                index_group_uri + "/" + PARTIAL_WRITE_ARRAY_DIR
            )
            with tiledb.Group(
                partial_write_array_dir_uri, "m"
            ) as partial_write_array_group:
                partial_write_array_group.delete(recursive=True)

    # --------------------------------------------------------------------
    # End internal function definitions
    # --------------------------------------------------------------------

    with tiledb.scope_ctx(ctx_or_config=config):
        logger = setup(config, verbose)

        if input_vectors is not None:
            in_size = input_vectors.shape[0]
            dimensions = input_vectors.shape[1]
            vector_type = input_vectors.dtype
            source_type = "TILEDB_ARRAY"
        else:
            if source_type is None:
                source_type = autodetect_source_type(source_uri=source_uri)
            in_size, dimensions, vector_type = read_source_metadata(
                source_uri=source_uri, source_type=source_type
            )
        print('[ingestion@ingest] in_size', in_size, type(in_size))
        print('[ingestion@ingest] dimensions', dimensions, type(dimensions))
        print('[ingestion@ingest] vector_type', vector_type, type(vector_type))
        logger.debug("Ingesting Vectors into %r", index_group_uri)
        arrays_created = False
        if is_type_erased_index(index_type):
            # If we're using a type-erased index, we create the group in C++.
            try:
                # Try opening the group to see if it exists.
                group = tiledb.Group(index_group_uri, "r")
                group.close()
                arrays_created = True
            except tiledb.TileDBError as err:
                # If it does not then we can create it in C++.
                message = str(err)
                if "not exist" in message:
                    if index_type == "VAMANA":
                        vamana_index.create(
                            uri=index_group_uri,
                            dimensions=dimensions,
                            vector_type=vector_type,
                            config=config,
                            l_build=l_build,
                            r_max_degree=r_max_degree,
                            storage_version=storage_version,
                        )
                    elif index_type == "IVF_PQ":
                        ivf_pq_index.create(
                            uri=index_group_uri,
                            dimensions=dimensions,
                            vector_type=vector_type,
                            num_subspaces=num_subspaces,
                            partitions=partitions,
                            config=config,
                            storage_version=storage_version,
                        )
                    else:
                        raise ValueError(f"Unsupported index type {index_type}")
                else:
                    raise err
        else:
            # Otherwise, we create the group in Python.
            try:
                tiledb.group_create(index_group_uri)
            except tiledb.TileDBError as err:
                message = str(err)
                if "already exists" in message:
                    arrays_created = True
                    logger.debug(f"Group '{index_group_uri}' already exists")
                else:
                    raise err
        group = tiledb.Group(index_group_uri, "r")
        ingestion_timestamps = list(
            json.loads(group.meta.get("ingestion_timestamps", "[]"))
        )
        base_sizes = list(json.loads(group.meta.get("base_sizes", "[]")))
        partition_history = list(json.loads(group.meta.get("partition_history", "[]")))
        if partitions == -1:
            partitions = int(group.meta.get("partitions", "-1"))

        previous_ingestion_timestamp = 0
        if index_timestamp is None:
            index_timestamp = int(time.time() * 1000)
        if len(ingestion_timestamps) > 0:
            previous_ingestion_timestamp = ingestion_timestamps[
                len(ingestion_timestamps) - 1
            ]
            if (
                index_timestamp is not None
                and index_timestamp <= previous_ingestion_timestamp
            ):
                raise ValueError(
                    f"New ingestion timestamp: {index_timestamp} can't be smaller that the latest ingestion "
                    f"timestamp: {previous_ingestion_timestamp}"
                )

        group.close()

        if size == -1:
            size = int(in_size)
        if size > in_size:
            size = int(in_size)
        logger.debug("Input dataset size %d", size)
        logger.debug("Input dataset dimensions %d", dimensions)
        logger.debug("Vector dimension type %s", vector_type)
        if training_sample_size > size:
            raise ValueError(
                f"training_sample_size {training_sample_size} is larger than the input dataset size {size}"
            )

        if partitions == -1:
            partitions = max(1, int(math.sqrt(size)))
            # Make sure that we can have at least 100 vectors per partition for kmeans training.
            # Otherwise kmeans might not have enough sample vectors to converge.
            partitions = min(
                math.floor(CENTRALISED_KMEANS_MAX_SAMPLE_SIZE / 100), partitions
            )
        if training_sample_size == -1:
            max_training_sample_size = int(
                math.floor(MAX_CENTRALISED_KMEANS_COMPLEXITY / dimensions / partitions)
            )
            training_sample_size = min(
                min(size, 100 * partitions), max_training_sample_size
            )
        if mode == Mode.BATCH:
            if workers == -1:
                workers = 10
        else:
            workers = 1
        logger.debug("Partitions %d", partitions)
        logger.debug("Training sample size %d", training_sample_size)
        logger.debug(
            "Training source uri %s and type %s",
            training_source_uri,
            training_source_type,
        )
        logger.debug("Number of workers %d", workers)

        # Compute task parameters for main ingestion.
        if input_vectors_per_work_item == -1:
            # We scale the input_vectors_per_work_item to maintain the DEFAULT_PARTITION_BYTE_SIZE
            input_vectors_per_work_item = int(
                DEFAULT_PARTITION_BYTE_SIZE
                / dimensions
                / np.dtype(vector_type).itemsize
            )
        input_vectors_work_items = int(math.ceil(size / input_vectors_per_work_item))
        input_vectors_work_tasks = input_vectors_work_items
        input_vectors_work_items_per_worker = 1
        if max_tasks_per_stage == -1:
            max_tasks_per_stage = MAX_TASKS_PER_STAGE
        if input_vectors_work_tasks > max_tasks_per_stage:
            input_vectors_work_items_per_worker = int(
                math.ceil(input_vectors_work_items / max_tasks_per_stage)
            )
            input_vectors_work_tasks = max_tasks_per_stage
        logger.debug("input_vectors_per_work_item %d", input_vectors_per_work_item)
        logger.debug("input_vectors_work_items %d", input_vectors_work_items)
        logger.debug("input_vectors_work_tasks %d", input_vectors_work_tasks)
        logger.debug(
            "input_vectors_work_items_per_worker %d",
            input_vectors_work_items_per_worker,
        )

        # Compute task parameters for random sampling.
        # How many input vectors to read into memory in one batch within a task.
        if input_vectors_per_work_item_during_sampling == -1:
            input_vectors_per_work_item_during_sampling = VECTORS_PER_SAMPLE_WORK_ITEM
        # How many total batches we need to read all the data..
        input_vectors_work_items_during_sampling = int(
            math.ceil(size / input_vectors_per_work_item_during_sampling)
        )
        # The number of tasks to create, at max.
        if max_sampling_tasks == -1:
            max_sampling_tasks = MAX_TASKS_PER_STAGE
        # The number of batches a single task will run. If there are more batches required than
        # allowed tasks, each task will process mutiple batches.
        input_vectors_work_items_per_worker_during_sampling = 1
        if input_vectors_work_items_during_sampling > max_sampling_tasks:
            input_vectors_work_items_per_worker_during_sampling = int(
                math.ceil(input_vectors_work_items_during_sampling / max_sampling_tasks)
            )
            input_vectors_work_items_during_sampling = max_sampling_tasks
        logger.debug(
            "input_vectors_per_work_item_during_sampling %d",
            input_vectors_per_work_item_during_sampling,
        )
        logger.debug(
            "input_vectors_work_items_during_sampling %d",
            input_vectors_work_items_during_sampling,
        )
        logger.debug(
            "input_vectors_work_items_per_worker_during_sampling %d",
            input_vectors_work_items_per_worker_during_sampling,
        )

        vectors_per_table_partitions = max(1, size / partitions)
        table_partitions_per_work_item = max(
            1,
            int(math.ceil(input_vectors_per_work_item / vectors_per_table_partitions)),
        )
        table_partitions_work_items = int(
            math.ceil(partitions / table_partitions_per_work_item)
        )
        table_partitions_work_tasks = table_partitions_work_items
        table_partitions_work_items_per_worker = 1
        if table_partitions_work_tasks > max_tasks_per_stage:
            table_partitions_work_items_per_worker = int(
                math.ceil(table_partitions_work_items / max_tasks_per_stage)
            )
            table_partitions_work_tasks = max_tasks_per_stage
        logger.debug(
            "table_partitions_per_work_item %d", table_partitions_per_work_item
        )
        logger.debug("table_partitions_work_items %d", table_partitions_work_items)
        logger.debug("table_partitions_work_tasks %d", table_partitions_work_tasks)
        logger.debug(
            "table_partitions_work_items_per_worker %d",
            table_partitions_work_items_per_worker,
        )

        logger.debug("Creating arrays")
        group = tiledb.Group(index_group_uri, "w")
        temp_data_group = create_temp_data_group(group=group)
        create_arrays(
            group=group,
            temp_data_group=temp_data_group,
            arrays_created=arrays_created,
            index_type=index_type,
            dimensions=dimensions,
            input_vectors_work_items=input_vectors_work_items,
            vector_type=vector_type,
            logger=logger,
            storage_version=storage_version,
        )

        if training_input_vectors is not None:
            training_source_uri = write_input_vectors(
                group=temp_data_group,
                input_vectors=training_input_vectors,
                size=training_input_vectors.shape[0],
                dimensions=training_input_vectors.shape[1],
                vector_type=training_input_vectors.dtype,
                array_name=TRAINING_INPUT_VECTORS_ARRAY_NAME,
            )
            training_source_type = "TILEDB_ARRAY"

        if input_vectors is not None:
            source_uri = write_input_vectors(
                group=temp_data_group,
                input_vectors=input_vectors,
                size=in_size,
                dimensions=dimensions,
                vector_type=vector_type,
                array_name=INPUT_VECTORS_ARRAY_NAME,
            )

        if external_ids is not None:
            external_ids_uri = write_external_ids(
                group=temp_data_group,
                external_ids=external_ids,
                size=size,
                partitions=partitions,
            )
            external_ids_type = "TILEDB_ARRAY"
        else:
            if external_ids_type is None:
                external_ids_type = "U64BIN"
        temp_data_group.close()
        group.meta["temp_size"] = size
        group.close()

        logger.debug("Creating ingestion graph")
        d = create_ingestion_dag(
            index_type=index_type,
            index_group_uri=index_group_uri,
            source_uri=source_uri,
            source_type=source_type,
            vector_type=vector_type,
            external_ids_uri=external_ids_uri,
            external_ids_type=external_ids_type,
            size=size,
            partitions=partitions,
            dimensions=dimensions,
            copy_centroids_uri=copy_centroids_uri,
            training_sample_size=training_sample_size,
            training_source_uri=training_source_uri,
            training_source_type=training_source_type,
            input_vectors_per_work_item=input_vectors_per_work_item,
            input_vectors_work_items_per_worker=input_vectors_work_items_per_worker,
            input_vectors_per_work_item_during_sampling=input_vectors_per_work_item_during_sampling,
            input_vectors_work_items_per_worker_during_sampling=input_vectors_work_items_per_worker_during_sampling,
            table_partitions_per_work_item=table_partitions_per_work_item,
            table_partitions_work_items_per_worker=table_partitions_work_items_per_worker,
            workers=workers,
            config=config,
            verbose=verbose,
            trace_id=trace_id,
            use_sklearn=use_sklearn,
            mode=mode,
            acn=acn,
            namespace=namespace,
            ingest_resources=ingest_resources,
            consolidate_partition_resources=consolidate_partition_resources,
            copy_centroids_resources=copy_centroids_resources,
            random_sample_resources=random_sample_resources,
            kmeans_resources=kmeans_resources,
            compute_new_centroids_resources=compute_new_centroids_resources,
            assign_points_and_partial_new_centroids_resources=assign_points_and_partial_new_centroids_resources,
            write_centroids_resources=write_centroids_resources,
            partial_index_resources=partial_index_resources,
        )
        logger.debug("Submitting ingestion graph")
        d.compute()
        logger.debug("Submitted ingestion graph")
        d.wait()

        group = tiledb.Group(index_group_uri, "r")
        temp_size = int(group.meta.get("temp_size", "0"))
        group.close()

        if not is_type_erased_index(index_type):
            # For type-erased indexes (i.e. Vamana), we update this metadata in the write_index()
            # call during create_ingestion_dag(), so don't do it here.
            group = tiledb.Group(index_group_uri, "w")
            ingestion_timestamps.append(index_timestamp)
            base_sizes.append(temp_size)
            partition_history.append(partitions)
            group.meta["partition_history"] = json.dumps(partition_history)
            group.meta["base_sizes"] = json.dumps(base_sizes)
            group.meta["ingestion_timestamps"] = json.dumps(ingestion_timestamps)
            group.close()

        consolidate_and_vacuum(index_group_uri=index_group_uri, config=config)

        if index_type == "FLAT":
            return flat_index.FlatIndex(uri=index_group_uri, config=config)
        elif index_type == "VAMANA":
            return vamana_index.VamanaIndex(uri=index_group_uri, config=config)
        elif index_type == "IVF_FLAT":
            return ivf_flat_index.IVFFlatIndex(
                uri=index_group_uri, memory_budget=1000000, config=config
            )
        elif index_type == "IVF_PQ":
            return ivf_pq_index.IVFPQIndex(uri=index_group_uri, config=config)
        else:
            raise ValueError(f"Not supported index_type {index_type}")<|MERGE_RESOLUTION|>--- conflicted
+++ resolved
@@ -22,11 +22,12 @@
 from tiledb.vector_search._tiledbvspy import *
 from tiledb.vector_search.storage_formats import STORAGE_VERSION
 from tiledb.vector_search.storage_formats import validate_storage_version
+from tiledb.vector_search.utils import MAX_INT32
+from tiledb.vector_search.utils import MAX_UINT64
 from tiledb.vector_search.utils import add_to_group
 from tiledb.vector_search.utils import is_type_erased_index
 from tiledb.vector_search.utils import to_temporal_policy
-from tiledb.vector_search.utils import MAX_UINT64
-from tiledb.vector_search.utils import MAX_INT32
+
 
 class TrainingSamplingPolicy(enum.Enum):
     FIRST_N = 1
@@ -401,11 +402,15 @@
     ) -> Tuple[int, int, np.dtype]:
         if source_type == "TILEDB_ARRAY":
             schema = tiledb.ArraySchema.load(source_uri)
-            print('[ingestion@read_source_metdata@TILEDB_ARRAY] schema', schema)
+            print("[ingestion@read_source_metdata@TILEDB_ARRAY] schema", schema)
             size = int(schema.domain.dim(1).domain[1] + 1)
-            print('[ingestion@read_source_metdata@TILEDB_ARRAY] size', size, type(size))
+            print("[ingestion@read_source_metdata@TILEDB_ARRAY] size", size, type(size))
             dimensions = int(schema.domain.dim(0).domain[1] + 1)
-            print('[ingestion@read_source_metdata@TILEDB_ARRAY] dimensions', dimensions, type(dimensions))
+            print(
+                "[ingestion@read_source_metdata@TILEDB_ARRAY] dimensions",
+                dimensions,
+                type(dimensions),
+            )
             return size, dimensions, schema.attr(0).dtype
         if source_type == "TILEDB_SPARSE_ARRAY":
             schema = tiledb.ArraySchema.load(source_uri)
@@ -743,72 +748,6 @@
                 filters=DEFAULT_ATTR_FILTERS,
                 create_index_array=True,
             )
-<<<<<<< HEAD
-            partial_write_array_index_group = tiledb.Group(
-                partial_write_array_index_uri, "w"
-            )
-
-            for part in range(input_vectors_work_items):
-                part_index_uri = partial_write_array_index_uri + "/" + str(part)
-                if not tiledb.array_exists(part_index_uri):
-                    logger.debug(f"Creating part array {part_index_uri}")
-                    index_array_rows_dim = tiledb.Dim(
-                        name="rows",
-                        domain=(0, partitions),
-                        tile=partitions,
-                        dtype=np.dtype(np.uint64),
-                    )
-                    index_array_dom = tiledb.Domain(index_array_rows_dim)
-                    index_attr = tiledb.Attr(
-                        name="values",
-                        dtype=np.dtype(np.uint64),
-                        filters=DEFAULT_ATTR_FILTERS,
-                    )
-                    index_schema = tiledb.ArraySchema(
-                        domain=index_array_dom,
-                        sparse=False,
-                        attrs=[index_attr],
-                        capacity=partitions,
-                        cell_order="col-major",
-                        tile_order="col-major",
-                    )
-                    logger.debug(index_schema)
-                    tiledb.Array.create(part_index_uri, index_schema)
-                    add_to_group(
-                        partial_write_array_index_group, part_index_uri, str(part)
-                    )
-            if updates_uri is not None:
-                part_index_uri = partial_write_array_index_uri + "/additions"
-                if not tiledb.array_exists(part_index_uri):
-                    logger.debug(f"Creating part array {part_index_uri}")
-                    index_array_rows_dim = tiledb.Dim(
-                        name="rows",
-                        domain=(0, partitions),
-                        tile=partitions,
-                        dtype=np.dtype(np.uint64),
-                    )
-                    index_array_dom = tiledb.Domain(index_array_rows_dim)
-                    index_attr = tiledb.Attr(
-                        name="values",
-                        dtype=np.dtype(np.uint64),
-                        filters=DEFAULT_ATTR_FILTERS,
-                    )
-                    index_schema = tiledb.ArraySchema(
-                        domain=index_array_dom,
-                        sparse=False,
-                        attrs=[index_attr],
-                        capacity=partitions,
-                        cell_order="col-major",
-                        tile_order="col-major",
-                    )
-                    logger.debug(index_schema)
-                    tiledb.Array.create(part_index_uri, index_schema)
-                    add_to_group(
-                        partial_write_array_index_group, part_index_uri, "additions"
-                    )
-            partial_write_array_index_group.close()
-=======
->>>>>>> e1b05265
 
         # Note that we don't create type-erased indexes (i.e. Vamana) here. Instead we create them
         # at very start of ingest() in C++.
@@ -1483,9 +1422,10 @@
         import numpy as np
 
         import tiledb.cloud
-        print('[ingestion@ingest_flat] dimensions', dimensions, type(dimensions))
-        print('[ingestion@ingest_flat] size', size, type(size))
-        print('[ingestion@ingest_flat] batch', batch, type(batch))
+
+        print("[ingestion@ingest_flat] dimensions", dimensions, type(dimensions))
+        print("[ingestion@ingest_flat] size", size, type(size))
+        print("[ingestion@ingest_flat] batch", batch, type(batch))
 
         logger = setup(config, verbose)
         with tiledb.scope_ctx(ctx_or_config=config):
@@ -1544,7 +1484,9 @@
                     logger.debug("Writing input data to array %s", ids_array_uri)
                     ids_array[write_offset:end_offset] = external_ids
                     write_offset = end_offset
-            print('[ingestion@ingest_flat] write_offset', write_offset, type(write_offset))
+            print(
+                "[ingestion@ingest_flat] write_offset", write_offset, type(write_offset)
+            )
             # Ingest additions
             additions_vectors, additions_external_ids = read_additions(
                 updates_uri=updates_uri,
@@ -1552,14 +1494,22 @@
                 verbose=verbose,
                 trace_id=trace_id,
             )
-            print('[ingestion@ingest_flat] write_offset', write_offset, type(write_offset))
+            print(
+                "[ingestion@ingest_flat] write_offset", write_offset, type(write_offset)
+            )
             end = write_offset
             if additions_vectors is not None:
                 end += len(additions_external_ids)
                 logger.debug("Writing additions data to array %s", parts_array_uri)
-                print('[ingestion@ingest_flat] dimensions', dimensions, type(dimensions))
-                print('[ingestion@ingest_flat] write_offset', write_offset, type(write_offset))
-                print('[ingestion@ingest_flat] end', end, type(end))
+                print(
+                    "[ingestion@ingest_flat] dimensions", dimensions, type(dimensions)
+                )
+                print(
+                    "[ingestion@ingest_flat] write_offset",
+                    write_offset,
+                    type(write_offset),
+                )
+                print("[ingestion@ingest_flat] end", end, type(end))
                 parts_array[0:dimensions, write_offset:end] = np.transpose(
                     additions_vectors
                 )
@@ -2766,9 +2716,9 @@
             in_size, dimensions, vector_type = read_source_metadata(
                 source_uri=source_uri, source_type=source_type
             )
-        print('[ingestion@ingest] in_size', in_size, type(in_size))
-        print('[ingestion@ingest] dimensions', dimensions, type(dimensions))
-        print('[ingestion@ingest] vector_type', vector_type, type(vector_type))
+        print("[ingestion@ingest] in_size", in_size, type(in_size))
+        print("[ingestion@ingest] dimensions", dimensions, type(dimensions))
+        print("[ingestion@ingest] vector_type", vector_type, type(vector_type))
         logger.debug("Ingesting Vectors into %r", index_group_uri)
         arrays_created = False
         if is_type_erased_index(index_type):
