import json
from functools import partial
from typing import Any, Mapping, Optional, Tuple

import numpy as np
from tiledb.cloud.dag import Mode

from tiledb.vector_search._tiledbvspy import *
<<<<<<< HEAD
from tiledb.vector_search.module import kmeans_predict
import numpy as np
=======
from tiledb.vector_search.storage_formats import STORAGE_VERSION
>>>>>>> e9c6772b


def ingest(
    index_type: str,
    index_uri: str,
    *,
    input_vectors: np.ndarray = None,
    source_uri: str = None,
    source_type: str = None,
    external_ids: np.array = None,
    external_ids_uri: str = "",
    external_ids_type: str = None,
    updates_uri: str = None,
    index_timestamp: int = None,
    config: Optional[Mapping[str, Any]] = None,
    namespace: Optional[str] = None,
    size: int = -1,
    partitions: int = -1,
    copy_centroids_uri: str = None,
    training_sample_size: int = -1,
    workers: int = -1,
    input_vectors_per_work_item: int = -1,
    storage_version: str = STORAGE_VERSION,
    verbose: bool = False,
    trace_id: Optional[str] = None,
    use_sklearn: bool = False,
    mode: Mode = Mode.LOCAL,
    **kwargs,
):
    """
    Ingest vectors into TileDB.

    Parameters
    ----------
    index_type: str
        Type of vector index (FLAT, IVF_FLAT)
    index_uri: str
        Vector index URI (stored as TileDB group)
    input_vectors: numpy Array
        Input vectors, if this is provided it takes precedence over source_uri and source_type.
    source_uri: str
        Data source URI
    source_type: str
        Type of the source data. If left empty it is auto-detected from the suffix of source_uri
    external_ids: numpy Array
        Input vector external_ids, if this is provided it takes precedence over external_ids_uri and external_ids_type
    external_ids_uri: str
        Source URI for external_ids
    external_ids_type: str
        File type of external_ids_uri. If left empty it is auto-detected from the suffix of external_ids_uri
    updates_uri: str
        Updates
    index_timestamp: int
        Timestamp to use for writing and reading data. By default it sues the current unix ms timestamp.
    config: None
        config dictionary, defaults to None
    namespace: str
        TileDB-Cloud namespace, defaults to None
    size: int = 1
        Number of input vectors,
        if not provided use the full size of the input dataset
    partitions: int = -1
        Number of partitions to load the data with,
        if not provided, is auto-configured based on the dataset size
    copy_centroids_uri: str
        TileDB array URI to copy centroids from,
        if not provided, centroids are build running kmeans
    training_sample_size: int = -1
        vector sample size to train centroids with,
        if not provided, is auto-configured based on the dataset sizes
    workers: int = -1
        number of workers for vector ingestion,
        if not provided, is auto-configured based on the dataset size
    input_vectors_per_work_item: int = -1
        number of vectors per ingestion work item,
        if not provided, is auto-configured
    storage_version: str
        Vector index storage format version.
    verbose: bool
        verbose logging, defaults to False
    trace_id: Optional[str]
        trace ID for logging, defaults to None
    use_sklearn: bool
        Whether to use scikit-learn's implementation of k-means clustering instead of
        tiledb.vector_search's. Defaults to false.
    mode: Mode
        execution mode, defaults to LOCAL use BATCH for distributed execution
    """
    import enum
    import json
    import logging
    import math
    import multiprocessing
    import os
    import time
    from datetime import datetime
    from typing import Any, Mapping

    import numpy as np
    from tiledb.cloud import dag
    from tiledb.cloud.rest_api import models
    from tiledb.cloud.utilities import get_logger, set_aws_context

    import tiledb
    from tiledb.vector_search import flat_index, ivf_flat_index
    from tiledb.vector_search.index import Index
    from tiledb.vector_search.storage_formats import storage_formats

    # use index_group_uri for internal clarity
    index_group_uri = index_uri

    CENTROIDS_ARRAY_NAME = storage_formats[storage_version]["CENTROIDS_ARRAY_NAME"]
    INDEX_ARRAY_NAME = storage_formats[storage_version]["INDEX_ARRAY_NAME"]
    IDS_ARRAY_NAME = storage_formats[storage_version]["IDS_ARRAY_NAME"]
    PARTS_ARRAY_NAME = storage_formats[storage_version]["PARTS_ARRAY_NAME"]
    INPUT_VECTORS_ARRAY_NAME = storage_formats[storage_version][
        "INPUT_VECTORS_ARRAY_NAME"
    ]
    EXTERNAL_IDS_ARRAY_NAME = storage_formats[storage_version][
        "EXTERNAL_IDS_ARRAY_NAME"
    ]
    PARTIAL_WRITE_ARRAY_DIR = storage_formats[storage_version][
        "PARTIAL_WRITE_ARRAY_DIR"
    ]
    DEFAULT_ATTR_FILTERS = storage_formats[storage_version]["DEFAULT_ATTR_FILTERS"]
    VECTORS_PER_WORK_ITEM = 20000000
    MAX_TASKS_PER_STAGE = 100
    CENTRALISED_KMEANS_MAX_SAMPLE_SIZE = 1000000
    DEFAULT_IMG_NAME = "3.9-vectorsearch"
    MAX_INT32 = 2**31 - 1

    class SourceType(enum.Enum):
        """SourceType of input vectors"""

        TILEDB_ARRAY = enum.auto()
        U8BIN = enum.auto()

        def __str__(self):
            return self.name.replace("_", " ").title()

    def setup(
        config: Optional[Mapping[str, Any]] = None,
        verbose: bool = False,
    ) -> logging.Logger:
        """
        Set the default TileDB context, OS environment variables for AWS,
        and return a logger instance.

        :param config: config dictionary, defaults to None
        :param verbose: verbose logging, defaults to False
        :return: logger instance
        """

        try:
            tiledb.default_ctx(config)
        except tiledb.TileDBError:
            # Ignore error if the default context was already set
            pass

        set_aws_context(config)

        level = logging.DEBUG if verbose else logging.NOTSET
        logger = get_logger(level)

        logger.debug(
            "tiledb.cloud=%s, tiledb=%s, libtiledb=%s",
            tiledb.cloud.version.version,
            tiledb.version(),
            tiledb.libtiledb.version(),
        )

        return logger

    def autodetect_source_type(source_uri: str) -> str:
        if source_uri.endswith(".u8bin"):
            return "U8BIN"
        elif source_uri.endswith(".f32bin"):
            return "F32BIN"
        elif source_uri.endswith(".fvecs"):
            return "FVEC"
        elif source_uri.endswith(".ivecs"):
            return "IVEC"
        elif source_uri.endswith(".bvecs"):
            return "BVEC"
        else:
            return "TILEDB_ARRAY"

    def read_source_metadata(
        source_uri: str, source_type: str = None
    ) -> Tuple[int, int, np.dtype]:
        if source_type == "TILEDB_ARRAY":
            schema = tiledb.ArraySchema.load(source_uri)
            size = schema.domain.dim(1).domain[1] + 1
            dimensions = schema.domain.dim(0).domain[1] + 1
            return size, dimensions, schema.attr("values").dtype
        elif source_type == "U8BIN":
            vfs = tiledb.VFS()
            with vfs.open(source_uri, "rb") as f:
                size = int.from_bytes(f.read(4), "little")
                dimensions = int.from_bytes(f.read(4), "little")
                return size, dimensions, np.uint8
        elif source_type == "F32BIN":
            vfs = tiledb.VFS()
            with vfs.open(source_uri, "rb") as f:
                size = int.from_bytes(f.read(4), "little")
                dimensions = int.from_bytes(f.read(4), "little")
                return size, dimensions, np.float32
        elif source_type == "FVEC":
            vfs = tiledb.VFS()
            with vfs.open(source_uri, "rb") as f:
                dimensions = int.from_bytes(f.read(4), "little")
                vector_size = 4 + dimensions * 4
                f.seek(0, os.SEEK_END)
                file_size = f.tell()
                size = int(file_size / vector_size)
                return size, dimensions, np.float32
        elif source_type == "IVEC":
            vfs = tiledb.VFS()
            with vfs.open(source_uri, "rb") as f:
                dimensions = int.from_bytes(f.read(4), "little")
                vector_size = 4 + dimensions * 4
                f.seek(0, os.SEEK_END)
                file_size = f.tell()
                size = int(file_size / vector_size)
                return size, dimensions, np.int32
        elif source_type == "BVEC":
            vfs = tiledb.VFS()
            with vfs.open(source_uri, "rb") as f:
                dimensions = int.from_bytes(f.read(4), "little")
                vector_size = 4 + dimensions
                f.seek(0, os.SEEK_END)
                file_size = f.tell()
                size = int(file_size / vector_size)
                return size, dimensions, np.uint8
        else:
            raise ValueError(f"Not supported source_type {source_type}")

    def write_input_vectors(
        group: tiledb.Group,
        input_vectors: np.ndarray,
        size: int,
        dimensions: int,
        vector_type: np.dtype,
    ) -> str:
        input_vectors_array_uri = f"{group.uri}/{INPUT_VECTORS_ARRAY_NAME}"
        if tiledb.array_exists(input_vectors_array_uri):
            raise ValueError(f"Array exists {input_vectors_array_uri}")
        tile_size = min(
            size,
            int(
                flat_index.TILE_SIZE_BYTES / np.dtype(vector_type).itemsize / dimensions
            ),
        )

        logger.debug("Creating input vectors array")
        input_vectors_array_rows_dim = tiledb.Dim(
            name="rows",
            domain=(0, dimensions - 1),
            tile=dimensions,
            dtype=np.dtype(np.int32),
        )
        input_vectors_array_cols_dim = tiledb.Dim(
            name="cols",
            domain=(0, size - 1),
            tile=tile_size,
            dtype=np.dtype(np.int32),
        )
        input_vectors_array_dom = tiledb.Domain(
            input_vectors_array_rows_dim, input_vectors_array_cols_dim
        )
        input_vectors_array_attr = tiledb.Attr(
            name="values", dtype=vector_type, filters=DEFAULT_ATTR_FILTERS
        )
        input_vectors_array_schema = tiledb.ArraySchema(
            domain=input_vectors_array_dom,
            sparse=False,
            attrs=[input_vectors_array_attr],
            cell_order="col-major",
            tile_order="col-major",
        )
        logger.debug(input_vectors_array_schema)
        tiledb.Array.create(input_vectors_array_uri, input_vectors_array_schema)
        group.add(input_vectors_array_uri, name=INPUT_VECTORS_ARRAY_NAME)

        input_vectors_array = tiledb.open(
            input_vectors_array_uri, "w", timestamp=index_timestamp
        )
        input_vectors_array[:, :] = np.transpose(input_vectors)
        input_vectors_array.close()

        return input_vectors_array_uri

    def write_external_ids(
        group: tiledb.Group,
        external_ids: np.array,
        size: int,
        partitions: int,
    ) -> str:
        external_ids_array_uri = f"{group.uri}/{EXTERNAL_IDS_ARRAY_NAME}"
        if tiledb.array_exists(external_ids_array_uri):
            raise ValueError(f"Array exists {external_ids_array_uri}")

        logger.debug("Creating external IDs array")
        ids_array_rows_dim = tiledb.Dim(
            name="rows",
            domain=(0, size - 1),
            tile=int(size / partitions),
            dtype=np.dtype(np.int32),
        )
        ids_array_dom = tiledb.Domain(ids_array_rows_dim)
        ids_attr = tiledb.Attr(
            name="values",
            dtype=np.dtype(np.uint64),
            filters=DEFAULT_ATTR_FILTERS,
        )
        ids_schema = tiledb.ArraySchema(
            domain=ids_array_dom,
            sparse=False,
            attrs=[ids_attr],
            capacity=int(size / partitions),
            cell_order="col-major",
            tile_order="col-major",
        )
        logger.debug(ids_schema)
        tiledb.Array.create(external_ids_array_uri, ids_schema)
        group.add(external_ids_array_uri, name=IDS_ARRAY_NAME)

        external_ids_array = tiledb.open(
            external_ids_array_uri, "w", timestamp=index_timestamp
        )
        external_ids_array[:] = external_ids
        external_ids_array.close()

        return external_ids_array_uri

    def create_arrays(
        group: tiledb.Group,
        arrays_created: bool,
        index_type: str,
        size: int,
        dimensions: int,
        input_vectors_work_tasks: int,
        vector_type: np.dtype,
        logger: logging.Logger,
    ) -> None:
        if index_type == "FLAT":
            if not arrays_created:
                flat_index.create(
                    uri=group.uri,
                    dimensions=dimensions,
                    vector_type=vector_type,
                    group_exists=True,
                    config=config,
                )
        elif index_type == "IVF_FLAT":
            if not arrays_created:
                ivf_flat_index.create(
                    uri=group.uri,
                    dimensions=dimensions,
                    vector_type=vector_type,
                    group_exists=True,
                    config=config,
                )
            tile_size = int(
                ivf_flat_index.TILE_SIZE_BYTES
                / np.dtype(vector_type).itemsize
                / dimensions
            )
            partial_write_array_dir_uri = f"{group.uri}/{PARTIAL_WRITE_ARRAY_DIR}"
            partial_write_array_index_uri = (
                f"{partial_write_array_dir_uri}/{INDEX_ARRAY_NAME}"
            )
            partial_write_array_ids_uri = (
                f"{partial_write_array_dir_uri}/{IDS_ARRAY_NAME}"
            )
            partial_write_array_parts_uri = (
                f"{partial_write_array_dir_uri}/{PARTS_ARRAY_NAME}"
            )

            try:
                tiledb.group_create(partial_write_array_dir_uri)
            except tiledb.TileDBError as err:
                message = str(err)
                if "already exists" in message:
                    logger.debug(
                        f"Group '{partial_write_array_dir_uri}' already exists"
                    )
                raise err
            partial_write_array_group = tiledb.Group(partial_write_array_dir_uri, "w")
            group.add(partial_write_array_dir_uri, name=PARTIAL_WRITE_ARRAY_DIR)

            try:
                tiledb.group_create(partial_write_array_index_uri)
            except tiledb.TileDBError as err:
                message = str(err)
                if "already exists" in message:
                    logger.debug(
                        f"Group '{partial_write_array_index_uri}' already exists"
                    )
                raise err
            partial_write_array_group.add(
                partial_write_array_index_uri, name=INDEX_ARRAY_NAME
            )
            partial_write_array_index_group = tiledb.Group(
                partial_write_array_index_uri, "w"
            )

            if not tiledb.array_exists(partial_write_array_ids_uri):
                logger.debug("Creating temp ids array")
                ids_array_rows_dim = tiledb.Dim(
                    name="rows",
                    domain=(0, MAX_INT32),
                    tile=tile_size,
                    dtype=np.dtype(np.int32),
                )
                ids_array_dom = tiledb.Domain(ids_array_rows_dim)
                ids_attr = tiledb.Attr(
                    name="values",
                    dtype=np.dtype(np.uint64),
                    filters=DEFAULT_ATTR_FILTERS,
                )
                ids_schema = tiledb.ArraySchema(
                    domain=ids_array_dom,
                    sparse=False,
                    attrs=[ids_attr],
                    capacity=tile_size,
                    cell_order="col-major",
                    tile_order="col-major",
                )
                logger.debug(ids_schema)
                tiledb.Array.create(partial_write_array_ids_uri, ids_schema)
                partial_write_array_group.add(
                    partial_write_array_ids_uri, name=IDS_ARRAY_NAME
                )

            if not tiledb.array_exists(partial_write_array_parts_uri):
                logger.debug("Creating temp parts array")
                parts_array_rows_dim = tiledb.Dim(
                    name="rows",
                    domain=(0, dimensions - 1),
                    tile=dimensions,
                    dtype=np.dtype(np.int32),
                )
                parts_array_cols_dim = tiledb.Dim(
                    name="cols",
                    domain=(0, MAX_INT32),
                    tile=tile_size,
                    dtype=np.dtype(np.int32),
                )
                parts_array_dom = tiledb.Domain(
                    parts_array_rows_dim, parts_array_cols_dim
                )
                parts_attr = tiledb.Attr(
                    name="values", dtype=vector_type, filters=DEFAULT_ATTR_FILTERS
                )
                parts_schema = tiledb.ArraySchema(
                    domain=parts_array_dom,
                    sparse=False,
                    attrs=[parts_attr],
                    cell_order="col-major",
                    tile_order="col-major",
                )
                logger.debug(parts_schema)
                logger.debug(partial_write_array_parts_uri)
                tiledb.Array.create(partial_write_array_parts_uri, parts_schema)
                partial_write_array_group.add(
                    partial_write_array_parts_uri, name=PARTS_ARRAY_NAME
                )
            partial_write_arrays = input_vectors_work_tasks
            if updates_uri is not None:
                partial_write_arrays += 1
            for part in range(partial_write_arrays):
                part_index_uri = partial_write_array_index_uri + "/" + str(part)
                if not tiledb.array_exists(part_index_uri):
                    logger.debug(f"Creating part array {part_index_uri}")
                    index_array_rows_dim = tiledb.Dim(
                        name="rows",
                        domain=(0, partitions),
                        tile=partitions,
                        dtype=np.dtype(np.int32),
                    )
                    index_array_dom = tiledb.Domain(index_array_rows_dim)
                    index_attr = tiledb.Attr(
                        name="values",
                        dtype=np.dtype(np.uint64),
                        filters=DEFAULT_ATTR_FILTERS,
                    )
                    index_schema = tiledb.ArraySchema(
                        domain=index_array_dom,
                        sparse=False,
                        attrs=[index_attr],
                        capacity=partitions,
                        cell_order="col-major",
                        tile_order="col-major",
                    )
                    logger.debug(index_schema)
                    tiledb.Array.create(part_index_uri, index_schema)
                    partial_write_array_index_group.add(part_index_uri, name=str(part))
            partial_write_array_group.close()
            partial_write_array_index_group.close()

        else:
            raise ValueError(f"Not supported index_type {index_type}")

    def read_external_ids(
        external_ids_uri: str,
        external_ids_type: str,
        start_pos: int,
        end_pos: int,
        config: Optional[Mapping[str, Any]] = None,
        verbose: bool = False,
        trace_id: Optional[str] = None,
    ) -> np.array:
        logger = setup(config, verbose)
        logger.debug(
            "Reading external_ids start_pos: %i, end_pos: %i", start_pos, end_pos
        )
        if external_ids_uri == "":
            return np.arange(start_pos, end_pos).astype(np.uint64)
        if external_ids_type == "TILEDB_ARRAY":
            with tiledb.open(
                external_ids_uri, mode="r", timestamp=index_timestamp
            ) as external_ids_array:
                return external_ids_array[start_pos:end_pos]["values"]
        elif external_ids_type == "U64BIN":
            vfs = tiledb.VFS()
            read_size = end_pos - start_pos
            read_offset = start_pos + 8
            with vfs.open(external_ids_uri, "rb") as f:
                f.seek(read_offset)
                return np.reshape(
                    np.frombuffer(
                        f.read(read_size),
                        count=read_size,
                        dtype=np.uint64,
                    ).astype(np.uint64),
                    (read_size),
                )

    def read_additions(
        updates_uri: str,
        config: Optional[Mapping[str, Any]] = None,
        verbose: bool = False,
        trace_id: Optional[str] = None,
    ) -> (np.ndarray, np.array):
        if updates_uri is None:
            return None, None
        logger = setup(config, verbose)
        logger.debug("Reading additions vectors")
        with tiledb.open(
            updates_uri,
            mode="r",
            timestamp=(previous_ingestion_timestamp, index_timestamp),
        ) as updates_array:
            q = updates_array.query(attrs=("vector",), coords=True)
            data = q[:]
            additions_filter = [len(item) > 0 for item in data["vector"]]
            filtered_vectors = data["vector"][additions_filter]
            if len(filtered_vectors) == 0:
                return None, None
            else:
                return (
                    np.vstack(data["vector"][additions_filter]),
                    data["external_id"][additions_filter],
                )

    def read_updated_ids(
        updates_uri: str,
        config: Optional[Mapping[str, Any]] = None,
        verbose: bool = False,
        trace_id: Optional[str] = None,
    ) -> np.array:
        if updates_uri is None:
            return np.array([], np.uint64)
        logger = setup(config, verbose)
        logger.debug("Reading updated vector ids")
        with tiledb.open(
            updates_uri,
            mode="r",
            timestamp=(previous_ingestion_timestamp, index_timestamp),
        ) as updates_array:
            q = updates_array.query(attrs=("vector",), coords=True)
            data = q[:]
            return data["external_id"]

    def read_input_vectors(
        source_uri: str,
        source_type: str,
        vector_type: np.dtype,
        dimensions: int,
        start_pos: int,
        end_pos: int,
        config: Optional[Mapping[str, Any]] = None,
        verbose: bool = False,
        trace_id: Optional[str] = None,
    ) -> np.ndarray:
        logger = setup(config, verbose)
        logger.debug(
            "Reading input vectors start_pos: %i, end_pos: %i", start_pos, end_pos
        )
        if source_type == "TILEDB_ARRAY":
            with tiledb.open(
                source_uri, mode="r", timestamp=index_timestamp
            ) as src_array:
                return np.transpose(
                    src_array[0:dimensions, start_pos:end_pos]["values"]
                ).copy(order="C")
        elif source_type == "U8BIN":
            vfs = tiledb.VFS()
            read_size = end_pos - start_pos
            read_offset = start_pos * dimensions + 8
            with vfs.open(source_uri, "rb") as f:
                f.seek(read_offset)
                return np.reshape(
                    np.frombuffer(
                        f.read(read_size * dimensions),
                        count=read_size * dimensions,
                        dtype=vector_type,
                    ).astype(vector_type),
                    (read_size, dimensions),
                )
        elif source_type == "F32BIN":
            vfs = tiledb.VFS()
            read_size = end_pos - start_pos
            read_offset = start_pos * dimensions * 4 + 8
            with vfs.open(source_uri, "rb") as f:
                f.seek(read_offset)
                return np.reshape(
                    np.frombuffer(
                        f.read(read_size * dimensions * 4),
                        count=read_size * dimensions,
                        dtype=vector_type,
                    ).astype(vector_type),
                    (read_size, dimensions),
                )
        elif source_type == "FVEC" or source_type == "IVEC":
            vfs = tiledb.VFS()
            vector_values = 1 + dimensions
            vector_size = vector_values * 4
            read_size = end_pos - start_pos
            read_offset = start_pos * vector_size
            with vfs.open(source_uri, "rb") as f:
                f.seek(read_offset)
                return np.delete(
                    np.reshape(
                        np.frombuffer(
                            f.read(read_size * vector_size),
                            count=read_size * vector_values,
                            dtype=vector_type,
                        ).astype(vector_type),
                        (read_size, dimensions + 1),
                    ),
                    0,
                    axis=1,
                )
        elif source_type == "BVEC":
            vfs = tiledb.VFS()
            vector_values = 1 + dimensions
            vector_size = vector_values * 1
            read_size = end_pos - start_pos
            read_offset = start_pos * vector_size
            with vfs.open(source_uri, "rb") as f:
                f.seek(read_offset)
                return np.delete(
                    np.reshape(
                        np.frombuffer(
                            f.read(read_size * vector_size),
                            count=read_size * vector_values,
                            dtype=vector_type,
                        ).astype(vector_type),
                        (read_size, dimensions + 1),
                    ),
                    0,
                    axis=1,
                )

    # --------------------------------------------------------------------
    # UDFs
    # --------------------------------------------------------------------

    def copy_centroids(
        index_group_uri: str,
        copy_centroids_uri: str,
        config: Optional[Mapping[str, Any]] = None,
        verbose: bool = False,
        trace_id: Optional[str] = None,
    ):
        logger = setup(config, verbose)
        group = tiledb.Group(index_group_uri)
        centroids_uri = group[CENTROIDS_ARRAY_NAME].uri
        logger.debug(
            "Copying centroids from: %s, to: %s", copy_centroids_uri, centroids_uri
        )
        src = tiledb.open(copy_centroids_uri, mode="r")
        dest = tiledb.open(centroids_uri, mode="w", timestamp=index_timestamp)
        src_centroids = src[:, :]
        dest[:, :] = src_centroids
        logger.debug(src_centroids)

    # --------------------------------------------------------------------
    # centralised kmeans UDFs
    # --------------------------------------------------------------------
    def centralised_kmeans(
        index_group_uri: str,
        source_uri: str,
        source_type: str,
        vector_type: np.dtype,
        partitions: int,
        dimensions: int,
        sample_start_pos: int,
        sample_end_pos: int,
        init: str = "random",
        max_iter: int = 10,
        n_init: int = 1,
        config: Optional[Mapping[str, Any]] = None,
        verbose: bool = False,
        trace_id: Optional[str] = None,
        use_sklearn: bool = False
    ):
        from sklearn.cluster import KMeans

        from tiledb.vector_search.module import (
            array_to_matrix,
            kmeans_fit,
        )
        with tiledb.scope_ctx(ctx_or_config=config):
            logger = setup(config, verbose)
            group = tiledb.Group(index_group_uri)
            centroids_uri = group[CENTROIDS_ARRAY_NAME].uri
<<<<<<< HEAD
            sample_vectors = read_input_vectors(
                source_uri=source_uri,
                source_type=source_type,
                vector_type=vector_type,
                dimensions=dimensions,
                start_pos=sample_start_pos,
                end_pos=sample_end_pos,
                config=config,
                verbose=verbose,
                trace_id=trace_id,
            ).astype(np.float32)
            logger.debug("Start kmeans training")
            if use_sklearn:
                km = KMeans(
                    n_clusters=partitions,
                    init=init,
                    max_iter=max_iter,
                    verbose=3 if verbose else 0,
                    n_init=n_init,
                )
                km.fit(np.transpose(sample_vectors))
                clusters = km.cluster_centers_
            else:
                clusters = kmeans_fit(partitions, init, max_iter, verbose, n_init, array_to_matrix(np.transpose(sample_vectors)))
                clusters = np.array(clusters)
            logger.debug("Writing centroids to array %s", centroids_uri)
            with tiledb.open(centroids_uri, mode="w") as A:
                A[0:dimensions, 0:partitions] = clusters
=======
            verb = 0
            if verbose:
                verb = 3
            logger.debug("Start kmeans training")
            km = KMeans(
                n_clusters=partitions,
                init=init,
                max_iter=max_iter,
                verbose=verb,
                n_init=n_init,
            )
            if sample_end_pos - sample_start_pos >= partitions:
                sample_vectors = read_input_vectors(
                    source_uri=source_uri,
                    source_type=source_type,
                    vector_type=vector_type,
                    dimensions=dimensions,
                    start_pos=sample_start_pos,
                    end_pos=sample_end_pos,
                    config=config,
                    verbose=verbose,
                    trace_id=trace_id,
                ).astype(np.float32)
                km.fit_predict(sample_vectors)
                centroids = np.transpose(np.array(km.cluster_centers_))
            else:
                centroids = np.random.rand(dimensions, partitions)
            logger.debug("Writing centroids to array %s", centroids_uri)
            with tiledb.open(centroids_uri, mode="w", timestamp=index_timestamp) as A:
                A[0:dimensions, 0:partitions] = centroids
>>>>>>> e9c6772b

    # --------------------------------------------------------------------
    # distributed kmeans UDFs
    # --------------------------------------------------------------------
    def init_centroids(
        source_uri: str,
        source_type: str,
        vector_type: np.dtype,
        partitions: int,
        dimensions: int,
        config: Optional[Mapping[str, Any]] = None,
        verbose: bool = False,
        trace_id: Optional[str] = None,
    ) -> np.ndarray:
        logger = setup(config, verbose)
        logger.debug(
            "Initialising centroids by reading the first vectors in the source data."
        )
        with tiledb.scope_ctx(ctx_or_config=config):
            return read_input_vectors(
                source_uri=source_uri,
                source_type=source_type,
                vector_type=vector_type,
                dimensions=dimensions,
                start_pos=0,
                end_pos=partitions,
                config=config,
                verbose=verbose,
                trace_id=trace_id,
            )

    def assign_points_and_partial_new_centroids(
        centroids: np.ndarray,
        source_uri: str,
        source_type: str,
        vector_type: np.dtype,
        partitions: int,
        dimensions: int,
        vector_start_pos: int,
        vector_end_pos: int,
        threads: int,
        config: Optional[Mapping[str, Any]] = None,
        verbose: bool = False,
        trace_id: Optional[str] = None,
        use_sklearn: bool = False,
    ):
        import tiledb.cloud
        from sklearn.cluster import KMeans

        def generate_new_centroid_per_thread(
            thread_id, start, end, new_centroid_sums_queue, new_centroid_counts_queue
        ):
            new_centroid_sums = []
            for i in range(len(cents_t)):
                new_centroid_sums.append(cents_t[i])
            new_centroid_count = np.ones(len(cents_t))
            for vector_id in range(start, end):
                if vector_id % 100000 == 0:
                    logger.debug("Vectors computed: %d", vector_id)
                c_id = assignments_t[vector_id]
                if new_centroid_count[c_id] == 1:
                    new_centroid_sums[c_id] = vectors_t[vector_id]
                else:
                    for d in range(dimensions):
                        new_centroid_sums[c_id][d] += vectors_t[vector_id][d]
                new_centroid_count[c_id] += 1
            new_centroid_sums_queue.put(new_centroid_sums)
            new_centroid_counts_queue.put(new_centroid_count)
            logger.debug("Finished thread: %d", thread_id)

        def update_centroids():
            import multiprocessing as mp

            logger.debug("Updating centroids based on assignments.")
            logger.debug("Using %d threads.", threads)
            global cents_t, vectors_t, assignments_t, new_centroid_thread_sums, new_centroid_thread_counts
            cents_t = centroids
            vectors_t = vectors
            assignments_t = assignments
            new_centroid_thread_sums = []
            new_centroid_thread_counts = []
            workers = []
            thread_id = 0
            batch_size = math.ceil(len(vectors) / threads)

            for i in range(0, len(vectors), batch_size):
                new_centroid_sums_queue = mp.Queue()
                new_centroid_thread_sums.append(new_centroid_sums_queue)
                new_centroid_counts_queue = mp.Queue()
                new_centroid_thread_counts.append(new_centroid_counts_queue)
                worker = mp.Process(
                    target=generate_new_centroid_per_thread,
                    args=(
                        thread_id,
                        i,
                        i + batch_size,
                        new_centroid_sums_queue,
                        new_centroid_counts_queue,
                    ),
                )
                worker.start()
                workers.append(worker)
                thread_id += 1

            new_centroid_thread_sums_array = []
            new_centroid_thread_counts_array = []
            for i in range(threads):
                new_centroid_thread_sums_array.append(new_centroid_thread_sums[i].get())
                new_centroid_thread_counts_array.append(
                    new_centroid_thread_counts[i].get()
                )
                workers[i].join()

            logger.debug("Finished all threads, aggregating partial results.")
            new_centroids = []
            for c_id in range(partitions):
                cent = []
                for d in range(dimensions):
                    sum = 0
                    count = 0
                    for thread_id in range(threads):
                        sum += new_centroid_thread_sums_array[thread_id][c_id][d]
                        count += new_centroid_thread_counts_array[thread_id][c_id]
                    cent.append(sum / count)
                new_centroids.append(cent)
            return new_centroids

        logger = setup(config, verbose)
        with tiledb.scope_ctx(ctx_or_config=config):
            logger.debug("Reading input vectors.")
            vectors = read_input_vectors(
                source_uri=source_uri,
                source_type=source_type,
                vector_type=vector_type,
                dimensions=dimensions,
                start_pos=vector_start_pos,
                end_pos=vector_end_pos,
                config=config,
                verbose=verbose,
                trace_id=trace_id,
            )
            logger.debug("Input centroids: %s", centroids[0:5])
            logger.debug("Assigning vectors to centroids")
            if use_sklearn:
                km = KMeans()
                km.n_threads_ = threads
                km.cluster_centers_ = centroids
                assignments = km.predict(vectors)
            else:
                assignments = kmeans_predict(centroids, vectors)
            logger.debug("Assignments: %s", assignments[0:100])
            partial_new_centroids = update_centroids()
            logger.debug("New centroids: %s", partial_new_centroids[0:5])
            return partial_new_centroids

    def compute_new_centroids(*argv):
        import numpy as np

        return np.mean(argv, axis=0).astype(np.float32)

    def ingest_flat(
        index_group_uri: str,
        source_uri: str,
        source_type: str,
        updates_uri: str,
        vector_type: np.dtype,
        external_ids_uri: str,
        external_ids_type: str,
        dimensions: int,
        size: int,
        batch: int,
        config: Optional[Mapping[str, Any]] = None,
        verbose: bool = False,
        trace_id: Optional[str] = None,
    ):
        import numpy as np
        import tiledb.cloud

        logger = setup(config, verbose)
        with tiledb.scope_ctx(ctx_or_config=config):
            updated_ids = read_updated_ids(
                updates_uri=updates_uri,
                config=config,
                verbose=verbose,
                trace_id=trace_id,
            )
            group = tiledb.Group(index_group_uri)
            parts_array_uri = group[PARTS_ARRAY_NAME].uri
            ids_array_uri = group[IDS_ARRAY_NAME].uri
            parts_array = tiledb.open(
                parts_array_uri, mode="w", timestamp=index_timestamp
            )
            ids_array = tiledb.open(ids_array_uri, mode="w", timestamp=index_timestamp)
            # Ingest base data
            write_offset = 0
            for part in range(0, size, batch):
                part_end = part + batch
                if part_end > size:
                    part_end = size
                in_vectors = read_input_vectors(
                    source_uri=source_uri,
                    source_type=source_type,
                    vector_type=vector_type,
                    dimensions=dimensions,
                    start_pos=part,
                    end_pos=part_end,
                    config=config,
                    verbose=verbose,
                    trace_id=trace_id,
                )
                external_ids = read_external_ids(
                    external_ids_uri=external_ids_uri,
                    external_ids_type=external_ids_type,
                    start_pos=part,
                    end_pos=part_end,
                    config=config,
                    verbose=verbose,
                    trace_id=trace_id,
                )
                updates_filter = np.in1d(
                    external_ids, updated_ids, assume_unique=True, invert=True
                )
                in_vectors = in_vectors[updates_filter]
                external_ids = external_ids[updates_filter]
                vector_len = len(in_vectors)
                if vector_len > 0:
                    end_offset = write_offset + vector_len
                    logger.debug("Vector read: %d", vector_len)
                    logger.debug("Writing input data to array %s", parts_array_uri)
                    parts_array[0:dimensions, write_offset:end_offset] = np.transpose(
                        in_vectors
                    )
                    logger.debug("Writing input data to array %s", ids_array_uri)
                    ids_array[write_offset:end_offset] = external_ids
                    write_offset = end_offset

            # Ingest additions
            additions_vectors, additions_external_ids = read_additions(
                updates_uri=updates_uri,
                config=config,
                verbose=verbose,
                trace_id=trace_id,
            )
            end = write_offset
            if additions_vectors is not None:
                end += len(additions_external_ids)
                logger.debug("Writing additions data to array %s", parts_array_uri)
                parts_array[0:dimensions, write_offset:end] = np.transpose(
                    additions_vectors
                )
                logger.debug("Writing additions  data to array %s", ids_array_uri)
                ids_array[write_offset:end] = additions_external_ids
            group = tiledb.Group(index_group_uri, "w")
            group.meta["temp_size"] = end
            group.close()
            parts_array.close()
            ids_array.close()

    def write_centroids(
        centroids: np.ndarray,
        index_group_uri: str,
        partitions: int,
        dimensions: int,
        config: Optional[Mapping[str, Any]] = None,
        verbose: bool = False,
        trace_id: Optional[str] = None,
    ):
        with tiledb.scope_ctx(ctx_or_config=config):
            logger = setup(config, verbose)
            group = tiledb.Group(index_group_uri)
            centroids_uri = group[CENTROIDS_ARRAY_NAME].uri
            logger.debug("Writing centroids to array %s", centroids_uri)
            with tiledb.open(centroids_uri, mode="w", timestamp=index_timestamp) as A:
                A[0:dimensions, 0:partitions] = np.transpose(np.array(centroids))

    # --------------------------------------------------------------------
    # vector ingestion UDFs
    # --------------------------------------------------------------------
    def ingest_vectors_udf(
        index_group_uri: str,
        source_uri: str,
        source_type: str,
        vector_type: np.dtype,
        external_ids_uri: str,
        external_ids_type: str,
        partitions: int,
        dimensions: int,
        start: int,
        end: int,
        batch: int,
        threads: int,
        updates_uri: str = None,
        config: Optional[Mapping[str, Any]] = None,
        verbose: bool = False,
        trace_id: Optional[str] = None,
    ):
        import tiledb.cloud

        from tiledb.vector_search.module import (StdVector_u64,
                                                 array_to_matrix, ivf_index,
                                                 ivf_index_tdb)

        logger = setup(config, verbose)
        group = tiledb.Group(index_group_uri)
        centroids_uri = group[CENTROIDS_ARRAY_NAME].uri
        partial_write_array_dir_uri = group[PARTIAL_WRITE_ARRAY_DIR].uri
        partial_write_array_group = tiledb.Group(partial_write_array_dir_uri)
        partial_write_array_ids_uri = partial_write_array_group[IDS_ARRAY_NAME].uri
        partial_write_array_parts_uri = partial_write_array_group[PARTS_ARRAY_NAME].uri
        partial_write_array_index_dir_uri = partial_write_array_group[
            INDEX_ARRAY_NAME
        ].uri
        partial_write_array_index_group = tiledb.Group(
            partial_write_array_index_dir_uri
        )

        for part in range(start, end, batch):
            part_end = part + batch
            if part_end > end:
                part_end = end

            part_name = str(part) + "-" + str(part_end)

            partial_write_array_index_uri = partial_write_array_index_group[
                str(int(start / batch))
            ].uri
            logger.debug("Input vectors start_pos: %d, end_pos: %d", part, part_end)
            updated_ids = read_updated_ids(
                updates_uri=updates_uri,
                config=config,
                verbose=verbose,
                trace_id=trace_id,
            )
            if source_type == "TILEDB_ARRAY":
                logger.debug("Start indexing")
                if index_timestamp is None:
                    ivf_index_tdb(
                        dtype=vector_type,
                        db_uri=source_uri,
                        external_ids_uri=external_ids_uri,
                        deleted_ids=StdVector_u64(updated_ids),
                        centroids_uri=centroids_uri,
                        parts_uri=partial_write_array_parts_uri,
                        index_array_uri=partial_write_array_index_uri,
                        id_uri=partial_write_array_ids_uri,
                        start=part,
                        end=part_end,
                        nthreads=threads,
                        config=config,
                    )
                else:
                    ivf_index_tdb(
                        dtype=vector_type,
                        db_uri=source_uri,
                        external_ids_uri=external_ids_uri,
                        deleted_ids=StdVector_u64(updated_ids),
                        centroids_uri=centroids_uri,
                        parts_uri=partial_write_array_parts_uri,
                        index_array_uri=partial_write_array_index_uri,
                        id_uri=partial_write_array_ids_uri,
                        start=part,
                        end=part_end,
                        nthreads=threads,
                        timestamp=index_timestamp,
                        config=config,
                    )
            else:
                in_vectors = read_input_vectors(
                    source_uri=source_uri,
                    source_type=source_type,
                    vector_type=vector_type,
                    dimensions=dimensions,
                    start_pos=part,
                    end_pos=part_end,
                    config=config,
                    verbose=verbose,
                    trace_id=trace_id,
                )
                external_ids = read_external_ids(
                    external_ids_uri=external_ids_uri,
                    external_ids_type=external_ids_type,
                    start_pos=part,
                    end_pos=part_end,
                    config=config,
                    verbose=verbose,
                    trace_id=trace_id,
                )
                logger.debug("Start indexing")
                if index_timestamp is None:
                    ivf_index(
                        dtype=vector_type,
                        db=array_to_matrix(
                            np.transpose(in_vectors).astype(vector_type)
                        ),
                        external_ids=StdVector_u64(external_ids),
                        deleted_ids=StdVector_u64(updated_ids),
                        centroids_uri=centroids_uri,
                        parts_uri=partial_write_array_parts_uri,
                        index_array_uri=partial_write_array_index_uri,
                        id_uri=partial_write_array_ids_uri,
                        start=part,
                        end=part_end,
                        nthreads=threads,
                        config=config,
                    )
                else:
                    ivf_index(
                        dtype=vector_type,
                        db=array_to_matrix(
                            np.transpose(in_vectors).astype(vector_type)
                        ),
                        external_ids=StdVector_u64(external_ids),
                        deleted_ids=StdVector_u64(updated_ids),
                        centroids_uri=centroids_uri,
                        parts_uri=partial_write_array_parts_uri,
                        index_array_uri=partial_write_array_index_uri,
                        id_uri=partial_write_array_ids_uri,
                        start=part,
                        end=part_end,
                        nthreads=threads,
                        timestamp=index_timestamp,
                        config=config,
                    )

    def ingest_additions_udf(
        index_group_uri: str,
        updates_uri: str,
        vector_type: np.dtype,
        write_offset: int,
        task_id: int,
        threads: int,
        config: Optional[Mapping[str, Any]] = None,
        verbose: bool = False,
        trace_id: Optional[str] = None,
    ):
        import tiledb.cloud

        from tiledb.vector_search.module import (StdVector_u64,
                                                 array_to_matrix, ivf_index)

        logger = setup(config, verbose)
        group = tiledb.Group(index_group_uri)
        centroids_uri = group[CENTROIDS_ARRAY_NAME].uri
        partial_write_array_dir_uri = group[PARTIAL_WRITE_ARRAY_DIR].uri
        partial_write_array_group = tiledb.Group(partial_write_array_dir_uri)
        partial_write_array_ids_uri = partial_write_array_group[IDS_ARRAY_NAME].uri
        partial_write_array_parts_uri = partial_write_array_group[PARTS_ARRAY_NAME].uri
        partial_write_array_index_dir_uri = partial_write_array_group[
            INDEX_ARRAY_NAME
        ].uri
        partial_write_array_index_group = tiledb.Group(
            partial_write_array_index_dir_uri
        )
        partial_write_array_index_uri = partial_write_array_index_group[
            str(task_id)
        ].uri
        additions_vectors, additions_external_ids = read_additions(
            updates_uri=updates_uri,
            config=config,
            verbose=verbose,
            trace_id=trace_id,
        )
        if additions_vectors is None:
            return

        logger.debug(f"Ingesting additions {partial_write_array_index_uri}")
        if index_timestamp is None:
            ivf_index(
                dtype=vector_type,
                db=array_to_matrix(np.transpose(additions_vectors).astype(vector_type)),
                external_ids=StdVector_u64(additions_external_ids),
                deleted_ids=StdVector_u64(np.array([], np.uint64)),
                centroids_uri=centroids_uri,
                parts_uri=partial_write_array_parts_uri,
                index_array_uri=partial_write_array_index_uri,
                id_uri=partial_write_array_ids_uri,
                start=write_offset,
                end=0,
                nthreads=threads,
                config=config,
            )
        else:
            ivf_index(
                dtype=vector_type,
                db=array_to_matrix(np.transpose(additions_vectors).astype(vector_type)),
                external_ids=StdVector_u64(additions_external_ids),
                deleted_ids=StdVector_u64(np.array([], np.uint64)),
                centroids_uri=centroids_uri,
                parts_uri=partial_write_array_parts_uri,
                index_array_uri=partial_write_array_index_uri,
                id_uri=partial_write_array_ids_uri,
                start=write_offset,
                end=0,
                nthreads=threads,
                timestamp=index_timestamp,
                config=config,
            )

    def compute_partition_indexes_udf(
        index_group_uri: str,
        partitions: int,
        config: Optional[Mapping[str, Any]] = None,
        verbose: bool = False,
        trace_id: Optional[str] = None,
    ):
        logger = setup(config, verbose)
        with tiledb.scope_ctx(ctx_or_config=config):
            group = tiledb.Group(index_group_uri)
            index_array_uri = group[INDEX_ARRAY_NAME].uri
            partial_write_array_dir_uri = group[PARTIAL_WRITE_ARRAY_DIR].uri
            partial_write_array_group = tiledb.Group(partial_write_array_dir_uri)
            partial_write_array_index_dir_uri = partial_write_array_group[
                INDEX_ARRAY_NAME
            ].uri
            partial_write_array_index_group = tiledb.Group(
                partial_write_array_index_dir_uri
            )
            partition_sizes = np.zeros(partitions)
            indexes = np.zeros(partitions + 1).astype(np.uint64)
            for part in partial_write_array_index_group:
                partial_index_array_uri = part.uri
                if tiledb.array_exists(partial_index_array_uri):
                    partial_index_array = tiledb.open(
                        partial_index_array_uri, mode="r", timestamp=index_timestamp
                    )
                    partial_indexes = partial_index_array[:]["values"]
                    i = 0
                    prev_index = partial_indexes[0]
                    for partial_index in partial_indexes[1:]:
                        partition_sizes[i] += int(partial_index) - int(prev_index)
                        prev_index = partial_index
                        i += 1
            logger.debug("Partition sizes: %s", partition_sizes)
            i = 0
            _sum = 0
            for partition_size in partition_sizes:
                indexes[i] = _sum
                _sum += partition_size
                i += 1
            indexes[i] = _sum
            group = tiledb.Group(index_group_uri, "w")
            group.meta["temp_size"] = _sum
            group.close()
            logger.debug(f"Partition indexes: {indexes}")
            index_array = tiledb.open(
                index_array_uri, mode="w", timestamp=index_timestamp
            )
            index_array[0 : partitions + 1] = indexes

    def consolidate_partition_udf(
        index_group_uri: str,
        partition_id_start: int,
        partition_id_end: int,
        batch: int,
        dimensions: int,
        config: Optional[Mapping[str, Any]] = None,
        verbose: bool = False,
        trace_id: Optional[str] = None,
    ):
        logger = setup(config, verbose)
        with tiledb.scope_ctx(ctx_or_config=config):
            logger.debug(
                "Consolidating partitions %d-%d", partition_id_start, partition_id_end
            )
            group = tiledb.Group(index_group_uri)
            partial_write_array_dir_uri = group[PARTIAL_WRITE_ARRAY_DIR].uri
            partial_write_array_group = tiledb.Group(partial_write_array_dir_uri)
            partial_write_array_ids_uri = partial_write_array_group[IDS_ARRAY_NAME].uri
            partial_write_array_parts_uri = partial_write_array_group[
                PARTS_ARRAY_NAME
            ].uri
            partial_write_array_index_dir_uri = partial_write_array_group[
                INDEX_ARRAY_NAME
            ].uri
            partial_write_array_index_group = tiledb.Group(
                partial_write_array_index_dir_uri
            )
            index_array_uri = group[INDEX_ARRAY_NAME].uri
            ids_array_uri = group[IDS_ARRAY_NAME].uri
            parts_array_uri = group[PARTS_ARRAY_NAME].uri
            partition_slices = []
            for i in range(partitions):
                partition_slices.append([])
            for part in partial_write_array_index_group:
                partial_index_array_uri = part.uri
                if tiledb.array_exists(partial_index_array_uri):
                    partial_index_array = tiledb.open(
                        partial_index_array_uri, mode="r", timestamp=index_timestamp
                    )
                    partial_indexes = partial_index_array[:]["values"]
                    prev_index = partial_indexes[0]
                    i = 0
                    for partial_index in partial_indexes[1:]:
                        s = slice(int(prev_index), int(partial_index - 1))
                        if (
                            s.start <= s.stop
                            and s.start != np.iinfo(np.dtype("uint64")).max
                        ):
                            partition_slices[i].append(s)
                        prev_index = partial_index
                        i += 1

            partial_write_array_ids_array = tiledb.open(
                partial_write_array_ids_uri, mode="r", timestamp=index_timestamp
            )
            partial_write_array_parts_array = tiledb.open(
                partial_write_array_parts_uri, mode="r", timestamp=index_timestamp
            )
            index_array = tiledb.open(
                index_array_uri, mode="r", timestamp=index_timestamp
            )
            ids_array = tiledb.open(ids_array_uri, mode="w", timestamp=index_timestamp)
            parts_array = tiledb.open(
                parts_array_uri, mode="w", timestamp=index_timestamp
            )
            logger.debug(
                "Partitions start: %d end: %d", partition_id_start, partition_id_end
            )
            for part in range(partition_id_start, partition_id_end, batch):
                part_end = part + batch
                if part_end > partition_id_end:
                    part_end = partition_id_end
                logger.debug(
                    "Consolidating partitions start: %d end: %d", part, part_end
                )
                read_slices = []
                for p in range(part, part_end):
                    for partition_slice in partition_slices[p]:
                        read_slices.append(partition_slice)

                start_pos = int(index_array[part]["values"])
                end_pos = int(index_array[part_end]["values"])
                if len(read_slices) == 0:
                    if start_pos != end_pos:
                        raise ValueError("Incorrect partition size.")
                    continue
                logger.debug("Read slices: %s", read_slices)
                ids = partial_write_array_ids_array.multi_index[read_slices]["values"]
                vectors = partial_write_array_parts_array.multi_index[:, read_slices][
                    "values"
                ]

                logger.debug(
                    "Ids shape %s, expected size: %d expected range:(%d,%d)",
                    ids.shape,
                    end_pos - start_pos,
                    start_pos,
                    end_pos,
                )
                if ids.shape[0] != end_pos - start_pos:
                    raise ValueError("Incorrect partition size.")

                logger.debug("Writing data to array: %s", parts_array_uri)
                parts_array[:, start_pos:end_pos] = vectors
                logger.debug("Writing data to array: %s", ids_array_uri)
                ids_array[start_pos:end_pos] = ids
            parts_array.close()
            ids_array.close()

    # --------------------------------------------------------------------
    # DAG
    # --------------------------------------------------------------------
    def submit_local(d, func, *args, **kwargs):
        # Drop kwarg
        kwargs.pop("image_name", None)
        kwargs.pop("resources", None)
        return d.submit_local(func, *args, **kwargs)

    def create_ingestion_dag(
        index_type: str,
        index_group_uri: str,
        source_uri: str,
        source_type: str,
        vector_type: np.dtype,
        external_ids_uri: str,
        external_ids_type: str,
        size: int,
        partitions: int,
        dimensions: int,
        copy_centroids_uri: str,
        training_sample_size: int,
        input_vectors_per_work_item: int,
        input_vectors_work_items_per_worker: int,
        table_partitions_per_work_item: int,
        table_partitions_work_items_per_worker: int,
        workers: int,
        config: Optional[Mapping[str, Any]] = None,
        verbose: bool = False,
        trace_id: Optional[str] = None,
        use_sklearn: bool = False,
        mode: Mode = Mode.LOCAL,
    ) -> dag.DAG:
        if mode == Mode.BATCH:
            d = dag.DAG(
                name="vector-ingestion",
                mode=Mode.BATCH,
                max_workers=workers,
                retry_strategy=models.RetryStrategy(
                    limit=1,
                    retry_policy="Always",
                ),
            )
            threads = 16
        else:
            d = dag.DAG(
                name="vector-ingestion",
                mode=Mode.REALTIME,
                max_workers=workers,
                namespace="default",
            )
            threads = multiprocessing.cpu_count()

        submit = partial(submit_local, d)
        if mode == Mode.BATCH or mode == Mode.REALTIME:
            submit = d.submit

        input_vectors_batch_size = (
            input_vectors_per_work_item * input_vectors_work_items_per_worker
        )
        if index_type == "FLAT":
            ingest_node = submit(
                ingest_flat,
                index_group_uri=index_group_uri,
                source_uri=source_uri,
                source_type=source_type,
                updates_uri=updates_uri,
                vector_type=vector_type,
                external_ids_uri=external_ids_uri,
                external_ids_type=external_ids_type,
                dimensions=dimensions,
                size=size,
                batch=input_vectors_batch_size,
                config=config,
                verbose=verbose,
                trace_id=trace_id,
                name="ingest",
                resources={"cpu": str(threads), "memory": "16Gi"},
                image_name=DEFAULT_IMG_NAME,
            )
            return d
        elif index_type == "IVF_FLAT":
            if copy_centroids_uri is not None:
                centroids_node = submit(
                    copy_centroids,
                    index_group_uri=index_group_uri,
                    copy_centroids_uri=copy_centroids_uri,
                    config=config,
                    verbose=verbose,
                    trace_id=trace_id,
                    name="copy-centroids",
                    resources={"cpu": "1", "memory": "2Gi"},
                    image_name=DEFAULT_IMG_NAME,
                )
            else:
                if training_sample_size <= CENTRALISED_KMEANS_MAX_SAMPLE_SIZE:
                    centroids_node = submit(
                        centralised_kmeans,
                        index_group_uri=index_group_uri,
                        source_uri=source_uri,
                        source_type=source_type,
                        vector_type=vector_type,
                        partitions=partitions,
                        dimensions=dimensions,
                        sample_start_pos=0,
                        sample_end_pos=training_sample_size,
                        config=config,
                        verbose=verbose,
                        trace_id=trace_id,
                        use_sklearn=use_sklearn,
                        name="kmeans",
                        resources={"cpu": "8", "memory": "32Gi"},
                        image_name=DEFAULT_IMG_NAME,
                    )
                else:
                    internal_centroids_node = submit(
                        init_centroids,
                        source_uri=source_uri,
                        source_type=source_type,
                        vector_type=vector_type,
                        partitions=partitions,
                        dimensions=dimensions,
                        config=config,
                        verbose=verbose,
                        trace_id=trace_id,
                        name="init-centroids",
                        resources={"cpu": "1", "memory": "1Gi"},
                        image_name=DEFAULT_IMG_NAME,
                    )

                    for it in range(5):
                        kmeans_workers = []
                        task_id = 0
                        for i in range(
                            0, training_sample_size, input_vectors_batch_size
                        ):
                            start = i
                            end = i + input_vectors_batch_size
                            if end > size:
                                end = size
                            kmeans_workers.append(
                                submit(
                                    assign_points_and_partial_new_centroids,
                                    centroids=internal_centroids_node,
                                    source_uri=source_uri,
                                    source_type=source_type,
                                    vector_type=vector_type,
                                    partitions=partitions,
                                    dimensions=dimensions,
                                    vector_start_pos=start,
                                    vector_end_pos=end,
                                    threads=threads,
                                    config=config,
                                    verbose=verbose,
                                    trace_id=trace_id,
                                    use_sklearn=use_sklearn,
                                    name="k-means-part-" + str(task_id),
                                    resources={"cpu": str(threads), "memory": "12Gi"},
                                    image_name=DEFAULT_IMG_NAME,
                                )
                            )
                            task_id += 1
                        reducers = []
                        for i in range(0, len(kmeans_workers), 10):
                            reducers.append(
                                submit(
                                    compute_new_centroids,
                                    *kmeans_workers[i : i + 10],
                                    name="update-centroids-" + str(i),
                                    resources={"cpu": "1", "memory": "8Gi"},
                                    image_name=DEFAULT_IMG_NAME,
                                )
                            )
                        internal_centroids_node = submit(
                            compute_new_centroids,
                            *reducers,
                            name="update-centroids",
                            resources={"cpu": "1", "memory": "8Gi"},
                            image_name=DEFAULT_IMG_NAME,
                        )
                    centroids_node = submit(
                        write_centroids,
                        centroids=internal_centroids_node,
                        index_group_uri=index_group_uri,
                        partitions=partitions,
                        dimensions=dimensions,
                        config=config,
                        verbose=verbose,
                        trace_id=trace_id,
                        name="write-centroids",
                        resources={"cpu": "1", "memory": "2Gi"},
                        image_name=DEFAULT_IMG_NAME,
                    )

            compute_indexes_node = submit(
                compute_partition_indexes_udf,
                index_group_uri=index_group_uri,
                partitions=partitions,
                config=config,
                verbose=verbose,
                trace_id=trace_id,
                name="compute-indexes",
                resources={"cpu": "1", "memory": "2Gi"},
                image_name=DEFAULT_IMG_NAME,
            )

            task_id = 0
            for i in range(0, size, input_vectors_batch_size):
                start = i
                end = i + input_vectors_batch_size
                if end > size:
                    end = size
                ingest_node = submit(
                    ingest_vectors_udf,
                    index_group_uri=index_group_uri,
                    source_uri=source_uri,
                    source_type=source_type,
                    vector_type=vector_type,
                    external_ids_uri=external_ids_uri,
                    external_ids_type=external_ids_type,
                    partitions=partitions,
                    dimensions=dimensions,
                    start=start,
                    end=end,
                    batch=input_vectors_per_work_item,
                    threads=threads,
                    updates_uri=updates_uri,
                    config=config,
                    verbose=verbose,
                    trace_id=trace_id,
                    name="ingest-" + str(task_id),
                    resources={"cpu": str(threads), "memory": "16Gi"},
                    image_name=DEFAULT_IMG_NAME,
                )
                ingest_node.depends_on(centroids_node)
                compute_indexes_node.depends_on(ingest_node)
                task_id += 1

            if updates_uri is not None:
                ingest_additions_node = submit(
                    ingest_additions_udf,
                    index_group_uri=index_group_uri,
                    updates_uri=updates_uri,
                    vector_type=vector_type,
                    write_offset=size,
                    task_id=task_id,
                    threads=threads,
                    config=config,
                    verbose=verbose,
                    trace_id=trace_id,
                    name="ingest-" + str(task_id),
                    resources={"cpu": str(threads), "memory": "16Gi"},
                    image_name=DEFAULT_IMG_NAME,
                )
                ingest_additions_node.depends_on(centroids_node)
                compute_indexes_node.depends_on(ingest_additions_node)

            partitions_batch = (
                table_partitions_work_items_per_worker * table_partitions_per_work_item
            )
            task_id = 0
            for i in range(0, partitions, partitions_batch):
                start = i
                end = i + partitions_batch
                if end > partitions:
                    end = partitions
                consolidate_partition_node = submit(
                    consolidate_partition_udf,
                    index_group_uri=index_group_uri,
                    partition_id_start=start,
                    partition_id_end=end,
                    batch=table_partitions_per_work_item,
                    dimensions=dimensions,
                    config=config,
                    verbose=verbose,
                    trace_id=trace_id,
                    name="consolidate-partition-" + str(task_id),
                    resources={"cpu": str(threads), "memory": "16Gi"},
                    image_name=DEFAULT_IMG_NAME,
                )
                consolidate_partition_node.depends_on(compute_indexes_node)
                task_id += 1
            return d
        else:
            raise ValueError(f"Not supported index_type {index_type}")

    def consolidate_and_vacuum(
        index_group_uri: str,
        config: Optional[Mapping[str, Any]] = None,
    ):
        group = tiledb.Group(index_group_uri)
        try:
            if INPUT_VECTORS_ARRAY_NAME in group:
                tiledb.Array.delete_array(group[INPUT_VECTORS_ARRAY_NAME].uri)
            if EXTERNAL_IDS_ARRAY_NAME in group:
                tiledb.Array.delete_array(group[EXTERNAL_IDS_ARRAY_NAME].uri)
        except tiledb.TileDBError as err:
            message = str(err)
            if "does not exist" not in message:
                raise err
        modes = ["fragment_meta", "commits", "array_meta"]
        for mode in modes:
            conf = tiledb.Config(config)
            conf["sm.consolidation.mode"] = mode
            conf["sm.vacuum.mode"] = mode
            ids_uri = group[IDS_ARRAY_NAME].uri
            parts_uri = group[PARTS_ARRAY_NAME].uri
            tiledb.consolidate(parts_uri, config=conf)
            tiledb.vacuum(parts_uri, config=conf)
            tiledb.consolidate(ids_uri, config=conf)
            tiledb.vacuum(ids_uri, config=conf)

        # TODO remove temp data for tiledb URIs
        if not index_group_uri.startswith("tiledb://"):
            vfs = tiledb.VFS(config)
            partial_write_array_dir_uri = (
                index_group_uri + "/" + PARTIAL_WRITE_ARRAY_DIR
            )
            if vfs.is_dir(partial_write_array_dir_uri):
                vfs.remove_dir(partial_write_array_dir_uri)

    # --------------------------------------------------------------------
    # End internal function definitions
    # --------------------------------------------------------------------

    with tiledb.scope_ctx(ctx_or_config=config):
        logger = setup(config, verbose)
        logger.debug("Ingesting Vectors into %r", index_group_uri)
        arrays_created = False
        try:
            tiledb.group_create(index_group_uri)
        except tiledb.TileDBError as err:
            message = str(err)
            if "already exists" in message:
                arrays_created = True
                logger.debug(f"Group '{index_group_uri}' already exists")
            else:
                raise err
        group = tiledb.Group(index_group_uri, "r")
        ingestion_timestamps = list(
            json.loads(group.meta.get("ingestion_timestamps", "[]"))
        )
        base_sizes = list(json.loads(group.meta.get("base_sizes", "[]")))
        partition_history = list(json.loads(group.meta.get("partition_history", "[]")))
        if partitions == -1:
            partitions = int(group.meta.get("partitions", "-1"))

        previous_ingestion_timestamp = 0
        if len(ingestion_timestamps) > 0:
            previous_ingestion_timestamp = ingestion_timestamps[
                len(ingestion_timestamps) - 1
            ]
            if (
                index_timestamp is not None
                and index_timestamp <= previous_ingestion_timestamp
            ):
                raise ValueError(
                    f"New ingestion timestamp: {index_timestamp} can't be smaller that the latest ingestion "
                    f"timestamp: {previous_ingestion_timestamp}"
                )

        group.close()
        group = tiledb.Group(index_group_uri, "w")

        if input_vectors is not None:
            in_size = input_vectors.shape[0]
            dimensions = input_vectors.shape[1]
            vector_type = input_vectors.dtype
            source_uri = write_input_vectors(
                group=group,
                input_vectors=input_vectors,
                size=in_size,
                dimensions=dimensions,
                vector_type=vector_type,
            )
            source_type = "TILEDB_ARRAY"
        else:
            if source_type is None:
                source_type = autodetect_source_type(source_uri=source_uri)
            in_size, dimensions, vector_type = read_source_metadata(
                source_uri=source_uri, source_type=source_type
            )
        if size == -1:
            size = int(in_size)
        if size > in_size:
            size = int(in_size)
        logger.debug("Input dataset size %d", size)
        logger.debug("Input dataset dimensions %d", dimensions)
        logger.debug("Vector dimension type %s", vector_type)
        if partitions == -1:
            partitions = max(1, int(math.sqrt(size)))
        if training_sample_size == -1:
            training_sample_size = min(size, 100 * partitions)
        if mode == Mode.BATCH:
            if workers == -1:
                workers = 10
        else:
            workers = 1
        logger.debug("Partitions %d", partitions)
        logger.debug("Training sample size %d", training_sample_size)
        logger.debug("Number of workers %d", workers)

        if external_ids is not None:
            external_ids_uri = write_external_ids(
                group=group,
                external_ids=external_ids,
                size=in_size,
                partitions=partitions,
            )
            external_ids_type = "TILEDB_ARRAY"
        else:
            if external_ids_type is None:
                external_ids_type = "U64BIN"

        if input_vectors_per_work_item == -1:
            input_vectors_per_work_item = VECTORS_PER_WORK_ITEM
        input_vectors_work_items = int(math.ceil(size / input_vectors_per_work_item))
        input_vectors_work_tasks = input_vectors_work_items
        input_vectors_work_items_per_worker = 1
        if input_vectors_work_tasks > MAX_TASKS_PER_STAGE:
            input_vectors_work_items_per_worker = int(
                math.ceil(input_vectors_work_items / MAX_TASKS_PER_STAGE)
            )
            input_vectors_work_tasks = MAX_TASKS_PER_STAGE
        logger.debug("input_vectors_per_work_item %d", input_vectors_per_work_item)
        logger.debug("input_vectors_work_items %d", input_vectors_work_items)
        logger.debug("input_vectors_work_tasks %d", input_vectors_work_tasks)
        logger.debug(
            "input_vectors_work_items_per_worker %d",
            input_vectors_work_items_per_worker,
        )

        vectors_per_table_partitions = max(1, size / partitions)
        table_partitions_per_work_item = max(
            1,
            int(math.ceil(input_vectors_per_work_item / vectors_per_table_partitions)),
        )
        table_partitions_work_items = int(
            math.ceil(partitions / table_partitions_per_work_item)
        )
        table_partitions_work_tasks = table_partitions_work_items
        table_partitions_work_items_per_worker = 1
        if table_partitions_work_tasks > MAX_TASKS_PER_STAGE:
            table_partitions_work_items_per_worker = int(
                math.ceil(table_partitions_work_items / MAX_TASKS_PER_STAGE)
            )
            table_partitions_work_tasks = MAX_TASKS_PER_STAGE
        logger.debug(
            "table_partitions_per_work_item %d", table_partitions_per_work_item
        )
        logger.debug("table_partitions_work_items %d", table_partitions_work_items)
        logger.debug("table_partitions_work_tasks %d", table_partitions_work_tasks)
        logger.debug(
            "table_partitions_work_items_per_worker %d",
            table_partitions_work_items_per_worker,
        )

        logger.debug("Creating arrays")
        create_arrays(
            group=group,
            arrays_created=arrays_created,
            index_type=index_type,
            size=size,
            dimensions=dimensions,
            input_vectors_work_tasks=input_vectors_work_tasks,
            vector_type=vector_type,
            logger=logger,
        )
        group.meta["temp_size"] = size
        group.close()

        logger.debug("Creating ingestion graph")
        d = create_ingestion_dag(
            index_type=index_type,
            index_group_uri=index_group_uri,
            source_uri=source_uri,
            source_type=source_type,
            vector_type=vector_type,
            external_ids_uri=external_ids_uri,
            external_ids_type=external_ids_type,
            size=size,
            partitions=partitions,
            dimensions=dimensions,
            copy_centroids_uri=copy_centroids_uri,
            training_sample_size=training_sample_size,
            input_vectors_per_work_item=input_vectors_per_work_item,
            input_vectors_work_items_per_worker=input_vectors_work_items_per_worker,
            table_partitions_per_work_item=table_partitions_per_work_item,
            table_partitions_work_items_per_worker=table_partitions_work_items_per_worker,
            workers=workers,
            config=config,
            verbose=verbose,
            trace_id=trace_id,
            use_sklearn=use_sklearn,
            mode=mode,
        )
        logger.debug("Submitting ingestion graph")
        d.compute()
        logger.debug("Submitted ingestion graph")
        d.wait()

        group = tiledb.Group(index_group_uri, "r")
        temp_size = int(group.meta.get("temp_size", "0"))
        group.close()
        group = tiledb.Group(index_group_uri, "w")
        if index_timestamp is None:
            index_timestamp = int(time.time() * 1000)
        ingestion_timestamps.append(index_timestamp)
        base_sizes.append(temp_size)
        partition_history.append(partitions)
        group.meta["partition_history"] = json.dumps(partition_history)
        group.meta["base_sizes"] = json.dumps(base_sizes)
        group.meta["ingestion_timestamps"] = json.dumps(ingestion_timestamps)
        group.close()
        consolidate_and_vacuum(index_group_uri=index_group_uri, config=config)

        if index_type == "FLAT":
            return flat_index.FlatIndex(uri=index_group_uri, config=config)
        elif index_type == "IVF_FLAT":
            return ivf_flat_index.IVFFlatIndex(
                uri=index_group_uri, memory_budget=1000000, config=config
            )<|MERGE_RESOLUTION|>--- conflicted
+++ resolved
@@ -6,12 +6,7 @@
 from tiledb.cloud.dag import Mode
 
 from tiledb.vector_search._tiledbvspy import *
-<<<<<<< HEAD
-from tiledb.vector_search.module import kmeans_predict
-import numpy as np
-=======
 from tiledb.vector_search.storage_formats import STORAGE_VERSION
->>>>>>> e9c6772b
 
 
 def ingest(
@@ -37,7 +32,6 @@
     storage_version: str = STORAGE_VERSION,
     verbose: bool = False,
     trace_id: Optional[str] = None,
-    use_sklearn: bool = False,
     mode: Mode = Mode.LOCAL,
     **kwargs,
 ):
@@ -94,9 +88,6 @@
         verbose logging, defaults to False
     trace_id: Optional[str]
         trace ID for logging, defaults to None
-    use_sklearn: bool
-        Whether to use scikit-learn's implementation of k-means clustering instead of
-        tiledb.vector_search's. Defaults to false.
     mode: Mode
         execution mode, defaults to LOCAL use BATCH for distributed execution
     """
@@ -729,48 +720,13 @@
         config: Optional[Mapping[str, Any]] = None,
         verbose: bool = False,
         trace_id: Optional[str] = None,
-        use_sklearn: bool = False
     ):
         from sklearn.cluster import KMeans
 
-        from tiledb.vector_search.module import (
-            array_to_matrix,
-            kmeans_fit,
-        )
         with tiledb.scope_ctx(ctx_or_config=config):
             logger = setup(config, verbose)
             group = tiledb.Group(index_group_uri)
             centroids_uri = group[CENTROIDS_ARRAY_NAME].uri
-<<<<<<< HEAD
-            sample_vectors = read_input_vectors(
-                source_uri=source_uri,
-                source_type=source_type,
-                vector_type=vector_type,
-                dimensions=dimensions,
-                start_pos=sample_start_pos,
-                end_pos=sample_end_pos,
-                config=config,
-                verbose=verbose,
-                trace_id=trace_id,
-            ).astype(np.float32)
-            logger.debug("Start kmeans training")
-            if use_sklearn:
-                km = KMeans(
-                    n_clusters=partitions,
-                    init=init,
-                    max_iter=max_iter,
-                    verbose=3 if verbose else 0,
-                    n_init=n_init,
-                )
-                km.fit(np.transpose(sample_vectors))
-                clusters = km.cluster_centers_
-            else:
-                clusters = kmeans_fit(partitions, init, max_iter, verbose, n_init, array_to_matrix(np.transpose(sample_vectors)))
-                clusters = np.array(clusters)
-            logger.debug("Writing centroids to array %s", centroids_uri)
-            with tiledb.open(centroids_uri, mode="w") as A:
-                A[0:dimensions, 0:partitions] = clusters
-=======
             verb = 0
             if verbose:
                 verb = 3
@@ -801,7 +757,6 @@
             logger.debug("Writing centroids to array %s", centroids_uri)
             with tiledb.open(centroids_uri, mode="w", timestamp=index_timestamp) as A:
                 A[0:dimensions, 0:partitions] = centroids
->>>>>>> e9c6772b
 
     # --------------------------------------------------------------------
     # distributed kmeans UDFs
@@ -846,7 +801,6 @@
         config: Optional[Mapping[str, Any]] = None,
         verbose: bool = False,
         trace_id: Optional[str] = None,
-        use_sklearn: bool = False,
     ):
         import tiledb.cloud
         from sklearn.cluster import KMeans
@@ -945,13 +899,10 @@
             )
             logger.debug("Input centroids: %s", centroids[0:5])
             logger.debug("Assigning vectors to centroids")
-            if use_sklearn:
-                km = KMeans()
-                km.n_threads_ = threads
-                km.cluster_centers_ = centroids
-                assignments = km.predict(vectors)
-            else:
-                assignments = kmeans_predict(centroids, vectors)
+            km = KMeans()
+            km._n_threads = threads
+            km.cluster_centers_ = centroids
+            assignments = km.predict(vectors)
             logger.debug("Assignments: %s", assignments[0:100])
             partial_new_centroids = update_centroids()
             logger.debug("New centroids: %s", partial_new_centroids[0:5])
@@ -1491,7 +1442,6 @@
         config: Optional[Mapping[str, Any]] = None,
         verbose: bool = False,
         trace_id: Optional[str] = None,
-        use_sklearn: bool = False,
         mode: Mode = Mode.LOCAL,
     ) -> dag.DAG:
         if mode == Mode.BATCH:
@@ -1570,7 +1520,6 @@
                         config=config,
                         verbose=verbose,
                         trace_id=trace_id,
-                        use_sklearn=use_sklearn,
                         name="kmeans",
                         resources={"cpu": "8", "memory": "32Gi"},
                         image_name=DEFAULT_IMG_NAME,
@@ -1616,7 +1565,6 @@
                                     config=config,
                                     verbose=verbose,
                                     trace_id=trace_id,
-                                    use_sklearn=use_sklearn,
                                     name="k-means-part-" + str(task_id),
                                     resources={"cpu": str(threads), "memory": "12Gi"},
                                     image_name=DEFAULT_IMG_NAME,
@@ -1954,7 +1902,6 @@
             config=config,
             verbose=verbose,
             trace_id=trace_id,
-            use_sklearn=use_sklearn,
             mode=mode,
         )
         logger.debug("Submitting ingestion graph")
