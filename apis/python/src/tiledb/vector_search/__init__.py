from .index import FlatIndex, IVFFlatIndex
from .ingestion import ingest
from .module import load_as_array
from .module import load_as_matrix
from .module import (
    query_vq,
<<<<<<< HEAD
    ivf_query,
    ivf_query_ram,
=======
    query_kmeans,
>>>>>>> 443d1a70
    validate_top_k,
    array_to_matrix,
    ivf_index,
    ivf_index_tdb,
<<<<<<< HEAD
=======
    partition_ivf_index,
>>>>>>> 443d1a70
)

__all__ = [
    "FlatIndex",
    "IVFFlatIndex",
    "load_as_array",
    "load_as_matrix",
    "ingest",
    "query_vq",
    "ivf_query",
    "ivf_query_ram",
    "validate_top_k",
    "ivf_index",
    "ivf_index_tdb",
    "array_to_matrix",
    "partition_ivf_index",
]<|MERGE_RESOLUTION|>--- conflicted
+++ resolved
@@ -4,20 +4,13 @@
 from .module import load_as_matrix
 from .module import (
     query_vq,
-<<<<<<< HEAD
     ivf_query,
     ivf_query_ram,
-=======
-    query_kmeans,
->>>>>>> 443d1a70
     validate_top_k,
     array_to_matrix,
     ivf_index,
     ivf_index_tdb,
-<<<<<<< HEAD
-=======
     partition_ivf_index,
->>>>>>> 443d1a70
 )
 
 __all__ = [
