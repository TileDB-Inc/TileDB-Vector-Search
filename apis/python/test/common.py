import os
import random
import string
import shutil
import numpy as np

import tiledb
<<<<<<< HEAD

MAX_UINT64 = np.iinfo(np.dtype("uint64")).max
=======
from tiledb.vector_search.storage_formats import storage_formats, STORAGE_VERSION
>>>>>>> 6f55e6ed

def xbin_mmap(fname, dtype):
    n, d = map(int, np.fromfile(fname, dtype="uint32", count=2))
    assert os.stat(fname).st_size == 8 + n * d * np.dtype(dtype).itemsize
    return np.memmap(fname, dtype=dtype, mode="r", offset=8, shape=(n, d))


def get_groundtruth_ivec(file, k=None, nqueries=None):
    vfs = tiledb.VFS()
    vector_values = 1 + k
    vector_size = vector_values * 4
    read_size = nqueries
    read_offset = 0
    with vfs.open(file, "rb") as f:
        f.seek(read_offset)
        return (
            np.delete(
                np.reshape(
                    np.frombuffer(
                        f.read(read_size * vector_size),
                        count=read_size * vector_values,
                        dtype=np.int32,
                    ).astype(np.int32),
                    (read_size, k + 1),
                ),
                0,
                axis=1,
            ),
            None,
        )


def get_queries(dataset_dir, dtype, nqueries=None):
    fname = os.path.join(dataset_dir, "queries")
    x = xbin_mmap(fname, dtype=dtype)
    if nqueries is not None:
        return x.astype(np.float32)[:nqueries, :]
    else:
        return x.astype(np.float32)


def get_groundtruth(dataset_dir, k=None, nqueries=None):
    I, D = groundtruth_read(dataset_dir, nqueries)
    if k is not None:
        assert k <= 100
        I = I[:, :k]
        D = D[:, :k]
    return I, D


def groundtruth_read(dataset_dir, nqueries=None):
    fname = os.path.join(dataset_dir, "gt")
    n, d = map(int, np.fromfile(fname, dtype="uint32", count=2))
    assert os.stat(fname).st_size == 8 + n * d * (4 + 4)
    f = open(fname, "rb")
    f.seek(4 + 4)
    I = np.fromfile(f, dtype="uint32", count=n * d).reshape(n, d).astype("uint64")
    D = np.fromfile(f, dtype="float32", count=n * d).reshape(n, d)

    if nqueries is not None:
        return I[:nqueries, :], D[:nqueries, :]
    else:
        return I, D

def create_random_dataset_f32_only_data(nb, d, centers, path):
    """
    Creates a random float32 dataset containing just a dataset and then writes it to disk.

    Parameters
    ----------
    nb: int
        Number of points in the dataset
    d: int
        Dimension of the dataset
    nq: int
        Number of centers
    path: str
        Path to write the dataset to
    """
    from sklearn.datasets import make_blobs

    if not os.path.exists(path):
        os.mkdir(path)
    X, _ = make_blobs(n_samples=nb, n_features=d, centers=centers, random_state=1)

    with open(os.path.join(path, "data.f32bin"), "wb") as f:
        np.array([nb, d], dtype="uint32").tofile(f)
        X.astype("float32").tofile(f)

def create_manual_dataset_f32_only_data(data, path, dataset_name="data.f32bin"):
    """
    Creates a dataset from manually defined data and writes it to disk.

    Parameters
    ----------
    data: numpy.ndarray
        Manually defined data
    path: str
        Path to write the dataset to
    """
    if not os.path.exists(path):
        os.mkdir(path)

    with open(os.path.join(path, dataset_name), "wb") as f:
        np.array([data.shape[0], data.shape[1]], dtype="uint32").tofile(f)
        data.astype("float32").tofile(f)

def create_random_dataset_f32(nb, d, nq, k, path):
    """
    Creates a random float32 dataset containing both a dataset and queries against it, and then writes those to disk.

    Parameters
    ----------
    nb: int
        Number of points in the dataset
    d: int
        Dimension of the dataset
    nq: int
        Number of queries
    k: int
        Number of nearest neighbors to return
    path: str
        Path to write the dataset to
    """
    import sklearn.model_selection
    from sklearn.datasets import make_blobs
    from sklearn.neighbors import NearestNeighbors

    # print(f"Preparing datasets with {nb} random points and {nq} queries.")
    if not os.path.exists(path):
        os.mkdir(path)
    X, _ = make_blobs(n_samples=nb + nq, n_features=d, centers=nq, random_state=1)

    data, queries = sklearn.model_selection.train_test_split(
        X, test_size=nq, random_state=1
    )

    with open(os.path.join(path, "data.f32bin"), "wb") as f:
        np.array([nb, d], dtype="uint32").tofile(f)
        data.astype("float32").tofile(f)
    with open(os.path.join(path, "queries"), "wb") as f:
        np.array([nq, d], dtype="uint32").tofile(f)
        queries.astype("float32").tofile(f)

    # print("Computing groundtruth")

    nbrs = NearestNeighbors(n_neighbors=k, metric="euclidean", algorithm="brute").fit(
        data
    )
    D, I = nbrs.kneighbors(queries)
    with open(os.path.join(path, "gt"), "wb") as f:
        np.array([nq, k], dtype="uint32").tofile(f)
        I.astype("uint32").tofile(f)
        D.astype("float32").tofile(f)


def create_random_dataset_u8(nb, d, nq, k, path):
    """
    Creates a random uint8 dataset containing both a dataset and queries against it, and then writes those to disk.

    Parameters
    ----------
    nb: int
        Number of points in the dataset
    d: int
        Dimension of the dataset
    nq: int
        Number of queries
    k: int
        Number of nearest neighbors to return
    path: str
        Path to write the dataset to
    """
    import sklearn.model_selection
    from sklearn.datasets import make_blobs
    from sklearn.neighbors import NearestNeighbors

    # print(f"Preparing datasets with {nb} random points and {nq} queries.")
    if not os.path.exists(path):
        os.mkdir(path)
    X, _ = make_blobs(n_samples=nb + nq, n_features=d, centers=nq, random_state=1)

    data, queries = sklearn.model_selection.train_test_split(
        X, test_size=nq, random_state=1
    )
    data = data.astype("uint8")
    queries = queries.astype("uint8")

    with open(os.path.join(path, "data.u8bin"), "wb") as f:
        np.array([nb, d], dtype="uint32").tofile(f)
        data.tofile(f)
    with open(os.path.join(path, "queries"), "wb") as f:
        np.array([nq, d], dtype="uint32").tofile(f)
        queries.tofile(f)

    # print("Computing groundtruth")

    nbrs = NearestNeighbors(n_neighbors=k, metric="euclidean", algorithm="brute").fit(
        data
    )
    D, I = nbrs.kneighbors(queries)
    with open(os.path.join(path, "gt"), "wb") as f:
        np.array([nq, k], dtype="uint32").tofile(f)
        I.astype("uint32").tofile(f)
        D.astype("float32").tofile(f)
    return data


def create_schema(dimension_0_domain_max, dimension_1_domain_max):
    schema = tiledb.ArraySchema(
        domain=tiledb.Domain(
            *[
                tiledb.Dim(name="__dim_0", domain=(0, dimension_0_domain_max), tile=max(1, min(3, dimension_0_domain_max)), dtype="int32"),
                tiledb.Dim(name="__dim_1", domain=(0, dimension_1_domain_max), tile=max(1, min(3, dimension_1_domain_max)), dtype="int32"),
            ]
        ),
        attrs=[
            tiledb.Attr(name="values", dtype="float32", var=False, nullable=False),
        ],
        cell_order="col-major",
        tile_order="col-major",
        capacity=10000,
        sparse=False,
    )
    return schema


def create_array(path: str, data):
    schema = create_schema(
        data.shape[0] - 1, # number of rows
        data.shape[1] - 1, # number of cols
    )
    tiledb.Array.create(path, schema)
    with tiledb.open(path, "w") as A:
        A[:] = data


def accuracy(
    result, gt, external_ids_offset=0, updated_ids=None, only_updated_ids=False
):
    found = 0
    total = 0
    if updated_ids is not None:
        updated_ids_rev = {}
        for updated_id in updated_ids:
            updated_ids_rev[updated_ids[updated_id]] = updated_id
    for i in range(len(result)):
        if external_ids_offset != 0:
            temp_result = []
            for j in range(len(result[i])):
                temp_result.append(int(result[i][j] - external_ids_offset))
        elif updated_ids is not None:
            temp_result = []
            for j in range(len(result[i])):
                if result[i][j] in updated_ids:
                    raise ValueError(
                        f"Found updated id {result[i][j]} in query results."
                    )
                if only_updated_ids:
                    if result[i][j] not in updated_ids_rev:
                        raise ValueError(
                            f"Found not_updated_id {result[i][j]} in query results while expecting only_updated_ids."
                        )
                uid = updated_ids_rev.get(result[i][j])
                if uid is not None:
                    temp_result.append(int(uid))
                else:
                    temp_result.append(result[i][j])
        else:
            temp_result = result[i]
        total += len(temp_result)
        found += len(np.intersect1d(temp_result, gt[i]))
    return found / total

def check_equals(result_d, result_i, expected_result_d, expected_result_i):
    """
    Check that the results are equal to the expected results.

    Parameters
    ----------
    result_d: int
        The distances returned by the query
    result_i: int
        The indices returned by the query
    result_d_expected: int
        The expected distances
    result_i_expected: int
        The expected indices
    """
    assert result_i == expected_result_i, f"result_i: {result_i} != expected_result_i: {expected_result_i}"
    assert result_d == expected_result_d, f"result_d: {result_d} != expected_result_d: {expected_result_d}"

def random_name(name: str) -> str:
    """
    Generate random names for test array uris
    """
    suffix = "".join(random.choices(string.ascii_letters, k=10))
    return f"zzz_unittest_{name}_{suffix}"

def check_training_input_vectors(index_uri: str, expected_training_sample_size: int, expected_dimensions: int):
    training_input_vectors_uri = f"{index_uri}/{storage_formats[STORAGE_VERSION]['TRAINING_INPUT_VECTORS_ARRAY_NAME']}"
    with tiledb.open(training_input_vectors_uri, mode="r") as src_array:
        training_input_vectors = np.transpose(src_array[:, :]["values"])
        assert training_input_vectors.shape[0] == expected_training_sample_size
        assert training_input_vectors.shape[1] == expected_dimensions
        assert not np.isnan(training_input_vectors).any()

def move_local_index_to_new_location(index_uri):
    """
    Moves to the index to a new location on the computer. This helps test that there are no absolute 
    paths in the index.
    """
    copied_index_uri = index_uri + "_copied"
    shutil.copytree(index_uri, copied_index_uri)
    shutil.rmtree(index_uri)
    return copied_index_uri<|MERGE_RESOLUTION|>--- conflicted
+++ resolved
@@ -5,12 +5,9 @@
 import numpy as np
 
 import tiledb
-<<<<<<< HEAD
+from tiledb.vector_search.storage_formats import storage_formats, STORAGE_VERSION
 
 MAX_UINT64 = np.iinfo(np.dtype("uint64")).max
-=======
-from tiledb.vector_search.storage_formats import storage_formats, STORAGE_VERSION
->>>>>>> 6f55e6ed
 
 def xbin_mmap(fname, dtype):
     n, d = map(int, np.fromfile(fname, dtype="uint32", count=2))
