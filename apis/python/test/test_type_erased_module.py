import logging

import numpy as np
from array_paths import *

from tiledb.vector_search import _tiledbvspy as vspy
from tiledb.vector_search.utils import load_fvecs
from tiledb.vector_search.utils import to_temporal_policy

ctx = vspy.Ctx({})


def test_construct_FeatureVector():
    logging.info(f"siftsmall_ids_uri = {siftsmall_ids_uri}")

    a = vspy.FeatureVector(ctx, siftsmall_ids_uri)
    assert a.feature_type_string() == "uint64"
    assert a.dimension() == 10000


def test_feature_vector_to_numpy():
    a = vspy.FeatureVector(ctx, siftsmall_ids_uri)
    assert a.feature_type_string() == "uint64"
    assert a.dimension() == 10000
    b = np.array(a)
    assert b.ndim == 1
    assert b.shape == (10000,)
    assert b.dtype == np.uint64


def test_numpy_to_feature_vector_array_simple():
    a = np.array(np.random.rand(10000), dtype=np.float32)
    b = vspy.FeatureVector(a)
    assert a.ndim == 1
    logging.info(a.shape)
    assert a.shape[0] == (10000)
    assert b.dimension() == 10000
    assert b.feature_type_string() == "float32"

    c = np.array(b)
    assert c.ndim == 1
    assert c.shape == (10000,)
    assert (a == c).all()


def test_construct_FeatureVectorArray():
    a = vspy.FeatureVectorArray(ctx, siftsmall_inputs_uri)
    assert a.feature_type_string() == "float32"
    assert a.num_vectors() == 10000
    assert a.dimension() == 128

    a = vspy.FeatureVectorArray(ctx, bigann10k_inputs_uri)
    assert a.feature_type_string() == "uint8"
    assert a.num_vectors() == 10000
    assert a.dimension() == 128

    a = vspy.FeatureVectorArray(ctx, fmnistsmall_inputs_uri)
    assert a.feature_type_string() == "float32"
    assert a.num_vectors() == 1000
    assert a.dimension() == 784


def test_feature_vector_array_to_numpy():
    a = vspy.FeatureVectorArray(ctx, siftsmall_inputs_uri)
    assert a.num_vectors() == 10000
    assert a.dimension() == 128
    b = np.array(a)
    assert b.shape == (10000, 128)

    a = vspy.FeatureVectorArray(ctx, bigann10k_inputs_uri)
    assert a.num_vectors() == 10000
    assert a.dimension() == 128
    b = np.array(a)
    assert b.shape == (10000, 128)


def test_numpy_to_feature_vector_array():
    a = np.array(np.random.rand(10000, 128), dtype=np.float32)
    b = vspy.FeatureVectorArray(a)
    logging.info(a.shape)
    logging.info((b.dimension(), b.num_vectors()))
    assert a.shape == (10000, 128)
    assert b.dimension() == 128
    assert b.num_vectors() == 10000
    assert a.shape == np.array(b).shape
    assert np.array_equal(a, np.array(b))

    a = np.array(np.random.rand(128, 10000), dtype=np.float32, order="F")
    b = vspy.FeatureVectorArray(a)
    logging.info(a.shape)
    logging.info((b.dimension(), b.num_vectors()))
    assert a.shape == (128, 10000)
    assert b.dimension() == 128
    assert b.num_vectors() == 10000
    # TODO(paris): This should work, but it doesn't.
    # assert a.shape == np.array(b).shape
    # assert np.array_equal(a, np.array(b))

    a = np.array(np.random.rand(10000, 128), dtype=np.float32)
    b = vspy.FeatureVectorArray(a.T)
    logging.info(a.shape)
    logging.info((b.dimension(), b.num_vectors()))
    assert a.shape == (10000, 128)
    assert b.dimension() == 128
    assert b.num_vectors() == 10000
    assert a.shape == np.array(b).shape
    assert np.array_equal(a, np.array(b))

    a = np.array(np.random.rand(1000000, 128), dtype=np.uint8)
    b = vspy.FeatureVectorArray(a)
    logging.info(a.shape)
    logging.info((b.dimension(), b.num_vectors()))
    assert a.shape == (1000000, 128)
    assert b.dimension() == 128
    assert b.num_vectors() == 1000000
    assert a.shape == np.array(b).shape
    assert np.array_equal(a, np.array(b))

    a = np.array(np.random.rand(10000, 128), dtype=np.float32)
    b = vspy.FeatureVectorArray(a)
    logging.info(a.shape)
    logging.info((b.dimension(), b.num_vectors()))
    assert a.shape == np.array(b).shape
    assert np.array_equal(a, np.array(b))

    a = np.array(np.arange(1, 16, dtype=np.float32).reshape(3, 5), dtype=np.float32)
    assert a.shape == (3, 5)
    assert a.flags.f_contiguous is False
    assert a.flags.c_contiguous is True
    a = np.transpose(a)
    assert a.shape == (5, 3)
    assert a.flags.f_contiguous is True
    assert a.flags.c_contiguous is False
    b = vspy.FeatureVectorArray(a)
    # NOTE(paris): It is strange that we have to transpose this output array to have it match the input array. Should investigate this and fix it.
    assert a.shape == np.transpose(np.array(b)).shape
    assert np.array_equal(a, np.transpose(np.array(b)))

    n = 99
    a = load_fvecs(siftsmall_query_file)[0:n]
    assert a.shape == (n, 128)
    assert a.flags.f_contiguous is False
    assert a.flags.c_contiguous is False
    a = np.transpose(a)
    assert a.shape == (128, n)
    assert a.flags.f_contiguous is False
    assert a.flags.c_contiguous is False
    # NOTE(paris): load_fvecs() returns a view of an array, which is not contiguous, so make it contiguous. Ideally we would handle this in FeatureVectorArray().
    a = np.asfortranarray(a)
    b = vspy.FeatureVectorArray(a)
    # NOTE(paris): It is strange that we have to transpose this output array to have it match the input array. Should investigate this and fix it.
    assert a.shape == np.transpose(np.array(b)).shape
    assert np.array_equal(a, np.transpose(np.array(b)))


def test_TemporalPolicy():
    temporal_policy = vspy.TemporalPolicy()
    assert temporal_policy.timestamp_start() == 0
    assert temporal_policy.timestamp_end() == np.iinfo(np.uint64).max

    temporal_policy = vspy.TemporalPolicy(99)
    assert temporal_policy.timestamp_start() == 0
    assert temporal_policy.timestamp_end() == 99

    temporal_policy = vspy.TemporalPolicy(12, 99)
    assert temporal_policy.timestamp_start() == 12
    assert temporal_policy.timestamp_end() == 99

<<<<<<< HEAD
    temporal_policy = vspy.TemporalPolicy(None, 99)
    assert temporal_policy.timestamp_start() == 0
    assert temporal_policy.timestamp_end() == 99

    temporal_policy = vspy.TemporalPolicy(1, None)
    assert temporal_policy.timestamp_start() == 1
=======

def test_TemporalPolicy_from_timestamp():
    temporal_policy = to_temporal_policy(None)
    assert temporal_policy is None

    temporal_policy = to_temporal_policy(3)
    assert temporal_policy.timestamp_start() == 0
    assert temporal_policy.timestamp_end() == 3

    temporal_policy = to_temporal_policy((0, 33))
    assert temporal_policy.timestamp_start() == 0
    assert temporal_policy.timestamp_end() == 33

    temporal_policy = to_temporal_policy((1, 33))
    assert temporal_policy.timestamp_start() == 1
    assert temporal_policy.timestamp_end() == 33

    temporal_policy = to_temporal_policy((None, 333))
    assert temporal_policy.timestamp_start() == 0
    assert temporal_policy.timestamp_end() == 333

    temporal_policy = to_temporal_policy((3333, None))
    assert temporal_policy.timestamp_start() == 3333
    assert temporal_policy.timestamp_end() == np.iinfo(np.uint64).max

    temporal_policy = to_temporal_policy((None, None))
    assert temporal_policy.timestamp_start() == 0
>>>>>>> f4d08e34
    assert temporal_policy.timestamp_end() == np.iinfo(np.uint64).max


def test_construct_IndexFlatL2():
    a = vspy.IndexFlatL2(ctx, siftsmall_inputs_uri)
    assert a.feature_type_string() == "float32"
    assert a.dimension() == 128


def test_query_IndexFlatL2():
    k_nn = 10
    num_queries = 100

    a = vspy.IndexFlatL2(ctx, siftsmall_inputs_uri)
    q = vspy.FeatureVectorArray(ctx, siftsmall_query_uri)
    gt = vspy.FeatureVectorArray(ctx, siftsmall_groundtruth_uri)
    assert a.feature_type_string() == "float32"
    assert a.dimension() == 128
    assert q.feature_type_string() == "float32"
    assert q.dimension() == 128
    assert q.num_vectors() == num_queries
    assert gt.feature_type_string() == "uint64"
    assert gt.dimension() == 100
    assert gt.num_vectors() == num_queries

    aq_scores, aq_top_k = a.query(q, k_nn)
    assert aq_top_k.dimension() == k_nn
    assert aq_scores.dimension() == k_nn
    assert aq_top_k.feature_type_string() == "uint64"
    assert aq_scores.feature_type_string() == "float32"
    assert aq_top_k.num_vectors() == num_queries
    assert aq_scores.num_vectors() == num_queries

    logging.info(type(aq_top_k))

    u = np.array(aq_top_k)
    v = np.array(gt)
    logging.info(f"u.shape={u.shape}, v.shape={v.shape}")
    logging.info(f"u.dtype={u.dtype}, v.dtype={v.dtype}")
    assert (u == v[:, 0:k_nn]).all()


def test_construct_IndexVamana():
    a = vspy.IndexVamana()
    assert a.feature_type_string() == "any"
    assert a.id_type_string() == "uint32"
    assert a.adjacency_row_index_type_string() == "uint32"
    assert a.dimension() == 0

    a = vspy.IndexVamana(feature_type="float32")
    assert a.feature_type_string() == "float32"
    assert a.id_type_string() == "uint32"
    assert a.adjacency_row_index_type_string() == "uint32"
    assert a.dimension() == 0

    a = vspy.IndexVamana(
        feature_type="uint8", id_type="uint64", adjacency_row_index_type="int64"
    )
    assert a.feature_type_string() == "uint8"
    assert a.id_type_string() == "uint64"
    assert a.adjacency_row_index_type_string() == "int64"
    assert a.dimension() == 0

    a = vspy.IndexVamana(
        feature_type="float32", id_type="int64", adjacency_row_index_type="uint64"
    )
    assert a.feature_type_string() == "float32"
    assert a.id_type_string() == "int64"
    assert a.adjacency_row_index_type_string() == "uint64"
    assert a.dimension() == 0


def test_construct_IndexVamana_with_empty_vector(tmp_path):
    opt_l = 100
    k_nn = 10
    index_uri = os.path.join(tmp_path, "array")
    dimensions = 128
    feature_type = "float32"
    id_type = "uint64"
    adjacency_row_index_type = "uint64"

    # First create an empty index.
    a = vspy.IndexVamana(
        feature_type=feature_type,
        id_type=id_type,
        adjacency_row_index_type=adjacency_row_index_type,
        dimension=dimensions,
    )
    empty_vector = vspy.FeatureVectorArray(dimensions, 0, feature_type, id_type)
    a.train(empty_vector)
    a.write_index(ctx, index_uri)

    # Then load it again, retrain, and query.
    a = vspy.IndexVamana(ctx, index_uri)
    training_set = vspy.FeatureVectorArray(ctx, siftsmall_inputs_uri)
    assert training_set.feature_type_string() == "float32"
    query_set = vspy.FeatureVectorArray(ctx, siftsmall_query_uri)
    assert query_set.feature_type_string() == "float32"
    groundtruth_set = vspy.FeatureVectorArray(ctx, siftsmall_groundtruth_uri)
    assert groundtruth_set.feature_type_string() == "uint64"

    a.train(training_set)

    s, t = a.query(query_set, k_nn, opt_l)

    intersections = vspy.count_intersections(t, groundtruth_set, k_nn)
    nt = np.double(t.num_vectors()) * np.double(k_nn)
    recall = intersections / nt
    assert recall == 1.0


def test_inplace_build_query_IndexVamana():
    opt_l = 100
    k_nn = 10

    a = vspy.IndexVamana(
        id_type="uint32", adjacency_row_index_type="uint32", feature_type="float32"
    )

    training_set = vspy.FeatureVectorArray(ctx, siftsmall_inputs_uri)
    assert training_set.feature_type_string() == "float32"
    query_set = vspy.FeatureVectorArray(ctx, siftsmall_query_uri)
    assert query_set.feature_type_string() == "float32"
    groundtruth_set = vspy.FeatureVectorArray(ctx, siftsmall_groundtruth_uri)
    assert groundtruth_set.feature_type_string() == "uint64"

    a.train(training_set)
    s, t = a.query(query_set, k_nn, opt_l)

    intersections = vspy.count_intersections(t, groundtruth_set, k_nn)

    nt = np.double(t.num_vectors()) * np.double(k_nn)
    recall = intersections / nt

    assert recall == 1.0


def test_construct_IndexIVFFlat():
    a = vspy.IndexIVFFlat()
    assert a.feature_type_string() == "any"
    assert a.id_type_string() == "uint32"
    assert a.px_type_string() == "uint32"

    a = vspy.IndexIVFFlat(feature_type="float32")
    assert a.feature_type_string() == "float32"
    assert a.id_type_string() == "uint32"
    assert a.px_type_string() == "uint32"

    a = vspy.IndexIVFFlat(feature_type="uint8", id_type="uint64", px_type="int64")
    assert a.feature_type_string() == "uint8"
    assert a.id_type_string() == "uint64"
    assert a.px_type_string() == "int64"

    a = vspy.IndexIVFFlat(feature_type="float32", id_type="int64", px_type="uint64")
    assert a.feature_type_string() == "float32"
    assert a.id_type_string() == "int64"
    assert a.px_type_string() == "uint64"


def test_inplace_build_infinite_query_IndexIVFFlat():
    k_nn = 10
    nprobe = 32

    for nprobe in [8, 32]:
        a = vspy.IndexIVFFlat(id_type="uint32", px_type="uint32")

        training_set = vspy.FeatureVectorArray(ctx, siftsmall_inputs_uri)
        assert training_set.feature_type_string() == "float32"

        query_set = vspy.FeatureVectorArray(ctx, siftsmall_query_uri)
        assert query_set.feature_type_string() == "float32"

        groundtruth_set = vspy.FeatureVectorArray(ctx, siftsmall_groundtruth_uri)
        assert groundtruth_set.feature_type_string() == "uint64"

        a.train(training_set, "random")
        a.add(training_set)
        s, t = a.query_infinite_ram(query_set, k_nn, nprobe)

        intersections = vspy.count_intersections(t, groundtruth_set, k_nn)

        nt = np.double(t.num_vectors()) * np.double(k_nn)
        recall = intersections / nt

        logging.info(f"nprobe = {nprobe}, recall={recall}")

        if nprobe == 8:
            assert recall > 0.925
        if nprobe == 32:
            assert recall >= 0.998<|MERGE_RESOLUTION|>--- conflicted
+++ resolved
@@ -166,14 +166,14 @@
     assert temporal_policy.timestamp_start() == 12
     assert temporal_policy.timestamp_end() == 99
 
-<<<<<<< HEAD
     temporal_policy = vspy.TemporalPolicy(None, 99)
     assert temporal_policy.timestamp_start() == 0
     assert temporal_policy.timestamp_end() == 99
 
     temporal_policy = vspy.TemporalPolicy(1, None)
     assert temporal_policy.timestamp_start() == 1
-=======
+    assert temporal_policy.timestamp_end() == np.iinfo(np.uint64).max
+
 
 def test_TemporalPolicy_from_timestamp():
     temporal_policy = to_temporal_policy(None)
@@ -201,7 +201,6 @@
 
     temporal_policy = to_temporal_policy((None, None))
     assert temporal_policy.timestamp_start() == 0
->>>>>>> f4d08e34
     assert temporal_policy.timestamp_end() == np.iinfo(np.uint64).max
 
 
