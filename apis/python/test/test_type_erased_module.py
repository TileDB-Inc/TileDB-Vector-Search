--- conflicted
+++ resolved
@@ -227,25 +227,16 @@
     q = vspy.FeatureVectorArray(ctx, siftsmall_query_uri)
     gt = vspy.FeatureVectorArray(ctx, siftsmall_groundtruth_uri)
     assert a.feature_type_string() == "float32"
-<<<<<<< HEAD
-    assert a.dimensions() == 128
-    assert q.feature_type_string() == "float32"
+    assert a.dimensions() == 128
+
     assert q.dimensions() == 128
-    assert q.num_vectors() == num_queries
-    assert gt.feature_type_string() == "uint64"
-    assert gt.dimensions() == 100
-=======
-    assert a.dimension() == 128
-
-    assert q.dimension() == 128
     assert q.feature_type_string() == "float32"
     assert q.num_vectors() == num_queries
     assert q.ids_type_string() == "any"
     assert q.num_ids() == 0
 
-    assert gt.dimension() == 100
+    assert gt.dimensions() == 100
     assert gt.feature_type_string() == "uint64"
->>>>>>> 2dc25a33
     assert gt.num_vectors() == num_queries
     assert q.ids_type_string() == "any"
     assert q.num_ids() == 0
