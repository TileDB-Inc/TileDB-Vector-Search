--- conflicted
+++ resolved
@@ -351,13 +351,8 @@
 def main():
     download_and_extract(SIFT_URI, SIFT_DOWNLOAD_PATH, TEMP_DIR)
 
-<<<<<<< HEAD
-    # benchmark_ivf_flat()
-    # benchmark_vamana()
-=======
     benchmark_ivf_flat()
     benchmark_vamana()
->>>>>>> f1405d49
     benchmark_ivf_pq()
 
 
