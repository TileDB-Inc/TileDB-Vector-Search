--- conflicted
+++ resolved
@@ -25,9 +25,6 @@
 from tiledb.vector_search.utils import load_fvecs
 
 
-<<<<<<< HEAD
-USE_SIFT_SMALL = False
-=======
 class RemoteURIType(Enum):
     LOCAL = 1
     TILEDB = 2
@@ -37,7 +34,6 @@
 ## Settings
 REMOTE_URI_TYPE = RemoteURIType.LOCAL
 USE_SIFT_SMALL = True
->>>>>>> b88d4ba0
 
 # Use headless mode for matplotlib.
 matplotlib.use("Agg")
