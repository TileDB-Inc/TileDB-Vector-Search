import numpy as np

import tiledb

import tiledb.vector_search as vs
from common import *
from tiledb.vector_search import _tiledbvspy as vspy


def test_load_matrix(tmpdir):
    p = str(tmpdir.mkdir("test").join("test.tdb"))
    data = np.random.rand(12).astype(np.float32).reshape(3, 4)

    # write some test data with tiledb-py
    create_array(p, data)

    # load the data with the vector search API and compare
    m, orig_matrix = vs.load_as_array(p, return_matrix=True)
    assert np.array_equal(m, data)

    # mutate and compare again - should match backing data in the C++ Matrix
    data[0, 0] = np.random.rand(1).astype(np.float32)
    m[0, 0] = data[0, 0]
    assert np.array_equal(m, data)
    assert np.array_equal(orig_matrix[0, 0], data[0, 0])


def test_flat_query(tmpdir):
<<<<<<< HEAD
    ctx = vspy.Ctx({})
    #db_uri = "s3://tiledb-andrew/sift/sift_base"
    #probe_uri = "s3://tiledb-andrew/sift/sift_query"
    #g_uri = "s3://tiledb-andrew/sift/sift_groundtruth"
=======
    # db_uri = "s3://tiledb-andrew/sift/sift_base"
    # probe_uri = "s3://tiledb-andrew/sift/sift_query"
    # g_uri = "s3://tiledb-andrew/sift/sift_groundtruth"
>>>>>>> 603df574

    db_uri = "~/work/proj/vector-search/datasets/sift-andrew/sift_base"
    probe_uri = "~/work/proj/vector-search/datasets/sift-andrew/sift_query"
    g_uri = (
        "/Users/inorton/work/proj/vector-search/datasets/sift-andrew/sift_groundtruth"
    )

    k = 10
    nqueries = 1

    db = vs.load_as_matrix(db_uri)
<<<<<<< HEAD
    targets = vs.load_as_matrix(probe_uri, nqueries) # TODO: make 2nd optional

    r = vs.query_vq(
      db,
      targets,
      k,  # k
      8    # nthreads
    )
=======
    targets = vs.load_as_matrix(probe_uri, nqueries)  # TODO: make 2nd optional

    r = vs.query_vq(db, targets, k, nqueries, 8)  # k  # nqueries  # nthreads
>>>>>>> 603df574

    ra = np.array(r, copy=False)
    print(ra)
    print(ra.shape)

    g_array = tiledb.open(g_uri)
    g = g_array[:]["a"]

    # validate top_k
    assert np.array_equal(np.sort(ra[:k], axis=0), np.sort(g[:k, :nqueries], axis=0))

    g_m = vs.load_as_matrix(g_uri)
    assert vspy.validate_top_k(r, g_m)

def test_ivf_query(tmpdir):
    ctx = vspy.Ctx({})

    p = str(tmpdir.mkdir("test").join("test.tdb"))
    base = "~/work/proj/vector-search/datasets/sift-andrew/"

    #db_uri = f"{base}/sift_base"
    #groundtruth_uri = f"{base}/sift_groundtruth"

    parts_uri = f"{base}/parts.tdb"
    centroids_uri = f"{base}/centroids.tdb"

    query_uri = f"{base}/sift_query"
    index_uri = f"{base}/index.tdb"
    ids_uri = f"{base}/ids.tdb"

    query_vectors = vs.load_as_matrix(query_uri, 10)
    index_vectors = vspy.read_vector_u64(ctx, index_uri) # TODO generic
    centroids = vs.load_as_matrix(centroids_uri)

    r = vs.query_kmeans(
      parts_uri,
      centroids,
      query_vectors,
      index_vectors,
      ids_uri,
      3,
      10,
      True,
      8,
      ctx=ctx
    )

    ra = np.array(r)
    print(ra)<|MERGE_RESOLUTION|>--- conflicted
+++ resolved
@@ -26,16 +26,9 @@
 
 
 def test_flat_query(tmpdir):
-<<<<<<< HEAD
-    ctx = vspy.Ctx({})
-    #db_uri = "s3://tiledb-andrew/sift/sift_base"
-    #probe_uri = "s3://tiledb-andrew/sift/sift_query"
-    #g_uri = "s3://tiledb-andrew/sift/sift_groundtruth"
-=======
     # db_uri = "s3://tiledb-andrew/sift/sift_base"
     # probe_uri = "s3://tiledb-andrew/sift/sift_query"
     # g_uri = "s3://tiledb-andrew/sift/sift_groundtruth"
->>>>>>> 603df574
 
     db_uri = "~/work/proj/vector-search/datasets/sift-andrew/sift_base"
     probe_uri = "~/work/proj/vector-search/datasets/sift-andrew/sift_query"
@@ -47,20 +40,9 @@
     nqueries = 1
 
     db = vs.load_as_matrix(db_uri)
-<<<<<<< HEAD
-    targets = vs.load_as_matrix(probe_uri, nqueries) # TODO: make 2nd optional
-
-    r = vs.query_vq(
-      db,
-      targets,
-      k,  # k
-      8    # nthreads
-    )
-=======
     targets = vs.load_as_matrix(probe_uri, nqueries)  # TODO: make 2nd optional
 
     r = vs.query_vq(db, targets, k, nqueries, 8)  # k  # nqueries  # nthreads
->>>>>>> 603df574
 
     ra = np.array(r, copy=False)
     print(ra)
