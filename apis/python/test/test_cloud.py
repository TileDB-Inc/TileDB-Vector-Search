--- conflicted
+++ resolved
@@ -93,14 +93,8 @@
             mode=Mode.LOCAL,
         )
 
-<<<<<<< HEAD
         tiledb_index_uri = groups.info(index_uri).tiledb_uri
         vs.vamana_index.VamanaIndex(uri=tiledb_index_uri)
-=======
-        # TODO(paris): Fix error from loading this URI and then re-enable, and add the rest of the test.
-        # tiledb_index_uri = groups.info(index_uri).tiledb_uri
-        # vs.vamana_index.VamanaIndex(uri=tiledb_index_uri)
->>>>>>> c1849276
 
     def test_cloud_ivf_flat(self):
         source_uri = "tiledb://TileDB-Inc/sift_10k"
