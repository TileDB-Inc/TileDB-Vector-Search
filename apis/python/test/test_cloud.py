import os
import unittest

from common import *
from tiledb.cloud import groups, tiledb_cloud_error
from tiledb.cloud.dag import Mode

import tiledb.vector_search as vs
from tiledb.vector_search.utils import load_fvecs

MINIMUM_ACCURACY = 0.85


class CloudTests(unittest.TestCase):
    flat_index_uri = ""
    ivf_flat_index_uri = ""

    @classmethod
    def setUpClass(cls):
        if not os.getenv("TILEDB_REST_TOKEN"):
            raise ValueError("TILEDB_REST_TOKEN not set")
        tiledb.cloud.login(token=os.getenv("TILEDB_REST_TOKEN"))
        namespace, storage_path, _ = groups._default_ns_path_cred()
        storage_path = storage_path.replace("//", "/").replace("/", "//", 1)
        rand_name = random_name("vector_search")
        test_path = f"tiledb://{namespace}/{storage_path}/{rand_name}"
        cls.flat_index_uri = f"{test_path}/test_flat_array"
        cls.ivf_flat_index_uri = f"{test_path}/test_ivf_flat_array"

    @classmethod
    def tearDownClass(cls):
        vs.Index.delete_index(uri=cls.flat_index_uri, config=tiledb.cloud.Config())
        vs.Index.delete_index(uri=cls.ivf_flat_index_uri, config=tiledb.cloud.Config())

    def test_cloud_flat(self):
        source_uri = "tiledb://TileDB-Inc/sift_10k"
        queries_uri = "test/data/siftsmall/siftsmall_query.fvecs"
        gt_uri = "test/data/siftsmall/siftsmall_groundtruth.ivecs"
        index_uri = CloudTests.flat_index_uri
        k = 100
        nqueries = 100

        queries = load_fvecs(queries_uri)
        gt_i, gt_d = get_groundtruth_ivec(gt_uri, k=k, nqueries=nqueries)

        index = vs.ingest(
            index_type="FLAT",
            index_uri=index_uri,
            source_uri=source_uri,
            config=tiledb.cloud.Config().dict(),
            mode=Mode.BATCH,
        )
<<<<<<< HEAD
        tiledb_index_uri = groups.info(index_uri).tiledb_uri
        index = vs.flat_index.FlatIndex(uri=tiledb_index_uri)

        _, result_i = index.query(query_vectors, k=k)
        assert accuracy(result_i, gt_i) > MINIMUM_ACCURACY

        index.delete(external_id=42)
        _, result_i = index.query(query_vectors, k=k)
=======
        _, result_i = index.query(queries, k=k)
>>>>>>> f7b8c0b7
        assert accuracy(result_i, gt_i) > MINIMUM_ACCURACY


    def test_cloud_ivf_flat(self):
        source_uri = "tiledb://TileDB-Inc/sift_10k"
        queries_uri = "test/data/siftsmall/siftsmall_query.fvecs"
        gt_uri = "test/data/siftsmall/siftsmall_groundtruth.ivecs"
        index_uri = CloudTests.ivf_flat_index_uri
        k = 100
        partitions = 100
        nqueries = 100
        nprobe = 20

        queries = load_fvecs(queries_uri)
        gt_i, gt_d = get_groundtruth_ivec(gt_uri, k=k, nqueries=nqueries)

        index = vs.ingest(
            index_type="IVF_FLAT",
            index_uri=index_uri,
            source_uri=source_uri,
            partitions=partitions,
            input_vectors_per_work_item=5000,
            config=tiledb.cloud.Config().dict(),
            # TODO Re-enable.
            #  This is temporarily disabled due to an incompatibility of new ingestion code and previous
            #  UDF library releases.
            # mode=Mode.BATCH,
        )

<<<<<<< HEAD
        tiledb_index_uri = groups.info(index_uri).tiledb_uri
        index = vs.ivf_flat_index.IVFFlatIndex(uri=tiledb_index_uri)

        _, result_i = index.query(query_vectors, k=k, nprobe=nprobe)
=======
        _, result_i = index.query(queries, k=k, nprobe=nprobe)
>>>>>>> f7b8c0b7
        assert accuracy(result_i, gt_i) > MINIMUM_ACCURACY

        _, result_i = index.query(
            queries, k=k, nprobe=nprobe, mode=Mode.REALTIME, num_partitions=2, resource_class="standard"
        )
        assert accuracy(result_i, gt_i) > MINIMUM_ACCURACY

        _, result_i = index.query(
            queries, k=k, nprobe=nprobe, mode=Mode.LOCAL, num_partitions=2
        )
        assert accuracy(result_i, gt_i) > MINIMUM_ACCURACY

        # We now will test for invalid scenarios when setting the query() resources.
        resources = {"cpu": "9", "memory": "12Gi", "gpu": 0}

        # Cannot pass resource_class or resources to LOCAL mode or to no mode.
        with self.assertRaises(TypeError):
            index.query(queries, k=k, nprobe=nprobe, mode=Mode.LOCAL, resource_class="large")
        with self.assertRaises(TypeError):
            index.query(queries, k=k, nprobe=nprobe, mode=Mode.LOCAL, resources=resources)
        with self.assertRaises(TypeError):
            index.query(queries, k=k, nprobe=nprobe, resource_class="large")
        with self.assertRaises(TypeError):
            index.query(queries, k=k, nprobe=nprobe, resources=resources)

        # Cannot pass resources to REALTIME.
        with self.assertRaises(TypeError):
            index.query(queries, k=k, nprobe=nprobe, mode=Mode.REALTIME, resources=resources)

        # Cannot pass both resource_class and resources.
        with self.assertRaises(TypeError):
            index.query(queries, k=k, nprobe=nprobe, mode=Mode.REALTIME, resource_class="large", resources=resources)
        with self.assertRaises(TypeError):
<<<<<<< HEAD
            index.query(query_vectors, k=k, nprobe=nprobe, mode=Mode.BATCH, resource_class="large", resources=resources)

        index.delete(external_id=42)
        _, result_i = index.query(query_vectors, k=k, nprobe=nprobe)
        assert accuracy(result_i, gt_i) > MINIMUM_ACCURACY
=======
            index.query(queries, k=k, nprobe=nprobe, mode=Mode.BATCH, resource_class="large", resources=resources)
>>>>>>> f7b8c0b7
<|MERGE_RESOLUTION|>--- conflicted
+++ resolved
@@ -50,18 +50,14 @@
             config=tiledb.cloud.Config().dict(),
             mode=Mode.BATCH,
         )
-<<<<<<< HEAD
         tiledb_index_uri = groups.info(index_uri).tiledb_uri
         index = vs.flat_index.FlatIndex(uri=tiledb_index_uri)
 
-        _, result_i = index.query(query_vectors, k=k)
+        _, result_i = index.query(queries, k=k)
         assert accuracy(result_i, gt_i) > MINIMUM_ACCURACY
 
         index.delete(external_id=42)
-        _, result_i = index.query(query_vectors, k=k)
-=======
         _, result_i = index.query(queries, k=k)
->>>>>>> f7b8c0b7
         assert accuracy(result_i, gt_i) > MINIMUM_ACCURACY
 
 
@@ -91,14 +87,10 @@
             # mode=Mode.BATCH,
         )
 
-<<<<<<< HEAD
         tiledb_index_uri = groups.info(index_uri).tiledb_uri
         index = vs.ivf_flat_index.IVFFlatIndex(uri=tiledb_index_uri)
 
-        _, result_i = index.query(query_vectors, k=k, nprobe=nprobe)
-=======
         _, result_i = index.query(queries, k=k, nprobe=nprobe)
->>>>>>> f7b8c0b7
         assert accuracy(result_i, gt_i) > MINIMUM_ACCURACY
 
         _, result_i = index.query(
@@ -132,12 +124,8 @@
         with self.assertRaises(TypeError):
             index.query(queries, k=k, nprobe=nprobe, mode=Mode.REALTIME, resource_class="large", resources=resources)
         with self.assertRaises(TypeError):
-<<<<<<< HEAD
-            index.query(query_vectors, k=k, nprobe=nprobe, mode=Mode.BATCH, resource_class="large", resources=resources)
+            index.query(queries, k=k, nprobe=nprobe, mode=Mode.BATCH, resource_class="large", resources=resources)
 
         index.delete(external_id=42)
-        _, result_i = index.query(query_vectors, k=k, nprobe=nprobe)
-        assert accuracy(result_i, gt_i) > MINIMUM_ACCURACY
-=======
-            index.query(queries, k=k, nprobe=nprobe, mode=Mode.BATCH, resource_class="large", resources=resources)
->>>>>>> f7b8c0b7
+        _, result_i = index.query(queries, k=k, nprobe=nprobe)
+        assert accuracy(result_i, gt_i) > MINIMUM_ACCURACY