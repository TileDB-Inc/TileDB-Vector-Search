--- conflicted
+++ resolved
@@ -19,7 +19,6 @@
     result = index.query(query_vectors)
     assert isinstance(result, np.ndarray)
 
-<<<<<<< HEAD
     #ground_truth = vs.load_as_array(ground_truth_uri)
 
 def test_kmeans_index(tmpdir):
@@ -47,7 +46,4 @@
     query_array = np.array(query_vectors, copy=False)
 
     r = index.query(query_array)
-    print(r)
-=======
-    # ground_truth = vs.load_as_array(ground_truth_uri)
->>>>>>> 603df574
+    print(r)