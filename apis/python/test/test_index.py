import json

import numpy as np
import pytest
from array_paths import *
from common import *

import tiledb.vector_search.index as ind
from tiledb.vector_search import Index
from tiledb.vector_search import flat_index
from tiledb.vector_search import ivf_flat_index
from tiledb.vector_search import vamana_index
from tiledb.vector_search.flat_index import FlatIndex
from tiledb.vector_search.index import DATASET_TYPE
from tiledb.vector_search.index import create_metadata
from tiledb.vector_search.ingestion import ingest
from tiledb.vector_search.ivf_flat_index import IVFFlatIndex
from tiledb.vector_search.utils import load_fvecs
from tiledb.vector_search.vamana_index import VamanaIndex


def query_and_check_distances(index, queries, k, expected_distances, expected_ids, **kwargs):
    for _ in range(1):
        distances, ids = index.query(queries, k=k, **kwargs)
        assert np.array_equal(ids, expected_ids)
        assert np.array_equal(distances, expected_distances)

def query_and_check(index, queries, k, expected, **kwargs):
    for _ in range(3):
        result_d, result_i = index.query(queries, k=k, **kwargs)
        assert expected.issubset(set(result_i[0]))


def check_default_metadata(
    uri, expected_vector_type, expected_storage_version, expected_index_type
):
    group = tiledb.Group(uri, "r", ctx=tiledb.Ctx(None))
    assert "dataset_type" in group.meta
    assert group.meta["dataset_type"] == DATASET_TYPE
    assert type(group.meta["dataset_type"]) == str

    assert "dtype" in group.meta
    assert group.meta["dtype"] == np.dtype(expected_vector_type).name
    assert type(group.meta["dtype"]) == str

    assert "storage_version" in group.meta
    assert group.meta["storage_version"] == expected_storage_version
    assert type(group.meta["storage_version"]) == str

    assert "index_type" in group.meta
    assert group.meta["index_type"] == expected_index_type
    assert type(group.meta["index_type"]) == str

    assert "base_sizes" in group.meta
    assert group.meta["base_sizes"] == json.dumps([0])
    assert type(group.meta["base_sizes"]) == str

    assert "ingestion_timestamps" in group.meta
    assert group.meta["ingestion_timestamps"] == json.dumps([0])
    assert type(group.meta["ingestion_timestamps"]) == str

    assert "has_updates" in group.meta
    assert group.meta["has_updates"] == 0
    assert type(group.meta["has_updates"]) == np.int64


def test_flat_index(tmp_path):
    uri = os.path.join(tmp_path, "array")
    vector_type = np.dtype(np.uint8)
    index = flat_index.create(uri=uri, dimensions=3, vector_type=vector_type)
    query_and_check(index, np.array([[2, 2, 2]], dtype=np.float32), 3, {ind.MAX_UINT64})
    check_default_metadata(uri, vector_type, STORAGE_VERSION, "FLAT")

    update_vectors = np.empty([5], dtype=object)
    update_vectors[0] = np.array([0, 0, 0], dtype=vector_type)
    update_vectors[1] = np.array([1, 1, 1], dtype=vector_type)
    update_vectors[2] = np.array([2, 2, 2], dtype=vector_type)
    update_vectors[3] = np.array([3, 3, 3], dtype=vector_type)
    update_vectors[4] = np.array([4, 4, 4], dtype=vector_type)
    index.update_batch(vectors=update_vectors, external_ids=np.array([0, 1, 2, 3, 4]))
    query_and_check(index, np.array([[2, 2, 2]], dtype=np.float32), 3, {1, 2, 3})

    index = index.consolidate_updates()
    query_and_check(index, np.array([[2, 2, 2]], dtype=np.float32), 3, {1, 2, 3})

    index.delete_batch(external_ids=np.array([1, 3]))
    query_and_check(index, np.array([[2, 2, 2]], dtype=np.float32), 3, {0, 2, 4})

    index = index.consolidate_updates()
    query_and_check(index, np.array([[2, 2, 2]], dtype=np.float32), 3, {0, 2, 4})

    update_vectors = np.empty([2], dtype=object)
    update_vectors[0] = np.array([1, 1, 1], dtype=vector_type)
    update_vectors[1] = np.array([3, 3, 3], dtype=vector_type)
    index.update_batch(vectors=update_vectors, external_ids=np.array([1, 3]))
    query_and_check(index, np.array([[2, 2, 2]], dtype=np.float32), 3, {1, 2, 3})

    index = index.consolidate_updates()
    query_and_check(index, np.array([[2, 2, 2]], dtype=np.float32), 3, {1, 2, 3})

    index.delete_batch(external_ids=np.array([1, 3]))
    query_and_check(index, np.array([[2, 2, 2]], dtype=np.float32), 3, {0, 2, 4})

    index = index.consolidate_updates()
    query_and_check(index, np.array([[2, 2, 2]], dtype=np.float32), 3, {0, 2, 4})


def test_ivf_flat_index(tmp_path):
    partitions = 10
    uri = os.path.join(tmp_path, "array")
    vector_type = np.dtype(np.uint8)
    index = ivf_flat_index.create(
        uri=uri, dimensions=3, vector_type=vector_type, partitions=partitions
    )
    query_and_check(
        index,
        np.array([[2, 2, 2]], dtype=np.float32),
        3,
        {ind.MAX_UINT64},
        nprobe=partitions,
    )
    check_default_metadata(uri, vector_type, STORAGE_VERSION, "IVF_FLAT")

    update_vectors = np.empty([5], dtype=object)
    update_vectors[0] = np.array([0, 0, 0], dtype=vector_type)
    update_vectors[1] = np.array([1, 1, 1], dtype=vector_type)
    update_vectors[2] = np.array([2, 2, 2], dtype=vector_type)
    update_vectors[3] = np.array([3, 3, 3], dtype=vector_type)
    update_vectors[4] = np.array([4, 4, 4], dtype=vector_type)
    index.update_batch(vectors=update_vectors, external_ids=np.array([0, 1, 2, 3, 4]))

    query_and_check(
        index, np.array([[2, 2, 2]], dtype=np.float32), 3, {1, 2, 3}, nprobe=partitions
    )

    index = index.consolidate_updates()

    query_and_check(
        index, np.array([[2, 2, 2]], dtype=np.float32), 3, {1, 2, 3}, nprobe=partitions
    )

    index.delete_batch(external_ids=np.array([1, 3]))
    query_and_check(
        index, np.array([[2, 2, 2]], dtype=np.float32), 3, {0, 2, 4}, nprobe=partitions
    )

    index = index.consolidate_updates()
    query_and_check(
        index, np.array([[2, 2, 2]], dtype=np.float32), 3, {0, 2, 4}, nprobe=partitions
    )

    update_vectors = np.empty([2], dtype=object)
    update_vectors[0] = np.array([1, 1, 1], dtype=vector_type)
    update_vectors[1] = np.array([3, 3, 3], dtype=vector_type)
    index.update_batch(vectors=update_vectors, external_ids=np.array([1, 3]))
    query_and_check(
        index, np.array([[2, 2, 2]], dtype=np.float32), 3, {1, 2, 3}, nprobe=partitions
    )

    index = index.consolidate_updates()
    query_and_check(
        index, np.array([[2, 2, 2]], dtype=np.float32), 3, {1, 2, 3}, nprobe=partitions
    )

    index.delete_batch(external_ids=np.array([1, 3]))
    query_and_check(
        index, np.array([[2, 2, 2]], dtype=np.float32), 3, {0, 2, 4}, nprobe=partitions
    )

    index = index.consolidate_updates()
    query_and_check(
        index, np.array([[2, 2, 2]], dtype=np.float32), 3, {0, 2, 4}, nprobe=partitions
    )

<<<<<<< HEAD
def test_vamana_index_simple(tmp_path):
=======

def test_vamana_index(tmp_path):
>>>>>>> 0490b477
    uri = os.path.join(tmp_path, "array")
    dimensions = 3
    vector_type = np.dtype(np.uint8)

    # Create the index.
    index = vamana_index.create(
        uri=uri,
        dimensions=dimensions,
        vector_type=vector_type,
        id_type=np.dtype(np.uint32),
    )
    assert index.get_dimensions() == dimensions
    query_and_check(index, np.array([[2, 2, 2]], dtype=np.float32), 3, {ind.MAX_UINT64})

    # Open the index.
    index = VamanaIndex(uri=uri)
    assert index.get_dimensions() == dimensions
    query_and_check(index, np.array([[2, 2, 2]], dtype=np.float32), 3, {ind.MAX_UINT64})



def test_vamana_index(tmp_path):
    uri = os.path.join(tmp_path, "array")
    if os.path.exists(uri):
        os.rmdir(uri)
    vector_type = np.float32

    dimensions = 9
    index = vamana_index.create(uri=uri, dimensions=3, vector_type=np.dtype(vector_type), id_type=np.dtype(np.uint32))
    
    queries = np.array([[2, 2, 2]], dtype=np.float32)
    distances, ids = index.query(queries, k=1)
    assert distances.shape == (1, 1)
    assert ids.shape == (1, 1)
    assert distances[0][0] == ind.MAX_FLOAT_32
    assert ids[0][0] == ind.MAX_UINT64
    query_and_check_distances(
        index,
        queries,
        1,
        [[ind.MAX_FLOAT_32]],
        [[ind.MAX_UINT64]]
    )

    update_vectors = np.empty([5], dtype=object)
    update_vectors[0] = np.array([0, 0, 0], dtype=np.dtype(np.float32))
    update_vectors[1] = np.array([1, 1, 1], dtype=np.dtype(np.float32))
    update_vectors[2] = np.array([2, 2, 2], dtype=np.dtype(np.float32))
    update_vectors[3] = np.array([3, 3, 3], dtype=np.dtype(np.float32))
    update_vectors[4] = np.array([4, 4, 4], dtype=np.dtype(np.float32))
    index.update_batch(vectors=update_vectors, external_ids=np.array([0, 1, 2, 3, 4], dtype=np.dtype(np.uint32)))
    query_and_check_distances(index, np.array([[2, 2, 2]], dtype=np.float32), 2, [[0, 3]], [[2, 1]])
    
    index = index.consolidate_updates()

    # TODO(paris): Does not work with k > 1 or with [0, 0, 0] as the query.
    query_and_check_distances(index, np.array([[1, 1, 1]], dtype=np.float32), 1, [[0]], [[1]])
    query_and_check_distances(index, np.array([[2, 2, 2]], dtype=np.float32), 1, [[0]], [[2]])
    query_and_check_distances(index, np.array([[3, 3, 3]], dtype=np.float32), 1, [[0]], [[3]])
    query_and_check_distances(index, np.array([[4, 4, 4]], dtype=np.float32), 1, [[0]], [[4]])

def test_delete_invalid_index(tmp_path):
    # We don't throw with an invalid uri.
    Index.delete_index(uri="invalid_uri", config=tiledb.cloud.Config())


def test_delete_index(tmp_path):
    indexes = ["FLAT", "IVF_FLAT", "VAMANA"]
    index_classes = [FlatIndex, IVFFlatIndex, VamanaIndex]
    data = np.array([[1.0, 1.1, 1.2, 1.3], [2.0, 2.1, 2.2, 2.3]], dtype=np.float32)
    for index_type, index_class in zip(indexes, index_classes):
        index_uri = os.path.join(tmp_path, f"array_{index_type}")
        ingest(index_type=index_type, index_uri=index_uri, input_vectors=data)
        Index.delete_index(uri=index_uri, config=tiledb.cloud.Config())
        with pytest.raises(tiledb.TileDBError) as error:
            index_class(uri=index_uri)
        assert "does not exist" in str(error.value)


def test_index_with_incorrect_dimensions(tmp_path):
    indexes = [flat_index, ivf_flat_index, vamana_index]
    for index_type in indexes:
        uri = os.path.join(tmp_path, f"array_{index_type.__name__}")
        index = index_type.create(uri=uri, dimensions=3, vector_type=np.dtype(np.uint8))

        # Wrong number of dimensions will raise a TypeError.
        with pytest.raises(TypeError):
            index.query(np.array(1, dtype=np.float32), k=3)
        with pytest.raises(TypeError):
            index.query(np.array([1, 1, 1], dtype=np.float32), k=3)
        with pytest.raises(TypeError):
            index.query(np.array([[[1, 1, 1]]], dtype=np.float32), k=3)
        with pytest.raises(TypeError):
            index.query(np.array([[[[1, 1, 1]]]], dtype=np.float32), k=3)

        # Okay otherwise.
        index.query(np.array([[1, 1, 1]], dtype=np.float32), k=3)


def test_index_with_incorrect_num_of_query_columns_simple(tmp_path):
    siftsmall_uri = siftsmall_inputs_file
    queries_uri = siftsmall_query_file
    indexes = ["FLAT", "IVF_FLAT", "VAMANA"]
    for index_type in indexes:
        index_uri = os.path.join(tmp_path, f"sift10k_flat_{index_type}")
        index = ingest(
            index_type=index_type,
            index_uri=index_uri,
            source_uri=siftsmall_uri,
            source_type="FVEC",
        )

        # Wrong number of columns will raise a TypeError.
        query_shape = (1, 1)
        with pytest.raises(TypeError):
            index.query(np.random.rand(*query_shape).astype(np.float32), k=10)

        # Okay otherwise.
        queries = load_fvecs(queries_uri)
        index.query(queries, k=10)


def test_index_with_incorrect_num_of_query_columns_complex(tmp_path):
    # Tests that we raise a TypeError if the number of columns in the query is not the same as the
    # number of columns in the indexed data.
    size = 1000
    indexes = ["FLAT", "IVF_FLAT", "VAMANA"]
    num_columns_in_vector = [1, 2, 3, 4, 5, 10]
    for index_type in indexes:
        for num_columns in num_columns_in_vector:
            index_uri = os.path.join(tmp_path, f"array_{index_type}_{num_columns}")
            dataset_dir = os.path.join(tmp_path, f"dataset_{index_type}_{num_columns}")
            create_random_dataset_f32_only_data(
                nb=size, d=num_columns, centers=1, path=dataset_dir
            )
            index = ingest(
                index_type=index_type,
                index_uri=index_uri,
                source_uri=os.path.join(dataset_dir, "data.f32bin"),
            )

            # We have created a dataset with num_columns in each vector. Let's try creating queries
            # with different numbers of columns and confirming incorrect ones will throw.
            for num_columns_for_query in range(1, num_columns + 2):
                query_shape = (1, num_columns_for_query)
                query = np.random.rand(*query_shape).astype(np.float32)
                if query.shape[1] == num_columns:
                    index.query(query, k=1)
                else:
                    with pytest.raises(TypeError):
                        index.query(query, k=1)

                # TODO(paris): This will throw with the following error. Fix and re-enable, then remove
                # test_index_with_incorrect_num_of_query_columns_in_single_vector_query:
                #   def array_to_matrix(array: np.ndarray):
                #           if array.dtype == np.float32:
                #   >           return pyarray_copyto_matrix_f32(array)
                #   E           RuntimeError: Number of dimensions must be two
                # Here we test with a query which is just a vector, i.e. [1, 2, 3].
                # query = query[0]
                # if num_columns_for_query == num_columns:
                #     index.query(query, k=1)
                # else:
                #     with pytest.raises(TypeError):
                #         index.query(query, k=1)


def test_index_with_incorrect_num_of_query_columns_in_single_vector_query(tmp_path):
    # Tests that we raise a TypeError if the number of columns in the query is not the same as the
    # number of columns in the indexed data, specifically for a single vector query.
    # i.e. queries = [1, 2, 3]  instead of queries = [[1, 2, 3], [4, 5, 6]].
    indexes = [flat_index, ivf_flat_index, vamana_index]
    for index_type in indexes:
        uri = os.path.join(tmp_path, f"array_{index_type.__name__}")
        index = index_type.create(uri=uri, dimensions=3, vector_type=np.dtype(np.uint8))

        # Wrong number of columns will raise a TypeError.
        with pytest.raises(TypeError):
            index.query(np.array([1], dtype=np.float32), k=3)
        with pytest.raises(TypeError):
            index.query(np.array([1, 1], dtype=np.float32), k=3)
        with pytest.raises(TypeError):
            index.query(np.array([1, 1, 1, 1], dtype=np.float32), k=3)

        # TODO:  This also throws a TypeError for incorrect dimension
        with pytest.raises(TypeError):
            index.query(np.array([1, 1, 1], dtype=np.float32), k=3)


def test_create_metadata(tmp_path):
    uri = os.path.join(tmp_path, "array")

    # Create the metadata at the specified URI.
    dimensions = 3
    vector_type: np.dtype = np.dtype(np.uint8)
    index_type: str = "IVF_FLAT"
    storage_version: str = STORAGE_VERSION
    group_exists: bool = False
    create_metadata(
        uri, dimensions, vector_type, index_type, storage_version, group_exists
    )

    # Check it contains the default metadata.
    check_default_metadata(uri, vector_type, storage_version, index_type)<|MERGE_RESOLUTION|>--- conflicted
+++ resolved
@@ -19,11 +19,14 @@
 from tiledb.vector_search.vamana_index import VamanaIndex
 
 
-def query_and_check_distances(index, queries, k, expected_distances, expected_ids, **kwargs):
+def query_and_check_distances(
+    index, queries, k, expected_distances, expected_ids, **kwargs
+):
     for _ in range(1):
         distances, ids = index.query(queries, k=k, **kwargs)
         assert np.array_equal(ids, expected_ids)
         assert np.array_equal(distances, expected_distances)
+
 
 def query_and_check(index, queries, k, expected, **kwargs):
     for _ in range(3):
@@ -172,12 +175,8 @@
         index, np.array([[2, 2, 2]], dtype=np.float32), 3, {0, 2, 4}, nprobe=partitions
     )
 
-<<<<<<< HEAD
+
 def test_vamana_index_simple(tmp_path):
-=======
-
-def test_vamana_index(tmp_path):
->>>>>>> 0490b477
     uri = os.path.join(tmp_path, "array")
     dimensions = 3
     vector_type = np.dtype(np.uint8)
@@ -198,16 +197,19 @@
     query_and_check(index, np.array([[2, 2, 2]], dtype=np.float32), 3, {ind.MAX_UINT64})
 
 
-
 def test_vamana_index(tmp_path):
     uri = os.path.join(tmp_path, "array")
     if os.path.exists(uri):
         os.rmdir(uri)
     vector_type = np.float32
 
-    dimensions = 9
-    index = vamana_index.create(uri=uri, dimensions=3, vector_type=np.dtype(vector_type), id_type=np.dtype(np.uint32))
-    
+    index = vamana_index.create(
+        uri=uri,
+        dimensions=3,
+        vector_type=np.dtype(vector_type),
+        id_type=np.dtype(np.uint32),
+    )
+
     queries = np.array([[2, 2, 2]], dtype=np.float32)
     distances, ids = index.query(queries, k=1)
     assert distances.shape == (1, 1)
@@ -215,11 +217,7 @@
     assert distances[0][0] == ind.MAX_FLOAT_32
     assert ids[0][0] == ind.MAX_UINT64
     query_and_check_distances(
-        index,
-        queries,
-        1,
-        [[ind.MAX_FLOAT_32]],
-        [[ind.MAX_UINT64]]
+        index, queries, 1, [[ind.MAX_FLOAT_32]], [[ind.MAX_UINT64]]
     )
 
     update_vectors = np.empty([5], dtype=object)
@@ -228,16 +226,30 @@
     update_vectors[2] = np.array([2, 2, 2], dtype=np.dtype(np.float32))
     update_vectors[3] = np.array([3, 3, 3], dtype=np.dtype(np.float32))
     update_vectors[4] = np.array([4, 4, 4], dtype=np.dtype(np.float32))
-    index.update_batch(vectors=update_vectors, external_ids=np.array([0, 1, 2, 3, 4], dtype=np.dtype(np.uint32)))
-    query_and_check_distances(index, np.array([[2, 2, 2]], dtype=np.float32), 2, [[0, 3]], [[2, 1]])
-    
+    index.update_batch(
+        vectors=update_vectors,
+        external_ids=np.array([0, 1, 2, 3, 4], dtype=np.dtype(np.uint32)),
+    )
+    query_and_check_distances(
+        index, np.array([[2, 2, 2]], dtype=np.float32), 2, [[0, 3]], [[2, 1]]
+    )
+
     index = index.consolidate_updates()
 
     # TODO(paris): Does not work with k > 1 or with [0, 0, 0] as the query.
-    query_and_check_distances(index, np.array([[1, 1, 1]], dtype=np.float32), 1, [[0]], [[1]])
-    query_and_check_distances(index, np.array([[2, 2, 2]], dtype=np.float32), 1, [[0]], [[2]])
-    query_and_check_distances(index, np.array([[3, 3, 3]], dtype=np.float32), 1, [[0]], [[3]])
-    query_and_check_distances(index, np.array([[4, 4, 4]], dtype=np.float32), 1, [[0]], [[4]])
+    query_and_check_distances(
+        index, np.array([[1, 1, 1]], dtype=np.float32), 1, [[0]], [[1]]
+    )
+    query_and_check_distances(
+        index, np.array([[2, 2, 2]], dtype=np.float32), 1, [[0]], [[2]]
+    )
+    query_and_check_distances(
+        index, np.array([[3, 3, 3]], dtype=np.float32), 1, [[0]], [[3]]
+    )
+    query_and_check_distances(
+        index, np.array([[4, 4, 4]], dtype=np.float32), 1, [[0]], [[4]]
+    )
+
 
 def test_delete_invalid_index(tmp_path):
     # We don't throw with an invalid uri.
