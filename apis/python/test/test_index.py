--- conflicted
+++ resolved
@@ -160,8 +160,8 @@
                     index.query(query, k=1)
                 else:
                     with pytest.raises(TypeError):
-<<<<<<< HEAD
                         index.query(query, k=1)
+
 
                 # TODO(paris): This will throw with the following error. Fix and re-enable, then remove
                 # test_index_with_incorrect_num_of_query_columns_in_single_vector_query:
@@ -195,7 +195,4 @@
             index.query(np.array([1, 1, 1, 1], dtype=np.float32), k=3)
 
         # Okay otherwise.
-        index.query(np.array([1, 1, 1], dtype=np.float32), k=3)
-=======
-                        index.query(query, k=1)
->>>>>>> bb433dbd
+        index.query(np.array([1, 1, 1], dtype=np.float32), k=3)