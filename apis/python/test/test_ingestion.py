import time

import numpy as np
import pytest
from array_paths import *
from common import *
from common import load_metadata

from tiledb.cloud.dag import Mode
from tiledb.vector_search import _tiledbvspy as vspy
from tiledb.vector_search import open
from tiledb.vector_search.index import Index
from tiledb.vector_search.ingestion import TrainingSamplingPolicy
from tiledb.vector_search.ingestion import ingest
from tiledb.vector_search.module import array_to_matrix
from tiledb.vector_search.module import kmeans_fit
from tiledb.vector_search.module import kmeans_predict
from tiledb.vector_search.utils import MAX_UINT64
from tiledb.vector_search.utils import is_type_erased_index
from tiledb.vector_search.utils import load_fvecs
from tiledb.vector_search.utils import metadata_to_list

MINIMUM_ACCURACY = 0.85
MINIMUM_ACCURACY_IVF_PQ = 0.75


def query_and_check_equals(index, queries, expected_result_d, expected_result_i):
    result_d, result_i = index.query(queries, k=1)
    check_equals(
        result_d=result_d,
        result_i=result_i,
        expected_result_d=expected_result_d,
        expected_result_i=expected_result_i,
    )


def test_vamana_ingestion_u8(tmp_path):
    vfs = tiledb.VFS()

    dataset_dir = os.path.join(tmp_path, "dataset")
    index_uri = os.path.join(tmp_path, "array")
    if os.path.exists(index_uri):
        shutil.rmtree(index_uri)

    l_build = 101
    r_max_degree = 65
    dimensions = 100
    create_random_dataset_u8(nb=10000, d=dimensions, nq=100, k=10, path=dataset_dir)
    dtype = np.dtype(np.uint8)
    k = 10

    queries = get_queries(dataset_dir, dtype=dtype)
    gt_i, gt_d = get_groundtruth(dataset_dir, k)

    index = ingest(
        index_type="VAMANA",
        index_uri=index_uri,
        source_uri=os.path.join(dataset_dir, "data.u8bin"),
        l_build=l_build,
        r_max_degree=r_max_degree,
    )
    index.vacuum()

    # This is not a public API, but we directly load the C++ type-erased index to test it. If you
    # are a library user, you should not do this yourself, as the API may change.
    ctx = vspy.Ctx({})
    type_erased_index = vspy.IndexVamana(ctx, index_uri, None)
    assert type_erased_index.dimensions() == dimensions
    assert type_erased_index.l_build() == l_build
    assert type_erased_index.r_max_degree() == r_max_degree

    _, result = index.query(queries, k=k)
    assert accuracy(result, gt_i) > MINIMUM_ACCURACY

    index_uri = move_local_index_to_new_location(index_uri)
    index_ram = open(uri=index_uri)
    _, result = index_ram.query(queries, k=k)
    assert accuracy(result, gt_i) > MINIMUM_ACCURACY

    assert vfs.dir_size(index_uri) > 0
    Index.delete_index(uri=index_uri, config={})
    assert not vfs.is_dir(index_uri)


def test_flat_ingestion_u8(tmp_path):
    dataset_dir = os.path.join(tmp_path, "dataset")
    index_uri = os.path.join(tmp_path, "array")
    create_random_dataset_u8(nb=10000, d=100, nq=100, k=10, path=dataset_dir)
    dtype = np.uint8
    k = 10

    queries = get_queries(dataset_dir, dtype=dtype)
    gt_i, gt_d = get_groundtruth(dataset_dir, k)

    index = ingest(
        index_type="FLAT",
        index_uri=index_uri,
        source_uri=os.path.join(dataset_dir, "data.u8bin"),
    )
    index.vacuum()
    _, result = index.query(queries, k=k)
    assert accuracy(result, gt_i) > MINIMUM_ACCURACY

    index_uri = move_local_index_to_new_location(index_uri)
    index_ram = open(uri=index_uri)
    _, result = index_ram.query(queries, k=k)
    assert accuracy(result, gt_i) > MINIMUM_ACCURACY


def test_flat_ingestion_f32(tmp_path):
    dataset_dir = os.path.join(tmp_path, "dataset")
    index_uri = os.path.join(tmp_path, "array")
    create_random_dataset_f32(nb=10000, d=100, nq=100, k=10, path=dataset_dir)
    dtype = np.float32
    k = 10

    queries = get_queries(dataset_dir, dtype=dtype)
    gt_i, gt_d = get_groundtruth(dataset_dir, k)

    index = ingest(
        index_type="FLAT",
        index_uri=index_uri,
        source_uri=os.path.join(dataset_dir, "data.f32bin"),
    )
    index.vacuum()
    _, result = index.query(queries, k=k)
    assert accuracy(result, gt_i) > MINIMUM_ACCURACY

    index_uri = move_local_index_to_new_location(index_uri)
    index_ram = open(uri=index_uri)
    _, result = index_ram.query(queries, k=k)
    assert accuracy(result, gt_i) > MINIMUM_ACCURACY


def test_flat_ingestion_external_id_u8(tmp_path):
    dataset_dir = os.path.join(tmp_path, "dataset")
    index_uri = os.path.join(tmp_path, "array")
    size = 10000
    dtype = np.uint8
    create_random_dataset_u8(nb=size, d=100, nq=100, k=10, path=dataset_dir)
    k = 10
    external_ids_offset = 100

    queries = get_queries(dataset_dir, dtype=dtype)
    gt_i, gt_d = get_groundtruth(dataset_dir, k)
    external_ids = np.array(
        [range(external_ids_offset, size + external_ids_offset)], np.uint64
    )

    index = ingest(
        index_type="FLAT",
        index_uri=index_uri,
        source_uri=os.path.join(dataset_dir, "data.u8bin"),
        external_ids=external_ids,
    )
    index.vacuum()
    _, result = index.query(queries, k=k)
    assert (
        accuracy(result, gt_i, external_ids_offset=external_ids_offset)
        > MINIMUM_ACCURACY
    )

    index_uri = move_local_index_to_new_location(index_uri)
    index_ram = open(uri=index_uri)
    _, result = index_ram.query(queries, k=k)
    assert (
        accuracy(result, gt_i, external_ids_offset=external_ids_offset)
        > MINIMUM_ACCURACY
    )


def test_ivf_flat_ingestion_u8(tmp_path):
    dataset_dir = os.path.join(tmp_path, "dataset")
    index_uri = os.path.join(tmp_path, "array")
    k = 10
    size = 10000
    partitions = 100
    dimensions = 129
    nqueries = 100
    nprobe = 20
    create_random_dataset_u8(nb=size, d=dimensions, nq=nqueries, k=k, path=dataset_dir)
    dtype = np.uint8

    queries = get_queries(dataset_dir, dtype=dtype)
    gt_i, gt_d = get_groundtruth(dataset_dir, k)
    index = ingest(
        index_type="IVF_FLAT",
        index_uri=index_uri,
        source_uri=os.path.join(dataset_dir, "data.u8bin"),
        partitions=partitions,
        input_vectors_per_work_item=int(size / 10),
    )
    index.vacuum()
    _, result = index.query(queries, k=k, nprobe=nprobe)
    assert accuracy(result, gt_i) > MINIMUM_ACCURACY

    index_uri = move_local_index_to_new_location(index_uri)
    index_ram = open(uri=index_uri, memory_budget=int(size / 10))
    _, result = index_ram.query(queries, k=k, nprobe=nprobe)
    assert accuracy(result, gt_i) > MINIMUM_ACCURACY

    _, result = index_ram.query(
        queries,
        k=k,
        nprobe=nprobe,
        use_nuv_implementation=True,
    )
    assert accuracy(result, gt_i) > MINIMUM_ACCURACY

    _, result = index_ram.query(
        queries,
        k=k,
        nprobe=nprobe,
        mode=Mode.LOCAL,
    )
    assert accuracy(result, gt_i) > MINIMUM_ACCURACY


def test_ivf_pq_ingestion_u8(tmp_path):
    dataset_dir = os.path.join(tmp_path, "dataset")
    index_uri = os.path.join(tmp_path, "array")
    k = 10
    size = 10000
    partitions = 100
    dimensions = 128
    nqueries = 100
    nprobe = 20
    create_random_dataset_u8(nb=size, d=dimensions, nq=nqueries, k=k, path=dataset_dir)
    dtype = np.uint8

    queries = get_queries(dataset_dir, dtype=dtype)
    gt_i, gt_d = get_groundtruth(dataset_dir, k)
    index = ingest(
        index_type="IVF_PQ",
        index_uri=index_uri,
        source_uri=os.path.join(dataset_dir, "data.u8bin"),
        partitions=partitions,
        input_vectors_per_work_item=int(size / 10),
        num_subspaces=32,
    )
    index.vacuum()
    _, result = index.query(queries, k=k, nprobe=nprobe)
    assert accuracy(result, gt_i) > MINIMUM_ACCURACY

    index_uri = move_local_index_to_new_location(index_uri)
    index_ram = open(uri=index_uri, memory_budget=int(size / 10))
    _, result = index_ram.query(queries, k=k, nprobe=nprobe)
    assert accuracy(result, gt_i) > MINIMUM_ACCURACY

    _, result = index_ram.query(
        queries,
        k=k,
        nprobe=nprobe,
    )
    query_accuracy = accuracy(result, gt_i)
    assert query_accuracy > MINIMUM_ACCURACY

    _, result = index_ram.query(
        queries,
        k=k,
        k_factor=2,
        nprobe=nprobe,
    )
    assert accuracy(result, gt_i) > query_accuracy + 0.1

    _, result = index_ram.query(
        queries,
        k=k,
        nprobe=nprobe,
        mode=Mode.LOCAL,
    )
    assert accuracy(result, gt_i) > MINIMUM_ACCURACY


def test_ivf_flat_ingestion_f32(tmp_path):
    dataset_dir = os.path.join(tmp_path, "dataset")
    k = 10
    size = 10000
    dimensions = 127
    partitions = 100
    nqueries = 100
    nprobe = 20
    num_subspaces = 127

    create_random_dataset_f32(nb=size, d=dimensions, nq=nqueries, k=k, path=dataset_dir)
    dtype = np.float32

    queries = get_queries(dataset_dir, dtype=dtype)
    gt_i, gt_d = get_groundtruth(dataset_dir, k)

    for index_type, index_class in zip(INDEXES, INDEX_CLASSES):
        minimum_accuracy = (
            MINIMUM_ACCURACY_IVF_PQ if index_type == "IVF_PQ" else MINIMUM_ACCURACY
        )
        index_uri = os.path.join(tmp_path, f"array_{index_type}")
        index = ingest(
            index_type=index_type,
            index_uri=index_uri,
            source_uri=os.path.join(dataset_dir, "data.f32bin"),
            partitions=partitions,
            input_vectors_per_work_item=int(size / 10),
            num_subspaces=num_subspaces,
        )
        index.vacuum()

        _, result = index.query(queries, k=k, nprobe=nprobe)
        assert accuracy(result, gt_i) > minimum_accuracy

        index_uri = move_local_index_to_new_location(index_uri)
        index_ram = index_class(uri=index_uri)
        _, result = index_ram.query(queries, k=k, nprobe=nprobe)
        assert accuracy(result, gt_i) > minimum_accuracy

        index_ram = index_class(uri=index_uri, memory_budget=int(size / 10))
        _, result = index_ram.query(queries, k=k, nprobe=nprobe)
        assert accuracy(result, gt_i) > minimum_accuracy

        _, result = index_ram.query(
            queries,
            k=k,
            nprobe=nprobe,
            use_nuv_implementation=True,
        )
        assert accuracy(result, gt_i) > minimum_accuracy

        _, result = index_ram.query(queries, k=k, nprobe=nprobe, mode=Mode.LOCAL)
        assert accuracy(result, gt_i) > minimum_accuracy


def test_ingestion_fvec(tmp_path):
    vfs = tiledb.VFS()

    source_uri = siftsmall_inputs_file
    queries_uri = siftsmall_query_file
    gt_uri = siftsmall_groundtruth_file
    k = 100
    partitions = 100
    nqueries = 100
    nprobe = 20
    num_subspaces = 64
    queries = load_fvecs(queries_uri)
    gt_i, gt_d = get_groundtruth_ivec(gt_uri, k=k, nqueries=nqueries)

    for index_type, index_class in zip(INDEXES, INDEX_CLASSES):
        minimum_accuracy = (
            MINIMUM_ACCURACY_IVF_PQ if index_type == "IVF_PQ" else MINIMUM_ACCURACY
        )
        index_uri = os.path.join(tmp_path, f"array_{index_type}")
        index = ingest(
            index_type=index_type,
            index_uri=index_uri,
            source_uri=source_uri,
            partitions=partitions,
            num_subspaces=num_subspaces,
        )
        index.vacuum()
        _, result = index.query(queries, k=k, nprobe=nprobe)
        assert accuracy(result, gt_i) > minimum_accuracy

        index_uri = move_local_index_to_new_location(index_uri)
        index_ram = index_class(uri=index_uri)
        _, result = index_ram.query(queries, k=k, nprobe=nprobe)
        assert accuracy(result, gt_i) > minimum_accuracy

        _, result = index_ram.query(
            queries,
            k=k,
            nprobe=nprobe,
            use_nuv_implementation=True,
        )
        assert accuracy(result, gt_i) > minimum_accuracy

        # NB: local mode currently does not return distances
        _, result = index_ram.query(queries, k=k, nprobe=nprobe, mode=Mode.LOCAL)
        assert accuracy(result, gt_i) > minimum_accuracy

        assert vfs.dir_size(index_uri) > 0
        Index.delete_index(uri=index_uri, config={})
        assert not vfs.is_dir(index_uri)


def test_ingestion_numpy(tmp_path):
    vfs = tiledb.VFS()

    source_uri = siftsmall_inputs_file
    queries_uri = siftsmall_query_file
    gt_uri = siftsmall_groundtruth_file
    k = 100
    partitions = 100
    nqueries = 100
    nprobe = 20
    num_subspaces = siftsmall_dimensions / 2

    input_vectors = load_fvecs(source_uri)

    queries = load_fvecs(queries_uri)
    gt_i, gt_d = get_groundtruth_ivec(gt_uri, k=k, nqueries=nqueries)

    for index_type, index_class in zip(INDEXES, INDEX_CLASSES):
        minimum_accuracy = (
            MINIMUM_ACCURACY_IVF_PQ if index_type == "IVF_PQ" else MINIMUM_ACCURACY
        )
        index_uri = os.path.join(tmp_path, f"array_{index_type}")
        index = ingest(
            index_type=index_type,
            index_uri=index_uri,
            input_vectors=input_vectors,
            partitions=partitions,
            num_subspaces=num_subspaces,
        )
        index.vacuum()
        _, result = index.query(queries, k=k, nprobe=nprobe)
        assert accuracy(result, gt_i) > minimum_accuracy

        index_uri = move_local_index_to_new_location(index_uri)
        index_ram = index_class(uri=index_uri)
        _, result = index_ram.query(queries, k=k, nprobe=nprobe)
        assert accuracy(result, gt_i) > minimum_accuracy

        _, result = index_ram.query(
            queries,
            k=k,
            nprobe=nprobe,
            use_nuv_implementation=True,
        )
        assert accuracy(result, gt_i) > minimum_accuracy

        _, result = index_ram.query(queries, k=k, nprobe=nprobe, mode=Mode.LOCAL)
        assert accuracy(result, gt_i) > minimum_accuracy

        assert vfs.dir_size(index_uri) > 0
        Index.delete_index(uri=index_uri, config={})
        assert not vfs.is_dir(index_uri)


def test_ingestion_numpy_i8(tmp_path):
    vfs = tiledb.VFS()

    source_uri = siftsmall_inputs_file
    queries_uri = siftsmall_query_file
    gt_uri = siftsmall_groundtruth_file
    index_uri = os.path.join(tmp_path, "array")
    k = 100
    partitions = 100
    nqueries = 100
    nprobe = 20
    num_subspaces = siftsmall_dimensions / 2

    input_vectors = quantize_embeddings_int8(load_fvecs(source_uri))

    queries = quantize_embeddings_int8(load_fvecs(queries_uri)).astype(np.float32)
    gt_i, gt_d = get_groundtruth_ivec(gt_uri, k=k, nqueries=nqueries)

    for index_type, index_class in zip(INDEXES, INDEX_CLASSES):
        minimum_accuracy = (
            MINIMUM_ACCURACY_IVF_PQ if index_type == "IVF_PQ" else MINIMUM_ACCURACY
        )

        index_uri = os.path.join(tmp_path, f"array_{index_type}")
        index = ingest(
            index_type=index_type,
            index_uri=index_uri,
            input_vectors=input_vectors,
            partitions=partitions,
            num_subspaces=num_subspaces,
        )
        index.vacuum()
        _, result = index.query(queries, k=k, nprobe=nprobe)
        assert accuracy(result, gt_i) > minimum_accuracy

        index_uri = move_local_index_to_new_location(index_uri)
        index_ram = index_class(uri=index_uri)
        _, result = index_ram.query(queries, k=k, nprobe=nprobe)
        assert accuracy(result, gt_i) > minimum_accuracy

        _, result = index_ram.query(
            queries,
            k=k,
            nprobe=nprobe,
            use_nuv_implementation=True,
        )
        assert accuracy(result, gt_i) > minimum_accuracy

        _, result = index_ram.query(queries, k=k, nprobe=nprobe, mode=Mode.LOCAL)
        assert accuracy(result, gt_i) > minimum_accuracy

        assert vfs.dir_size(index_uri) > 0
        Index.delete_index(uri=index_uri, config={})
        assert not vfs.is_dir(index_uri)


def test_ingestion_multiple_workers(tmp_path):
    vfs = tiledb.VFS()

    source_uri = siftsmall_inputs_file
    queries_uri = siftsmall_query_file
    gt_uri = siftsmall_groundtruth_file
    k = 100
    partitions = 100
    nqueries = 100
    nprobe = 20
    num_subspaces = siftsmall_dimensions / 2

    queries = load_fvecs(queries_uri)
    gt_i, gt_d = get_groundtruth_ivec(gt_uri, k=k, nqueries=nqueries)

    for index_type, index_class in zip(INDEXES, INDEX_CLASSES):
        minimum_accuracy = (
            MINIMUM_ACCURACY_IVF_PQ if index_type == "IVF_PQ" else MINIMUM_ACCURACY
        )
        index_uri = os.path.join(tmp_path, f"array_{index_type}")
        index = ingest(
            index_type=index_type,
            index_uri=index_uri,
            source_uri=source_uri,
            partitions=partitions,
            input_vectors_per_work_item=421,
            max_tasks_per_stage=4,
            num_subspaces=num_subspaces,
        )
        index.vacuum()
        _, result = index.query(queries, k=k, nprobe=nprobe)
        assert accuracy(result, gt_i) > minimum_accuracy

        index_uri = move_local_index_to_new_location(index_uri)
        index_ram = index_class(uri=index_uri)
        _, result = index_ram.query(queries, k=k, nprobe=nprobe)
        assert accuracy(result, gt_i) > minimum_accuracy

        _, result = index_ram.query(
            queries,
            k=k,
            nprobe=nprobe,
            use_nuv_implementation=True,
        )
        assert accuracy(result, gt_i) > minimum_accuracy

        # NB: local mode currently does not return distances
        _, result = index_ram.query(queries, k=k, nprobe=nprobe, mode=Mode.LOCAL)
        assert accuracy(result, gt_i) > minimum_accuracy

        assert vfs.dir_size(index_uri) > 0
        Index.delete_index(uri=index_uri, config={})
        assert not vfs.is_dir(index_uri)


def test_ingestion_external_ids_numpy(tmp_path):
    vfs = tiledb.VFS()

    source_uri = siftsmall_inputs_file
    queries_uri = siftsmall_query_file
    gt_uri = siftsmall_groundtruth_file
    k = 100
    partitions = 100
    nqueries = 100
    nprobe = 20
    size = 10000
    num_subspaces = siftsmall_dimensions / 2
    external_ids_offset = 100

    input_vectors = load_fvecs(source_uri)

    queries = load_fvecs(queries_uri)
    gt_i, gt_d = get_groundtruth_ivec(gt_uri, k=k, nqueries=nqueries)
    external_ids = np.array(
        [range(external_ids_offset, size + external_ids_offset)], np.uint64
    )

    for index_type, index_class in zip(INDEXES, INDEX_CLASSES):
        minimum_accuracy = (
            MINIMUM_ACCURACY_IVF_PQ if index_type == "IVF_PQ" else MINIMUM_ACCURACY
        )
        index_uri = os.path.join(tmp_path, f"array_{index_type}")
        index = ingest(
            index_type=index_type,
            index_uri=index_uri,
            input_vectors=input_vectors,
            partitions=partitions,
            external_ids=external_ids,
            num_subspaces=num_subspaces,
        )
        index.vacuum()
        _, result = index.query(queries, k=k, nprobe=nprobe)
        assert accuracy(result, gt_i, external_ids_offset) > minimum_accuracy

        index_uri = move_local_index_to_new_location(index_uri)
        index_ram = index_class(uri=index_uri)
        _, result = index_ram.query(queries, k=k, nprobe=nprobe)
        assert accuracy(result, gt_i, external_ids_offset) > minimum_accuracy

        assert vfs.dir_size(index_uri) > 0
        Index.delete_index(uri=index_uri, config={})
        assert not vfs.is_dir(index_uri)


def test_ingestion_timetravel(tmp_path):
    for index_type, index_class in zip(INDEXES, INDEX_CLASSES):
        index_uri = os.path.join(tmp_path, f"array_{index_type}")

        data = np.array([[1.0, 1.1, 1.2, 1.3], [2.0, 2.1, 2.2, 2.3]], dtype=np.float32)
        default_result_d = [[np.finfo(np.float32).max], [np.finfo(np.float32).max]]
        default_result_i = [[np.iinfo(np.uint64).max], [np.iinfo(np.uint64).max]]

        # We ingest at timestamp 10.
        index = ingest(
            index_type=index_type,
            index_uri=index_uri,
            input_vectors=data,
            index_timestamp=10,
            num_subspaces=2,
        )
        index.vacuum()

        # If we load the index with any timestamp < 10, then we have no data and so have no results.
        query_and_check_equals(
            index=index_class(uri=index_uri, timestamp=0),
            queries=data,
            expected_result_d=default_result_d,
            expected_result_i=default_result_i,
        )
        query_and_check_equals(
            index=index_class(uri=index_uri, timestamp=9),
            queries=data,
            expected_result_d=default_result_d,
            expected_result_i=default_result_i,
        )
        query_and_check_equals(
            index=index_class(uri=index_uri, timestamp=(5, 9)),
            queries=data,
            expected_result_d=default_result_d,
            expected_result_i=default_result_i,
        )
        query_and_check_equals(
            index=index_class(uri=index_uri, timestamp=(None, 9)),
            queries=data,
            expected_result_d=default_result_d,
            expected_result_i=default_result_i,
        )

        # If we load the index with timestamp >= 10 then we get results.
        query_and_check_equals(
            index=index_class(uri=index_uri, timestamp=10),
            queries=data,
            expected_result_d=[[0], [0]],
            expected_result_i=[[0], [1]],
        )
        query_and_check_equals(
            index=index_class(uri=index_uri, timestamp=1000),
            queries=data,
            expected_result_d=[[0], [0]],
            expected_result_i=[[0], [1]],
        )
        query_and_check_equals(
            index=index_class(uri=index_uri, timestamp=(5, 15)),
            queries=data,
            expected_result_d=[[0], [0]],
            expected_result_i=[[0], [1]],
        )
        query_and_check_equals(
            index=index_class(uri=index_uri, timestamp=(None, 20)),
            queries=data,
            expected_result_d=[[0], [0]],
            expected_result_i=[[0], [1]],
        )

        # We add a third vector at timestamp 20 and consolidate updates, meaning we'll re-ingest at timestamp = 20.
        data = np.array(
            [[1.0, 1.1, 1.2, 1.3], [2.0, 2.1, 2.2, 2.3], [3.0, 3.1, 3.2, 3.3]],
            dtype=np.float32,
        )
        default_result_d = [
            [np.finfo(np.float32).max],
            [np.finfo(np.float32).max],
            [np.finfo(np.float32).max],
        ]
        default_result_i = [
            [np.iinfo(np.uint64).max],
            [np.iinfo(np.uint64).max],
            [np.iinfo(np.uint64).max],
        ]
        index = index_class(uri=index_uri)
        index.update(
            vector=data[2],
            external_id=2,
            timestamp=20,
        )

        index = index.consolidate_updates()
        index.vacuum()

        # We still have no results before timestamp 10.
        query_and_check_equals(
            index=index_class(uri=index_uri, timestamp=0),
            queries=data,
            expected_result_d=default_result_d,
            expected_result_i=default_result_i,
        )
        query_and_check_equals(
            index=index_class(uri=index_uri, timestamp=9),
            queries=data,
            expected_result_d=default_result_d,
            expected_result_i=default_result_i,
        )
        query_and_check_equals(
            index=index_class(uri=index_uri, timestamp=(5, 9)),
            queries=data,
            expected_result_d=default_result_d,
            expected_result_i=default_result_i,
        )
        query_and_check_equals(
            index=index_class(uri=index_uri, timestamp=(None, 9)),
            queries=data,
            expected_result_d=default_result_d,
            expected_result_i=default_result_i,
        )

        # We have no results if we load in between 10 and 20.
        query_and_check_equals(
            index=index_class(uri=index_uri, timestamp=(11, 19)),
            queries=data,
            expected_result_d=default_result_d,
            expected_result_i=default_result_i,
        )

        # If we load the index from timestamp 0 -> 19, we only are returned the first two vectors.
        query_and_check_equals(
            index=index_class(uri=index_uri, timestamp=10),
            queries=data,
            expected_result_d=[[0], [0], [4]],
            expected_result_i=[[0], [1], [1]],
        )
        query_and_check_equals(
            index=index_class(uri=index_uri, timestamp=19),
            queries=data,
            expected_result_d=[[0], [0], [4]],
            expected_result_i=[[0], [1], [1]],
        )
        query_and_check_equals(
            index=index_class(uri=index_uri, timestamp=(0, 19)),
            queries=data,
            expected_result_d=[[0], [0], [4]],
            expected_result_i=[[0], [1], [1]],
        )
        query_and_check_equals(
            index=index_class(uri=index_uri, timestamp=(None, 19)),
            queries=data,
            expected_result_d=[[0], [0], [4]],
            expected_result_i=[[0], [1], [1]],
        )

        # But if we load with timestamp >= 20 then we get results for all three vectors.
        query_and_check_equals(
            index=index_class(uri=index_uri, timestamp=None),
            queries=data,
            expected_result_d=[[0], [0], [0]],
            expected_result_i=[[0], [1], [2]],
        )
        query_and_check_equals(
            index=index_class(uri=index_uri, timestamp=1000),
            queries=data,
            expected_result_d=[[0], [0], [0]],
            expected_result_i=[[0], [1], [2]],
        )
        query_and_check_equals(
            index=index_class(uri=index_uri, timestamp=(0, 1000)),
            queries=data,
            expected_result_d=[[0], [0], [0]],
            expected_result_i=[[0], [1], [2]],
        )
        query_and_check_equals(
            index=index_class(uri=index_uri, timestamp=(None, 20)),
            queries=data,
            expected_result_d=[[0], [0], [0]],
            expected_result_i=[[0], [1], [2]],
        )

        with tiledb.Group(index_uri, "r") as group:
            assert metadata_to_list(group, "ingestion_timestamps") == [10, 21]
            assert metadata_to_list(group, "base_sizes") == [2, 3]
            assert group.meta["has_updates"] == 1
            if index_type != "VAMANA":
                assert metadata_to_list(group, "partition_history") == [1, 1]
            if index_type == "VAMANA":
                num_edges_history = metadata_to_list(group, "num_edges_history")
                assert len(num_edges_history) == 2
                second_num_edges = num_edges_history[1]

        # Clear all history at timestamp 19.
        Index.clear_history(uri=index_uri, timestamp=19)

        with tiledb.Group(index_uri, "r") as group:
            assert metadata_to_list(group, "ingestion_timestamps") == [21]
            assert metadata_to_list(group, "base_sizes") == [3]
            assert group.meta["has_updates"] == 1
            if index_type != "VAMANA":
                assert metadata_to_list(group, "partition_history") == [1]
            if index_type == "VAMANA":
                assert metadata_to_list(group, "num_edges_history") == [
                    second_num_edges
                ]

        # If we load the index from timestamp 0 -> < 19, we only are returned the first two vectors.
        query_and_check_equals(
            index=index_class(uri=index_uri, timestamp=10),
            queries=data,
            expected_result_d=default_result_d,
            expected_result_i=default_result_i,
        )
        query_and_check_equals(
            index=index_class(uri=index_uri, timestamp=19),
            queries=data,
            expected_result_d=default_result_d,
            expected_result_i=default_result_i,
        )
        query_and_check_equals(
            index=index_class(uri=index_uri, timestamp=(0, 19)),
            queries=data,
            expected_result_d=default_result_d,
            expected_result_i=default_result_i,
        )
        query_and_check_equals(
            index=index_class(uri=index_uri, timestamp=(None, 19)),
            queries=data,
            expected_result_d=default_result_d,
            expected_result_i=default_result_i,
        )

        # But if we load with timestamp > 20 then we get results for all three vectors.
        query_and_check_equals(
            index=index_class(uri=index_uri, timestamp=None),
            queries=data,
            expected_result_d=[[0], [0], [0]],
            expected_result_i=[[0], [1], [2]],
        )
        query_and_check_equals(
            index=index_class(uri=index_uri, timestamp=1000),
            queries=data,
            expected_result_d=[[0], [0], [0]],
            expected_result_i=[[0], [1], [2]],
        )
        query_and_check_equals(
            index=index_class(uri=index_uri, timestamp=(0, 1000)),
            queries=data,
            expected_result_d=[[0], [0], [0]],
            expected_result_i=[[0], [1], [2]],
        )
        query_and_check_equals(
            index=index_class(uri=index_uri, timestamp=(None, 21)),
            queries=data,
            expected_result_d=[[0], [0], [0]],
            expected_result_i=[[0], [1], [2]],
        )


def test_ingestion_with_updates(tmp_path):
    vfs = tiledb.VFS()

    dataset_dir = os.path.join(tmp_path, "dataset")
    k = 10
    size = 1000
    partitions = 10
    dimensions = 49
    nqueries = 100
    nprobe = partitions
    num_subspaces = dimensions
    data = create_random_dataset_u8(
        nb=size, d=dimensions, nq=nqueries, k=k, path=dataset_dir
    )
    dtype = np.uint8

    queries = get_queries(dataset_dir, dtype=dtype)
    gt_i, gt_d = get_groundtruth(dataset_dir, k)

    for index_type, index_class in zip(INDEXES, INDEX_CLASSES):
        index_uri = os.path.join(tmp_path, f"array_{index_type}")
        index = ingest(
            index_type=index_type,
            index_uri=index_uri,
            source_uri=os.path.join(dataset_dir, "data.u8bin"),
            partitions=partitions,
            num_subspaces=num_subspaces,
        )
        index.vacuum()

        ingestion_timestamps, base_sizes = load_metadata(index_uri)
        assert base_sizes == [1000]
        assert len(ingestion_timestamps) == 1
        timestamp_5_minutes_from_now = int((time.time() + 5 * 60) * 1000)
        timestamp_5_minutes_ago = int((time.time() - 5 * 60) * 1000)
        assert (
            ingestion_timestamps[0] > timestamp_5_minutes_ago
            and ingestion_timestamps[0] < timestamp_5_minutes_from_now
        )
        ingestion_timestamp = ingestion_timestamps[0]

        _, result = index.query(queries, k=k, nprobe=nprobe)
        assert accuracy(result, gt_i) >= (0.998 if index_type == "IVF_PQ" else 1.0)

        update_ids_offset = MAX_UINT64 - size
        updated_ids = {}
        for i in range(100):
            index.delete(external_id=i)
            index.update(
                vector=data[i].astype(dtype), external_id=i + update_ids_offset
            )
            updated_ids[i] = i + update_ids_offset

        _, result = index.query(queries, k=k, nprobe=nprobe)
        assert accuracy(result, gt_i, updated_ids=updated_ids) >= (
            0.998 if index_type == "IVF_PQ" else 1.0
        )

        index = index.consolidate_updates(retrain_index=True, partitions=20)
        _, result = index.query(queries, k=k, nprobe=20)
        assert accuracy(result, gt_i, updated_ids=updated_ids) >= (
            0.998 if index_type == "IVF_PQ" else 1.0
        )

        index_uri = move_local_index_to_new_location(index_uri)
        index = index_class(uri=index_uri)
        _, result = index.query(queries, k=k, nprobe=20)
        assert accuracy(result, gt_i, updated_ids=updated_ids) >= (
            0.998 if index_type == "IVF_PQ" else 1.0
        )

        ingestion_timestamps, base_sizes = load_metadata(index_uri)
        assert base_sizes == [1000, 1000]
        assert len(ingestion_timestamps) == 2
        assert ingestion_timestamps[0] == ingestion_timestamp
        assert (
            ingestion_timestamps[1] != ingestion_timestamp
            and ingestion_timestamps[1] > timestamp_5_minutes_ago
            and ingestion_timestamps[1] < timestamp_5_minutes_from_now
        )

        assert vfs.dir_size(index_uri) > 0
        Index.delete_index(uri=index_uri, config={})
        assert not vfs.is_dir(index_uri)


def test_ingestion_with_batch_updates(tmp_path):
    vfs = tiledb.VFS()

    dataset_dir = os.path.join(tmp_path, "dataset")
    k = 10
    size = 10000
    partitions = 100
    dimensions = 100
    nqueries = 100
    nprobe = 100
    num_subspaces = 25
    data = create_random_dataset_u8(
        nb=size, d=dimensions, nq=nqueries, k=k, path=dataset_dir
    )
    dtype = np.uint8

    queries = get_queries(dataset_dir, dtype=dtype)
    gt_i, gt_d = get_groundtruth(dataset_dir, k)

    for index_type, index_class in zip(INDEXES, INDEX_CLASSES):
        minimum_accuracy = 0.83 if index_type == "IVF_PQ" else 0.99

        index_uri = os.path.join(tmp_path, f"array_{index_type}")
        index = ingest(
            index_type=index_type,
            index_uri=index_uri,
            source_uri=os.path.join(dataset_dir, "data.u8bin"),
            partitions=partitions,
            input_vectors_per_work_item=int(size / 10),
            num_subspaces=num_subspaces,
        )
        index.vacuum()
        _, result = index.query(queries, k=k, nprobe=nprobe)
        assert accuracy(result, gt_i) > minimum_accuracy

        update_ids = {}
        updated_ids = {}
        update_ids_offset = MAX_UINT64 - size
        for i in range(0, 1000, 2):
            updated_ids[i] = i + update_ids_offset
            update_ids[i + update_ids_offset] = i
        external_ids = np.zeros((len(updated_ids) * 2), dtype=np.uint64)
        updates = np.empty((len(updated_ids) * 2), dtype="O")
        id = 0
        for prev_id, new_id in updated_ids.items():
            external_ids[id] = prev_id
            updates[id] = np.array([], dtype=dtype)
            id += 1
            external_ids[id] = new_id
            updates[id] = data[prev_id].astype(dtype)
            id += 1

        index.update_batch(vectors=updates, external_ids=external_ids)
        _, result = index.query(queries, k=k, nprobe=nprobe)
        assert accuracy(result, gt_i, updated_ids=updated_ids) > minimum_accuracy

        index_uri = move_local_index_to_new_location(index_uri)
        index = index_class(uri=index_uri)

        index = index.consolidate_updates()
        _, result = index.query(queries, k=k, nprobe=nprobe)
        assert accuracy(result, gt_i, updated_ids=updated_ids) > minimum_accuracy

        assert vfs.dir_size(index_uri) > 0
        Index.delete_index(uri=index_uri, config={})
        assert not vfs.is_dir(index_uri)


def test_ingestion_with_updates_and_timetravel(tmp_path):
    vfs = tiledb.VFS()

    dataset_dir = os.path.join(tmp_path, "dataset")
    k = 10
    size = 999
    partitions = 16
    dimensions = 64
    num_subspaces = dimensions
    nqueries = 85
    data = create_random_dataset_u8(
        nb=size, d=dimensions, nq=nqueries, k=k, path=dataset_dir
    )
    dtype = np.uint8

    queries = get_queries(dataset_dir, dtype=dtype)
    gt_i, gt_d = get_groundtruth(dataset_dir, k)

    for index_type, index_class in zip(INDEXES, INDEX_CLASSES):
        index_uri = os.path.join(tmp_path, f"array_{index_type}")
        index = ingest(
            index_type=index_type,
            index_uri=index_uri,
            source_uri=os.path.join(dataset_dir, "data.u8bin"),
            partitions=partitions,
            index_timestamp=1,
            num_subspaces=num_subspaces,
        )
        index.vacuum()

        ingestion_timestamps, base_sizes = load_metadata(index_uri)
        assert ingestion_timestamps == [1]
        assert base_sizes == [size]

        if index_type == "IVF_FLAT":
            assert index.partitions == partitions

        _, result = index.query(queries, k=k, nprobe=partitions)
        assert accuracy(result, gt_i) == 1.0

        update_ids_offset = MAX_UINT64 - size
        updated_ids = {}
        timestamp_end = 102
        for i in range(2, timestamp_end):
            index.delete(external_id=i, timestamp=i)
            index.update(
                vector=data[i].astype(dtype),
                external_id=i + update_ids_offset,
                timestamp=i,
            )
            updated_ids[i] = i + update_ids_offset

        ingestion_timestamps, base_sizes = load_metadata(index_uri)
        assert ingestion_timestamps == [1]
        assert base_sizes == [size]

        index = index_class(uri=index_uri)
        _, result = index.query(queries, k=k, nprobe=partitions)
        assert accuracy(result, gt_i, updated_ids=updated_ids) == 1.0
        index = index_class(uri=index_uri)
        _, result = index.query(queries, k=k, nprobe=partitions)
        assert accuracy(result, gt_i, updated_ids=updated_ids) == 1.0
        index = index_class(uri=index_uri, timestamp=101)
        _, result = index.query(queries, k=k, nprobe=partitions)
        assert accuracy(result, gt_i, updated_ids=updated_ids) == 1.0
        index_uri = move_local_index_to_new_location(index_uri)
        index = index_class(uri=index_uri, timestamp=(0, 101))
        _, result = index.query(queries, k=k, nprobe=partitions)
        assert accuracy(result, gt_i, updated_ids=updated_ids) == 1.0
        index = index_class(uri=index_uri, timestamp=(0, None))
        _, result = index.query(queries, k=k, nprobe=partitions)
        assert accuracy(result, gt_i, updated_ids=updated_ids) == 1.0
        index = index_class(uri=index_uri, timestamp=(2, 101))
        _, result = index.query(queries, k=k, nprobe=partitions)
        assert (
            0.05
            <= accuracy(result, gt_i, updated_ids=updated_ids, only_updated_ids=True)
            <= 0.15
        )
        index = index_class(uri=index_uri, timestamp=(2, None))
        _, result = index.query(queries, k=k, nprobe=partitions)
        assert (
            0.05
            <= accuracy(result, gt_i, updated_ids=updated_ids, only_updated_ids=True)
            <= 0.15
        )

        # Timetravel with partial read from updates table
        updated_ids_part = {}
        for i in range(2, 52):
            updated_ids_part[i] = i + update_ids_offset
        index = index_class(uri=index_uri, timestamp=51)
        _, result = index.query(queries, k=k, nprobe=partitions)
        assert accuracy(result, gt_i, updated_ids=updated_ids_part) == 1.0
        index_uri = move_local_index_to_new_location(index_uri)
        index = index_class(uri=index_uri, timestamp=(0, 51))
        _, result = index.query(queries, k=k, nprobe=partitions)
        assert accuracy(result, gt_i, updated_ids=updated_ids_part) == 1.0
        index = index_class(uri=index_uri, timestamp=(2, 51))
        _, result = index.query(queries, k=k, nprobe=partitions)
        assert (
            0.02
            <= accuracy(result, gt_i, updated_ids=updated_ids, only_updated_ids=True)
            <= 0.07
        )

        # Timetravel at previous ingestion timestamp
        index = index_class(uri=index_uri, timestamp=1)
        _, result = index.query(queries, k=k, nprobe=partitions)
        assert accuracy(result, gt_i) == 1.0

        # Consolidate updates
        index = index.consolidate_updates()
        index.vacuum()

        ingestion_timestamps, base_sizes = load_metadata(index_uri)
        assert ingestion_timestamps == [1, timestamp_end]
        assert base_sizes == [size, size]

        # The IVF_PQ pq-encoding uses 8 bits per subspace, meaning we train 256 centroids per subspace.
        # This means if we have > 256 vectors, we will have error from pq-encoding, so even if we create
        # a subspace for each dimension (like we do here), we will still have error.
        minimum_accuracy = 0.99 if index_type == "IVF_PQ" else 1.0

        index = index_class(uri=index_uri)
        _, result = index.query(queries, k=k, nprobe=partitions)
        assert accuracy(result, gt_i, updated_ids=updated_ids) >= minimum_accuracy

        index = index_class(uri=index_uri, timestamp=101)
        _, result = index.query(queries, k=k, nprobe=partitions)
        assert accuracy(result, gt_i, updated_ids=updated_ids) >= minimum_accuracy
        index_uri = move_local_index_to_new_location(index_uri)
        index = index_class(uri=index_uri, timestamp=(0, 101))
        _, result = index.query(queries, k=k, nprobe=partitions)
        assert accuracy(result, gt_i, updated_ids=updated_ids) >= minimum_accuracy
        index = index_class(uri=index_uri, timestamp=(0, None))
        _, result = index.query(queries, k=k, nprobe=partitions)
        assert accuracy(result, gt_i, updated_ids=updated_ids) >= minimum_accuracy
        index = index_class(uri=index_uri, timestamp=(2, 101))
        _, result = index.query(queries, k=k, nprobe=partitions)
        assert (
            0.05
            <= accuracy(result, gt_i, updated_ids=updated_ids, only_updated_ids=True)
            <= 0.15
        )
        index = index_class(uri=index_uri, timestamp=(2, None))
        _, result = index.query(queries, k=k, nprobe=partitions)
        assert (
            0.05
            <= accuracy(result, gt_i, updated_ids=updated_ids, only_updated_ids=True)
            <= 0.15
        )

        # Timetravel with partial read from updates table
        updated_ids_part = {}
        for i in range(2, 52):
            updated_ids_part[i] = i + update_ids_offset
        index = index_class(uri=index_uri, timestamp=51)
        _, result = index.query(queries, k=k, nprobe=partitions)
        assert accuracy(result, gt_i, updated_ids=updated_ids_part) >= minimum_accuracy
        index_uri = move_local_index_to_new_location(index_uri)
        index = index_class(uri=index_uri, timestamp=(0, 51))
        _, result = index.query(queries, k=k, nprobe=partitions)
        assert accuracy(result, gt_i, updated_ids=updated_ids_part) >= minimum_accuracy
        index = index_class(uri=index_uri, timestamp=(2, 51))
        _, result = index.query(queries, k=k, nprobe=partitions)
        assert (
            0.02
            <= accuracy(result, gt_i, updated_ids=updated_ids, only_updated_ids=True)
            <= 0.07
        )

        # Timetravel at previous ingestion timestamp
        index = index_class(uri=index_uri, timestamp=1)
        _, result = index.query(queries, k=k, nprobe=partitions)
        assert accuracy(result, gt_i) >= minimum_accuracy
        index = index_class(uri=index_uri, timestamp=(0, 1))
        _, result = index.query(queries, k=k, nprobe=partitions)
        assert accuracy(result, gt_i) >= minimum_accuracy

        with tiledb.Group(index_uri, "r") as group:
            assert metadata_to_list(group, "ingestion_timestamps") == [1, 102]
            assert metadata_to_list(group, "base_sizes") == [size, size]
            if index_type == "VAMANA":
                num_edges_history = metadata_to_list(group, "num_edges_history")
                assert len(num_edges_history) == 2
                second_num_edges = num_edges_history[1]

        # Clear history before the latest ingestion
        assert index.latest_ingestion_timestamp == 102
        Index.clear_history(
            uri=index_uri, timestamp=index.latest_ingestion_timestamp - 1
        )

        with tiledb.Group(index_uri, "r") as group:
            assert metadata_to_list(group, "ingestion_timestamps") == [102]
            assert metadata_to_list(group, "base_sizes") == [size]
            if index_type == "VAMANA":
                assert metadata_to_list(group, "num_edges_history") == [
                    second_num_edges
                ]

        index = index_class(uri=index_uri, timestamp=1)
        _, result = index.query(queries, k=k, nprobe=partitions)
        assert accuracy(result, gt_i, updated_ids=updated_ids) == 0.0
        index = index_class(uri=index_uri, timestamp=51)
        _, result = index.query(queries, k=k, nprobe=partitions)
        assert accuracy(result, gt_i, updated_ids=updated_ids) == 0.0
        index = index_class(uri=index_uri, timestamp=101)
        _, result = index.query(queries, k=k, nprobe=partitions)
        assert accuracy(result, gt_i, updated_ids=updated_ids) == 0.0
        index = index_class(uri=index_uri)
        _, result = index.query(queries, k=k, nprobe=partitions)
        assert accuracy(result, gt_i, updated_ids=updated_ids) >= minimum_accuracy
        index = index_class(uri=index_uri, timestamp=(0, 51))
        _, result = index.query(queries, k=k, nprobe=partitions)
        assert accuracy(result, gt_i, updated_ids=updated_ids) == 0.0
        index_uri = move_local_index_to_new_location(index_uri)
        index = index_class(uri=index_uri, timestamp=(0, 101))
        _, result = index.query(queries, k=k, nprobe=partitions)
        assert accuracy(result, gt_i, updated_ids=updated_ids) == 0.0
        index = index_class(uri=index_uri, timestamp=(0, None))
        _, result = index.query(queries, k=k, nprobe=partitions)
        assert accuracy(result, gt_i, updated_ids=updated_ids) >= minimum_accuracy
        index = index_class(uri=index_uri, timestamp=(2, 51))
        _, result = index.query(queries, k=k, nprobe=partitions)
        assert accuracy(result, gt_i, updated_ids=updated_ids) == 0.0
        index = index_class(uri=index_uri, timestamp=(2, 101))
        _, result = index.query(queries, k=k, nprobe=partitions)
        assert accuracy(result, gt_i, updated_ids=updated_ids) == 0.0
        index = index_class(uri=index_uri, timestamp=(2, None))
        _, result = index.query(queries, k=k, nprobe=partitions)
        assert accuracy(result, gt_i, updated_ids=updated_ids) >= minimum_accuracy

        # Clear all history
        assert index.latest_ingestion_timestamp == 102
        Index.clear_history(uri=index_uri, timestamp=index.latest_ingestion_timestamp)
        index = index_class(uri=index_uri, timestamp=1)
        _, result = index.query(queries, k=k, nprobe=partitions)
        assert accuracy(result, gt_i, updated_ids=updated_ids) == 0.0
        index = index_class(uri=index_uri, timestamp=51)
        _, result = index.query(queries, k=k, nprobe=partitions)
        assert accuracy(result, gt_i, updated_ids=updated_ids) == 0.0
        index = index_class(uri=index_uri, timestamp=101)
        _, result = index.query(queries, k=k, nprobe=partitions)
        assert accuracy(result, gt_i, updated_ids=updated_ids) == 0.0
        index = index_class(uri=index_uri)
        _, result = index.query(queries, k=k, nprobe=partitions)
        assert accuracy(result, gt_i, updated_ids=updated_ids) == 0.0
        index = index_class(uri=index_uri, timestamp=(0, 51))
        _, result = index.query(queries, k=k, nprobe=partitions)
        assert accuracy(result, gt_i, updated_ids=updated_ids) == 0.0
        index = index_class(uri=index_uri, timestamp=(0, 101))
        _, result = index.query(queries, k=k, nprobe=partitions)
        assert accuracy(result, gt_i, updated_ids=updated_ids) == 0.0
        index_uri = move_local_index_to_new_location(index_uri)
        index = index_class(uri=index_uri, timestamp=(0, None))
        _, result = index.query(queries, k=k, nprobe=partitions)
        assert accuracy(result, gt_i, updated_ids=updated_ids) == 0.0
        index = index_class(uri=index_uri, timestamp=(2, 51))
        _, result = index.query(queries, k=k, nprobe=partitions)
        assert accuracy(result, gt_i, updated_ids=updated_ids) == 0.0
        index = index_class(uri=index_uri, timestamp=(2, 101))
        _, result = index.query(queries, k=k, nprobe=partitions)
        assert accuracy(result, gt_i, updated_ids=updated_ids) == 0.0
        index = index_class(uri=index_uri, timestamp=(2, None))
        _, result = index.query(queries, k=k, nprobe=partitions)
        assert accuracy(result, gt_i, updated_ids=updated_ids) == 0.0

        assert vfs.dir_size(index_uri) > 0
        Index.delete_index(uri=index_uri, config={})
        assert not vfs.is_dir(index_uri)


def test_ingestion_with_additions_and_timetravel(tmp_path):
    vfs = tiledb.VFS()

    dataset_dir = os.path.join(tmp_path, "dataset")
    k = 100
    size = 100
    partitions = 10
    dimensions = 128
    num_subspaces = dimensions / 8
    nqueries = 1
    data = create_random_dataset_u8(
        nb=size, d=dimensions, nq=nqueries, k=k, path=dataset_dir
    )
    dtype = np.uint8

    queries = get_queries(dataset_dir, dtype=dtype)
    gt_i, gt_d = get_groundtruth(dataset_dir, k)

    for index_type, index_class in zip(INDEXES, INDEX_CLASSES):
        index_uri = os.path.join(tmp_path, f"array_{index_type}")
        index = ingest(
            index_type=index_type,
            index_uri=index_uri,
            source_uri=os.path.join(dataset_dir, "data.u8bin"),
            partitions=partitions,
            index_timestamp=1,
            num_subspaces=num_subspaces,
        )
        index.vacuum()
        if index_type == "IVF_FLAT":
            assert index.partitions == partitions
        _, result = index.query(queries, k=k, nprobe=partitions)
        assert accuracy(result, gt_i) == 1.0

        update_ids_offset = MAX_UINT64 - size
        updated_ids = {}
        for i in range(100):
            index.update(
                vector=data[i].astype(dtype),
                external_id=i + update_ids_offset,
                timestamp=i + 2,
            )
            updated_ids[i] = i + update_ids_offset

        index_uri = move_local_index_to_new_location(index_uri)
        index = index_class(uri=index_uri)
        _, result = index.query(queries, k=k, nprobe=partitions, l_search=k * 2)
        assert 0.45 < accuracy(result, gt_i)

        index = index.consolidate_updates()
        _, result = index.query(queries, k=k, nprobe=partitions, l_search=k * 2)
        assert 0.45 < accuracy(result, gt_i)

        assert vfs.dir_size(index_uri) > 0
        Index.delete_index(uri=index_uri, config={})
        assert not vfs.is_dir(index_uri)


def test_ivf_flat_ingestion_tdb_random_sampling_policy(tmp_path):
    dataset_dir = os.path.join(tmp_path, "dataset")
    os.mkdir(dataset_dir)
    # data.shape should give you (cols, rows). So we transpose this before using it.
    data = np.array(
        [
            [1.0, 1.1, 1.2, 1.3],
            [2.0, 2.1, 2.2, 2.3],
            [3.0, 3.1, 3.2, 3.3],
            [4.0, 4.1, 4.2, 4.3],
            [5.0, 5.1, 5.2, 5.3],
            [6.0, 6.1, 6.2, 6.3],
            [7.0, 7.1, 7.2, 7.3],
            [8.0, 8.1, 8.2, 8.3],
            [9.0, 9.1, 9.2, 9.3],
        ],
        dtype=np.float32,
    ).transpose()
    create_array(path=os.path.join(dataset_dir, "data.tdb"), data=data)

    for training_sample_size in [3, 5, 9]:
        for input_vectors_per_work_item_during_sampling in [
            1,
            2,
            3,
            4,
            5,
            6,
            9,
            20,
            50,
        ]:
            index_uri = os.path.join(
                tmp_path,
                f"array_{training_sample_size}_{input_vectors_per_work_item_during_sampling}",
            )
            index = ingest(
                index_type="IVF_FLAT",
                index_uri=index_uri,
                source_uri=os.path.join(dataset_dir, "data.tdb"),
                training_sampling_policy=TrainingSamplingPolicy.RANDOM,
                training_sample_size=training_sample_size,
                input_vectors_per_work_item_during_sampling=input_vectors_per_work_item_during_sampling,
                use_sklearn=True,
            )
            index.vacuum()

            check_training_input_vectors(
                index_uri=index_uri,
                expected_training_sample_size=training_sample_size,
                expected_dimensions=data.shape[0],
            )

            queries = np.array([data.transpose()[3]], dtype=np.float32)
            query_and_check_equals(
                index=index,
                queries=queries,
                expected_result_d=[[0]],
                expected_result_i=[[3]],
            )


def test_ivf_flat_ingestion_fvec_random_sampling_policy(tmp_path):
    source_uri = siftsmall_inputs_file
    queries_uri = siftsmall_query_file
    gt_uri = siftsmall_groundtruth_file
    index_uri = os.path.join(tmp_path, "array")
    k = 100
    partitions = 50
    nqueries = 100
    nprobe = 20

    queries = load_fvecs(queries_uri)
    gt_i, gt_d = get_groundtruth_ivec(gt_uri, k=k, nqueries=nqueries)

    training_sample_size = 1239
    index = ingest(
        index_type="IVF_FLAT",
        index_uri=index_uri,
        source_uri=source_uri,
        partitions=partitions,
        training_sampling_policy=TrainingSamplingPolicy.RANDOM,
        training_sample_size=training_sample_size,
        input_vectors_per_work_item=1000,
    )
    index.vacuum()

    check_training_input_vectors(
        index_uri=index_uri,
        expected_training_sample_size=training_sample_size,
        expected_dimensions=queries.shape[1],
    )

    _, result = index.query(queries, k=k, nprobe=nprobe)
    assert accuracy(result, gt_i) > MINIMUM_ACCURACY


def test_storage_versions(tmp_path):
    dataset_dir = os.path.join(tmp_path, "dataset")
    k = 10
    size = 1000
    partitions = 10
    dimensions = 128
    num_subspaces = dimensions / 2
    nqueries = 100
    data = create_random_dataset_u8(
        nb=size, d=dimensions, nq=nqueries, k=k, path=dataset_dir
    )
    source_uri = os.path.join(dataset_dir, "data.u8bin")

    dtype = np.uint8
    queries = get_queries(dataset_dir, dtype=dtype)
    gt_i, _ = get_groundtruth(dataset_dir, k)

    for index_type, index_class, index_file in zip(INDEXES, INDEX_CLASSES, INDEX_FILES):
        minimum_accuracy = (
            MINIMUM_ACCURACY_IVF_PQ if index_type == "IVF_PQ" else MINIMUM_ACCURACY
        )

        # TODO(paris): Fix Vamana old storage versions and re-enable.
        if is_type_erased_index(index_type):
            continue

        # First we test with an invalid storage version.
        with pytest.raises(ValueError) as error:
            index_uri = os.path.join(tmp_path, f"array_{index_type}_invalid")
            ingest(
                index_type=index_type,
                index_uri=index_uri,
                source_uri=source_uri,
                partitions=partitions,
                storage_version="Foo",
                num_subspaces=num_subspaces,
            )
            index.vacuum()
        assert "Invalid storage version" in str(error.value)

        with pytest.raises(ValueError) as error:
            index_file.create(
                uri=index_uri,
                dimensions=3,
                vector_type=np.dtype(dtype),
                storage_version="Foo",
                num_subspaces=num_subspaces,
            )
        assert "Invalid storage version" in str(error.value)

        # Then we test with valid storage versions.
        for storage_version, _ in tiledb.vector_search.storage_formats.items():
            index_uri = os.path.join(tmp_path, f"array_{index_type}_{storage_version}")
            index = ingest(
                index_type=index_type,
                index_uri=index_uri,
                source_uri=source_uri,
                partitions=partitions,
                storage_version=storage_version,
                num_subspaces=num_subspaces,
            )
            index.vacuum()
            _, result = index.query(queries, k=k)
            assert accuracy(result, gt_i) >= minimum_accuracy

            update_ids_offset = MAX_UINT64 - size
            updated_ids = {}
            for i in range(10):
                index.delete(external_id=i)
                index.update(
                    vector=data[i].astype(dtype), external_id=i + update_ids_offset
                )
                updated_ids[i] = i + update_ids_offset

            _, result = index.query(queries, k=k)
            assert accuracy(result, gt_i, updated_ids=updated_ids) >= minimum_accuracy

            index = index.consolidate_updates(retrain_index=True, partitions=20)
            _, result = index.query(queries, k=k)
            assert accuracy(result, gt_i, updated_ids=updated_ids) >= minimum_accuracy

            index_uri = move_local_index_to_new_location(index_uri)
            index_ram = index_class(uri=index_uri)
            _, result = index_ram.query(queries, k=k)
            assert accuracy(result, gt_i) > minimum_accuracy


def test_ivf_flat_copy_centroids_uri(tmp_path):
    dataset_dir = os.path.join(tmp_path, "dataset")
    os.mkdir(dataset_dir)

    # Create the index data.
    data = np.array(
        [[1, 1, 1, 1], [1, 1, 1, 1], [2, 2, 2, 2], [2, 2, 2, 2], [3, 3, 3, 3]],
        dtype=np.float32,
    )

    # Create the centroids - this is based on ivf_flat_index.py.
    centroids = np.array([[1, 1, 1, 1], [2, 2, 2, 2]], dtype=np.float32)
    centroids_in_size = centroids.shape[0]
    dimensions = centroids.shape[1]
    schema = tiledb.ArraySchema(
        domain=tiledb.Domain(
            *[
                tiledb.Dim(
                    name="rows",
                    domain=(0, dimensions - 1),
                    tile=dimensions,
                    dtype=np.dtype(np.int32),
                ),
                tiledb.Dim(
                    name="cols",
                    domain=(0, np.iinfo(np.dtype("int32")).max),
                    tile=100000,
                    dtype=np.dtype(np.int32),
                ),
            ]
        ),
        sparse=False,
        attrs=[
            tiledb.Attr(
                name="centroids",
                dtype="float32",
                filters=tiledb.FilterList([tiledb.ZstdFilter()]),
            )
        ],
        cell_order="col-major",
        tile_order="col-major",
    )
    centroids_uri = os.path.join(dataset_dir, "centroids.tdb")
    tiledb.Array.create(centroids_uri, schema)
    index_timestamp = int(time.time() * 1000)
    with tiledb.open(centroids_uri, mode="w", timestamp=index_timestamp) as A:
        A[0:dimensions, 0:centroids_in_size] = centroids.transpose()

    # Create the index.
    index_uri = os.path.join(tmp_path, "array")
    index = ingest(
        index_type="IVF_FLAT",
        index_uri=index_uri,
        input_vectors=data,
        copy_centroids_uri=centroids_uri,
        partitions=centroids_in_size,
    )
    index.vacuum()

    # Query the index.
    queries = np.array([data[4]], dtype=np.float32)
    query_and_check_equals(
        index=index, queries=queries, expected_result_d=[[0]], expected_result_i=[[4]]
    )


def test_kmeans():
    k = 128
    d = 16
    n = k * k
    max_iter = 16
    n_init = 10
    verbose = False

    import sklearn.model_selection
    from sklearn.cluster import KMeans
    from sklearn.datasets import make_blobs

    X, _, centers = make_blobs(
        n_samples=n, n_features=d, centers=k, return_centers=True, random_state=1
    )
    X = X.astype("float32")

    data, queries = sklearn.model_selection.train_test_split(
        X, test_size=0.1, random_state=1
    )

    np.array(
        [
            [1.0573647, 5.082087],
            [-6.229642, -1.3590931],
            [0.7446737, 6.3828287],
            [-7.698864, -3.0493321],
            [2.1362762, -4.4448104],
            [1.04019, -4.0389647],
            [0.38996044, 5.7235265],
            [1.7470839, -4.717076],
        ]
    ).astype("float32")
    np.array([[-7.3712273, -1.1178735]]).astype("float32")

    km = KMeans(
        n_clusters=k,
        n_init=n_init,
        max_iter=max_iter,
        verbose=verbose,
        init="random",
        random_state=1,
    )
    km.fit(data)
    centroids_sk = km.cluster_centers_
    results_sk = km.predict(queries)

    centroids_tdb = kmeans_fit(
        k,
        "random",
        max_iter,
        verbose,
        n_init,
        array_to_matrix(np.transpose(data)),
        seed=1,
    )
    centroids_tdb_np = np.transpose(np.array(centroids_tdb))
    results_tdb = kmeans_predict(centroids_tdb, array_to_matrix(np.transpose(queries)))
    results_tdb_np = np.transpose(np.array(results_tdb))

    def get_score(centroids, results):
        x = []
        for i in range(len(queries)):
            x.append(np.linalg.norm(queries[i] - centroids[results[i]]))
        return np.mean(np.array(x))

    sklearn_score = get_score(centroids_sk, results_sk)
    tdb_score = get_score(centroids_tdb_np, results_tdb_np)

    km = KMeans(
        n_clusters=k,
        n_init=n_init,
        max_iter=max_iter,
        verbose=verbose,
        init="k-means++",
        random_state=1,
    )
    km.fit(data)
    centroids_sk = km.cluster_centers_
    results_sk = km.predict(queries)

    assert tdb_score < 1.5 * sklearn_score

    centroids_tdb = kmeans_fit(
        k,
        "k-means++",
        max_iter,
        verbose,
        n_init,
        array_to_matrix(np.transpose(data)),
        seed=1,
    )
    centroids_tdb_np = np.transpose(np.array(centroids_tdb))
    results_tdb = kmeans_predict(centroids_tdb, array_to_matrix(np.transpose(queries)))
    results_tdb_np = np.transpose(np.array(results_tdb))

    sklearn_score = get_score(centroids_sk, results_sk)
    tdb_score = get_score(centroids_tdb_np, results_tdb_np)

    assert tdb_score < 1.5 * sklearn_score


def test_ivf_flat_ingestion_with_training_source_uri_f32(tmp_path):
    dataset_dir = os.path.join(tmp_path, "dataset")
    data = np.array(
        [
            [1.0, 1.1, 1.2, 1.3],
            [2.0, 2.1, 2.2, 2.3],
            [3.0, 3.1, 3.2, 3.3],
            [4.0, 4.1, 4.2, 4.3],
            [5.0, 5.1, 5.2, 5.3],
        ],
        dtype=np.float32,
    )
    create_manual_dataset_f32_only_data(data=data, path=dataset_dir)

    training_data = np.array([data[0], data[1], data[2]], dtype=np.float32)
    create_manual_dataset_f32_only_data(
        data=training_data, path=dataset_dir, dataset_name="training_data.f32bin"
    )
    index_uri = os.path.join(tmp_path, "array")
    index = ingest(
        index_type="IVF_FLAT",
        index_uri=index_uri,
        source_uri=os.path.join(dataset_dir, "data.f32bin"),
        training_source_uri=os.path.join(dataset_dir, "training_data.f32bin"),
    )
    index.vacuum()

    queries = np.array([data[1]], dtype=np.float32)
    query_and_check_equals(
        index=index, queries=queries, expected_result_d=[[0]], expected_result_i=[[1]]
    )

    index_uri = move_local_index_to_new_location(index_uri)
    index = open(uri=index_uri)
    query_and_check_equals(
        index=index, queries=queries, expected_result_d=[[0]], expected_result_i=[[1]]
    )

    # Also test that we can ingest with training_source_type.
    ingest(
        index_type="IVF_FLAT",
        index_uri=os.path.join(tmp_path, "array_2"),
        source_uri=os.path.join(dataset_dir, "data.f32bin"),
        training_source_uri=os.path.join(dataset_dir, "training_data.f32bin"),
        training_source_type="F32BIN",
    )


def test_ivf_flat_ingestion_with_training_source_uri_tdb(tmp_path):
    ################################################################################################
    # First set up the data.
    ################################################################################################
    dataset_dir = os.path.join(tmp_path, "dataset")
    os.mkdir(dataset_dir)
    # data.shape should give you (cols, rows). So we transpose this before using it.
    data = np.array(
        [
            [1.0, 1.1, 1.2, 1.3],
            [2.0, 2.1, 2.2, 2.3],
            [3.0, 3.1, 3.2, 3.3],
            [4.0, 4.1, 4.2, 4.3],
            [5.0, 5.1, 5.2, 5.3],
        ],
        dtype=np.float32,
    ).transpose()
    create_array(path=os.path.join(dataset_dir, "data.tdb"), data=data)

    training_data = np.array(
        [[1.0, 1.1, 1.2, 1.3], [5.0, 5.1, 5.2, 5.3]], dtype=np.float32
    ).transpose()
    create_array(
        path=os.path.join(dataset_dir, "training_data.tdb"), data=training_data
    )

    # Run a quick test that if we set up training_data incorrectly, we will raise an exception.
    with pytest.raises(ValueError) as error:
        training_data_invalid = np.array(
            [[1.0, 1.1, 1.2], [5.0, 5.1, 5.2]], dtype=np.float32
        ).transpose()
        create_array(
            path=os.path.join(dataset_dir, "training_data_invalid.tdb"),
            data=training_data_invalid,
        )
        index = ingest(
            index_type="IVF_FLAT",
            index_uri=os.path.join(tmp_path, "array_invalid"),
            source_uri=os.path.join(dataset_dir, "data.tdb"),
            training_source_uri=os.path.join(dataset_dir, "training_data_invalid.tdb"),
        )
        index.vacuum()
    assert "training data dimensions" in str(error.value)

    ################################################################################################
    # Test we can ingest, query, update, and consolidate.
    ################################################################################################
    index_uri = os.path.join(tmp_path, "array")
    index = ingest(
        index_type="IVF_FLAT",
        index_uri=index_uri,
        source_uri=os.path.join(dataset_dir, "data.tdb"),
        training_source_uri=os.path.join(dataset_dir, "training_data.tdb"),
    )
    index.vacuum()

    queries = np.array([data.transpose()[1]], dtype=np.float32)
    query_and_check_equals(
        index=index, queries=queries, expected_result_d=[[0]], expected_result_i=[[1]]
    )

    update_vectors = np.empty([3], dtype=object)
    update_vectors[0] = np.array([6.0, 6.1, 6.2, 6.3], dtype=np.dtype(np.float32))
    update_vectors[1] = np.array([7.0, 7.1, 7.2, 7.3], dtype=np.dtype(np.float32))
    update_vectors[2] = np.array([8.0, 8.1, 8.2, 8.3], dtype=np.dtype(np.float32))
    index.update_batch(
        vectors=update_vectors, external_ids=np.array([1000, 1001, 1002])
    )

    index = index.consolidate_updates()

    queries = np.array([update_vectors[2]], dtype=np.float32)
    query_and_check_equals(
        index=index,
        queries=queries,
        expected_result_d=[[0]],
        expected_result_i=[[1002]],
    )

    ################################################################################################
    # Test we can load the index again and query, update, and consolidate.
    ################################################################################################
    index_uri = move_local_index_to_new_location(index_uri)

    # Load the index again and query.
    index = open(uri=index_uri)

    query_and_check_equals(
        index=index,
        queries=queries,
        expected_result_d=[[0]],
        expected_result_i=[[1002]],
    )

    # Update the index and query.
    update_vectors = np.empty([2], dtype=object)
    update_vectors[0] = np.array([9.0, 9.1, 9.2, 9.3], dtype=np.dtype(np.float32))
    update_vectors[1] = np.array([10.0, 10.1, 10.2, 10.3], dtype=np.dtype(np.float32))
    index.update_batch(vectors=update_vectors, external_ids=np.array([1003, 1004]))
    index = index.consolidate_updates()

    queries = np.array([update_vectors[0]], dtype=np.float32)
    query_and_check_equals(
        index=index,
        queries=queries,
        expected_result_d=[[0]],
        expected_result_i=[[1003]],
    )

    # Clear the index history, load, update, and query.
    Index.clear_history(uri=index_uri, timestamp=index.latest_ingestion_timestamp - 1)

    index = open(uri=index_uri)

    update_vectors = np.empty([2], dtype=object)
    update_vectors[0] = np.array([11.0, 11.1, 11.2, 11.3], dtype=np.dtype(np.float32))
    update_vectors[1] = np.array([12.0, 12.1, 12.2, 12.3], dtype=np.dtype(np.float32))
    index.update_batch(vectors=update_vectors, external_ids=np.array([1003, 1004]))
    index = index.consolidate_updates()

    queries = np.array([update_vectors[0]], dtype=np.float32)
    query_and_check_equals(
        index=index,
        queries=queries,
        expected_result_d=[[0]],
        expected_result_i=[[1003]],
    )

    ###############################################################################################
    # Also test that we can ingest with training_source_type.
    ###############################################################################################
    ingest(
        index_type="IVF_FLAT",
        index_uri=os.path.join(tmp_path, "array_2"),
        source_uri=os.path.join(dataset_dir, "data.tdb"),
        training_source_uri=os.path.join(dataset_dir, "training_data.tdb"),
        training_source_type="TILEDB_ARRAY",
    )
    index.vacuum()


def test_ivf_flat_ingestion_with_training_source_uri_numpy(tmp_path):
    ################################################################################################
    # First set up the data.
    ################################################################################################
    data = np.array(
        [
            [1.0, 1.1, 1.2, 1.3],
            [2.0, 2.1, 2.2, 2.3],
            [3.0, 3.1, 3.2, 3.3],
            [4.0, 4.1, 4.2, 4.3],
            [5.0, 5.1, 5.2, 5.3],
        ],
        dtype=np.float32,
    )
    training_data = data[1:3]

    # Run a quick test that if we set up training_data incorrectly, we will raise an exception.
    with pytest.raises(ValueError) as error:
        training_data_invalid = np.array(
            [[4.0, 4.1, 4.2], [5.0, 5.1, 5.2]], dtype=np.float32
        )
        index = ingest(
            index_type="IVF_FLAT",
            index_uri=os.path.join(tmp_path, "array_invalid"),
            input_vectors=data,
            training_input_vectors=training_data_invalid,
        )
        index.vacuum()
    assert "training data dimensions" in str(error.value)

    ################################################################################################
    # Test we can ingest, query, update, and consolidate.
    ################################################################################################
    index_uri = os.path.join(tmp_path, "array")
    index = ingest(
        index_type="IVF_FLAT",
        index_uri=index_uri,
        input_vectors=data,
        training_input_vectors=training_data,
    )
    index.vacuum()

    queries = np.array([data[1]], dtype=np.float32)
    query_and_check_equals(
        index=index, queries=queries, expected_result_d=[[0]], expected_result_i=[[1]]
    )

    update_vectors = np.empty([3], dtype=object)
    update_vectors[0] = np.array([6.0, 6.1, 6.2, 6.3], dtype=np.dtype(np.float32))
    update_vectors[1] = np.array([7.0, 7.1, 7.2, 7.3], dtype=np.dtype(np.float32))
    update_vectors[2] = np.array([8.0, 8.1, 8.2, 8.3], dtype=np.dtype(np.float32))
    index.update_batch(
        vectors=update_vectors, external_ids=np.array([1000, 1001, 1002])
    )

    index = index.consolidate_updates()

    queries = np.array([update_vectors[2]], dtype=np.float32)
    query_and_check_equals(
        index=index,
        queries=queries,
        expected_result_d=[[0]],
        expected_result_i=[[1002]],
    )

    ################################################################################################
    # Test we can load the index again and query, update, and consolidate.
    ################################################################################################
    index_uri = move_local_index_to_new_location(index_uri)
    index = open(uri=index_uri)

    queries = np.array([data[1]], dtype=np.float32)
    query_and_check_equals(
        index=index, queries=queries, expected_result_d=[[0]], expected_result_i=[[1]]
    )

    update_vectors = np.empty([2], dtype=object)
    update_vectors[0] = np.array([9.0, 9.1, 9.2, 9.3], dtype=np.dtype(np.float32))
    update_vectors[1] = np.array([10.0, 10.1, 10.2, 10.3], dtype=np.dtype(np.float32))
    index.update_batch(vectors=update_vectors, external_ids=np.array([1003, 1004]))
    index = index.consolidate_updates()

    queries = np.array([update_vectors[0]], dtype=np.float32)
    query_and_check_equals(
        index=index,
        queries=queries,
        expected_result_d=[[0]],
        expected_result_i=[[1003]],
    )

    update_vectors = np.empty([2], dtype=object)
    update_vectors[0] = np.array([11.0, 11.1, 11.2, 11.3], dtype=np.dtype(np.float32))
    update_vectors[1] = np.array([12.0, 12.1, 12.2, 12.3], dtype=np.dtype(np.float32))
    index.update_batch(vectors=update_vectors, external_ids=np.array([1003, 1004]))
    index = index.consolidate_updates(retrain_index=True, training_sample_size=3)

    queries = np.array([update_vectors[0]], dtype=np.float32)
    query_and_check_equals(
        index=index,
        queries=queries,
        expected_result_d=[[0]],
        expected_result_i=[[1003]],
    )


def test_ivf_flat_taskgraph_query(tmp_path):
    dataset_dir = os.path.join(tmp_path, "dataset")
    index_uri = os.path.join(tmp_path, "array")
    k = 10
    size = 10000
    partitions = 100
    dimensions = 129
    nqueries = 100
    nprobe = 20
    create_random_dataset_u8(nb=size, d=dimensions, nq=nqueries, k=k, path=dataset_dir)
    dtype = np.uint8

    queries = get_queries(dataset_dir, dtype=dtype)
    gt_i, gt_d = get_groundtruth(dataset_dir, k)
    index = ingest(
        index_type="IVF_FLAT",
        index_uri=index_uri,
        source_uri=os.path.join(dataset_dir, "data.u8bin"),
        partitions=partitions,
        input_vectors_per_work_item=int(size / 10),
    )
    index.vacuum()
    _, result = index._taskgraph_query(
        queries, k=k, nprobe=nprobe, nthreads=8, mode=Mode.LOCAL, num_partitions=10
    )
    assert accuracy(result, gt_i) > MINIMUM_ACCURACY


<<<<<<< HEAD
def test_ollama_embedding():
    """Test OllamaEmbedding class with mocked ollama library."""
    from unittest.mock import MagicMock
    from unittest.mock import Mock
    from unittest.mock import patch

    from tiledb.vector_search.embeddings import OllamaEmbedding

    # Test initialization
    dimensions = 384
    embedding_class = "embed"
    embedding_kwargs = {"model": "nomic-embed-text"}

    embedding = OllamaEmbedding(
        dimensions=dimensions,
        embedding_class=embedding_class,
        embedding_kwargs=embedding_kwargs,
    )

    # Test dimensions() method
    assert embedding.dimensions() == dimensions

    # Test vector_type() method
    assert embedding.vector_type() == np.float32

    # Test init_kwargs() method
    init_kwargs = embedding.init_kwargs()
    assert init_kwargs["dimensions"] == dimensions
    assert init_kwargs["embedding_class"] == embedding_class
    assert init_kwargs["embedding_kwargs"] == embedding_kwargs

    # Mock the ollama module
    mock_ollama = MagicMock()

    # Create a mock embedding result with the expected structure
    mock_embed_result = Mock()
    mock_embed_result.embeddings = [
        [0.1] * dimensions,  # 384 dimensions for first text
        [0.2] * dimensions,  # 384 dimensions for second text
    ]

    # Create a mock callable that will be returned by embed(**kwargs)
    mock_callable = Mock(return_value=mock_embed_result)

    # Mock the embed function to return our callable when called with **embedding_kwargs
    mock_ollama.embed = Mock(return_value=mock_callable)

    # Patch the importlib.import_module to return our mock
    with patch("importlib.import_module", return_value=mock_ollama):
        # Test load() method
        embedding.load()

        # Test embed() method with multiple texts
        test_texts = ["hello world", "test document"]
        result = embedding.embed(test_texts)

        # Verify the result
        assert isinstance(result, np.ndarray)
        assert result.dtype == np.float32
        assert result.shape == (2, dimensions)

        # Verify embed was called with correct kwargs during load
        mock_ollama.embed.assert_called_once_with(model="nomic-embed-text")

        # Verify the callable was called with correct input parameter
        mock_callable.assert_called_once_with(input=test_texts)
=======
def test_dimensions_parameter_override(tmp_path):
    """
    Test the dimensions parameter functionality with TileDB array input.

    This test verifies that the dimensions parameter can override
    the dimensions detected from the source array, which is useful
    for handling cases where the source array has an artificially
    large domain (e.g., due to TileDBSOMA; https://github.com/TileDB-Inc/TileDB-Vector-Search/issues/564).
    """
    # Create test data
    actual_dimensions = 64
    nb = 1000
    nq = 10
    k = 5

    # Create random test vectors with actual dimensions
    test_vectors = np.random.rand(nb, actual_dimensions).astype(np.float32)
    queries = np.random.rand(nq, actual_dimensions).astype(np.float32)

    # Create a TileDB array with artificially large domain (simulating the problem)
    source_uri = os.path.join(tmp_path, "source_array")
    large_domain_value = 100000

    # Create schema with large dimension domain
    schema = tiledb.ArraySchema(
        domain=tiledb.Domain(
            tiledb.Dim(
                name="__dim_0",
                domain=(0, large_domain_value),
                tile=1000,
                dtype="int32",
            ),
            tiledb.Dim(
                name="__dim_1",
                domain=(0, large_domain_value),
                tile=actual_dimensions,
                dtype="int32",
            ),
        ),
        attrs=[
            tiledb.Attr(name="values", dtype="float32", var=False, nullable=False),
        ],
        cell_order="col-major",
        tile_order="col-major",
        capacity=10000,
        sparse=False,
    )

    # Create the array and write test data
    tiledb.Array.create(source_uri, schema)
    with tiledb.open(source_uri, "w") as A:
        A[0:nb, 0:actual_dimensions] = test_vectors

    # Test ingestion with dimensions parameter override
    # Without the override, the large domain would be detected as 100001 dimensions
    # With the override, we explicitly set it to the actual dimensions (64)
    index_uri = os.path.join(tmp_path, "test_index")

    index = ingest(
        index_type="FLAT",
        index_uri=index_uri,
        source_uri=source_uri,
        source_type="TILEDB_ARRAY",
        dimensions=actual_dimensions,  # Override the detected large dimensions
        size=nb,
    )

    # Verify the index was created successfully
    assert index is not None
    index.vacuum()

    # Verify the index works correctly with queries
    distances, indices = index.query(queries, k=k)

    # Basic sanity checks
    assert distances.shape == (nq, k)
    assert indices.shape == (nq, k)
    assert np.all(indices >= 0)
    assert np.all(indices < nb)

    # Verify that dimensions=-1 (or not passing at all) detects large dimensions but creates unusable index
    # This demonstrates the problem that the dimensions parameter is meant to solve
    index_uri_2 = os.path.join(tmp_path, "test_index_2")

    # Create with explicit dimensions=-1 - this will use the large detected dimensions
    # The index creation will succeed, but queries will fail due to dimension mismatch
    index_2 = ingest(
        index_type="FLAT",
        index_uri=index_uri_2,
        source_uri=source_uri,
        source_type="TILEDB_ARRAY",
        dimensions=-1,  # Uses detected large dimensions (100001)
        size=nb,
    )

    assert index_2 is not None
    index_2.vacuum()

    # Verify that the index was created with the large detected dimensions
    assert index_2.dimensions == large_domain_value + 1  # 100001 dimensions

    # Verify that queries fail due to dimension mismatch
    # This demonstrates why the dimensions parameter override is needed
    with pytest.raises(Exception) as exc_info:
        index_2.query(queries, k=k)
    assert (
        "A query in queries has 64 dimensions, but the indexed data had 100001 dimensions"
        in str(exc_info.value)
    )  # Should contain dimension mismatch error


def test_dimensions_parameter_with_numpy_input(tmp_path):
    """
    Test the dimensions parameter with numpy input vectors.

    This is to ensure that when input_vectors is provided as a numpy array,
    the dimensions parameter is either ignored or validated correctly.
    """
    # Create test data
    nb = 100
    actual_dimensions = 32
    nq = 5
    k = 3

    # Create random test vectors
    input_vectors = np.random.rand(nb, actual_dimensions).astype(np.float32)
    queries = np.random.rand(nq, actual_dimensions).astype(np.float32)

    # Ingest with numpy input and dimensions parameter (should be ignored since input_vectors is provided)
    index_uri = os.path.join(tmp_path, "test_numpy_index")

    # When input_vectors is provided, the dimensions parameter should not affect the detected dimensions
    # but the function should still accept it without error
    index = ingest(
        index_type="FLAT",
        index_uri=index_uri,
        input_vectors=input_vectors,
        dimensions=999,  # This should be ignored since input_vectors is provided
    )

    # Verify the index was created successfully
    assert index is not None
    index.vacuum()

    # Test that queries work correctly
    distances, indices = index.query(queries, k=k)

    # Basic sanity checks
    assert distances.shape == (nq, k)
    assert indices.shape == (nq, k)
    assert np.all(indices >= 0)
    assert np.all(indices < nb)

    # Verify that dimensions parameter doesn't cause issues with default behavior
    index_uri_2 = os.path.join(tmp_path, "test_numpy_index_2")

    # Test without dimensions parameter (default behavior)
    index_2 = ingest(
        index_type="FLAT",
        index_uri=index_uri_2,
        input_vectors=input_vectors,
        # No dimensions parameter - should work as before
    )

    assert index_2 is not None
    index_2.vacuum()

    # Verify both indexes produce similar results
    distances_2, indices_2 = index_2.query(queries, k=k)
    assert distances_2.shape == (nq, k)
    assert indices_2.shape == (nq, k)


def test_sparse_array_ingestion_with_trailing_nulls(tmp_path):
    """
    Test that sparse matrices with trailing null columns are ingested correctly.

    This test verifies the fix for a bug where sparse matrices with null entries
    at the end were being read with incorrect dimensions. For example, a sparse
    array with schema shape 10x100 might be read as 10x90 if columns 90-99 were
    all empty.
    """
    dataset_dir = os.path.join(tmp_path, "dataset")
    os.mkdir(dataset_dir)

    # Create a sparse array with 10 vectors of 100 dimensions
    # Only populate columns 0-89, leaving 90-99 empty
    num_vectors = 10
    dimensions = 100
    populated_dimensions = 90

    # Create sparse array schema
    schema = tiledb.ArraySchema(
        domain=tiledb.Domain(
            tiledb.Dim(
                name="rows", domain=(0, num_vectors - 1), tile=10, dtype=np.int32
            ),
            tiledb.Dim(
                name="cols", domain=(0, dimensions - 1), tile=dimensions, dtype=np.int32
            ),
        ),
        attrs=[
            tiledb.Attr(name="values", dtype=np.float32, var=False, nullable=False),
        ],
        sparse=True,
    )

    sparse_array_uri = os.path.join(dataset_dir, "sparse_data.tdb")
    tiledb.Array.create(sparse_array_uri, schema)

    # Populate the sparse array with data only in columns 0 to populated_dimensions-1
    with tiledb.open(sparse_array_uri, "w") as A:
        rows = []
        cols = []
        values = []
        for i in range(num_vectors):
            for j in range(populated_dimensions):
                rows.append(i)
                cols.append(j)
                values.append(float(i * 100 + j))

        A[rows, cols] = np.array(values, dtype=np.float32)

    # Ingest into a FLAT index
    index_uri = os.path.join(tmp_path, "array")
    index = ingest(
        index_type="FLAT",
        index_uri=index_uri,
        source_uri=sparse_array_uri,
    )
    index.vacuum()

    # Verify the index has the correct dimensions
    with tiledb.Group(index_uri, "r") as group:
        assert group.meta["dimensions"] == dimensions

    # Create a query vector with all dimensions populated
    query = np.zeros((1, dimensions), dtype=np.float32)
    query[0, :populated_dimensions] = np.arange(populated_dimensions, dtype=np.float32)

    # Query the index - should return the first vector (index 0)
    distances, indices = index.query(query, k=1)

    # The closest vector should be the first one (index 0)
    assert indices[0][0] == 0

    # Verify we can query successfully (no dimension mismatch errors)
    assert len(distances[0]) == 1
    assert len(indices[0]) == 1
>>>>>>> 5ef0ec56
<|MERGE_RESOLUTION|>--- conflicted
+++ resolved
@@ -2012,7 +2012,6 @@
     assert accuracy(result, gt_i) > MINIMUM_ACCURACY
 
 
-<<<<<<< HEAD
 def test_ollama_embedding():
     """Test OllamaEmbedding class with mocked ollama library."""
     from unittest.mock import MagicMock
@@ -2079,7 +2078,8 @@
 
         # Verify the callable was called with correct input parameter
         mock_callable.assert_called_once_with(input=test_texts)
-=======
+
+
 def test_dimensions_parameter_override(tmp_path):
     """
     Test the dimensions parameter functionality with TileDB array input.
@@ -2328,5 +2328,4 @@
 
     # Verify we can query successfully (no dimension mismatch errors)
     assert len(distances[0]) == 1
-    assert len(indices[0]) == 1
->>>>>>> 5ef0ec56
+    assert len(indices[0]) == 1