--- conflicted
+++ resolved
@@ -23,14 +23,8 @@
 
     index = ingest(
         index_type="FLAT",
-<<<<<<< HEAD
-        array_uri=array_uri,
+        index_uri=index_uri,
         source_uri=os.path.join(dataset_dir, "data.u8bin"),
-=======
-        index_uri=index_uri,
-        source_uri=os.path.join(dataset_dir, "data"),
-        source_type=source_type,
->>>>>>> 17566455
     )
     result = index.query(query_vectors, k=k, query_type=query_type)
     assert accuracy(result, gt_i) > MINIMUM_ACCURACY
@@ -49,14 +43,8 @@
 
     index = ingest(
         index_type="FLAT",
-<<<<<<< HEAD
-        array_uri=array_uri,
+        index_uri=index_uri,
         source_uri=os.path.join(dataset_dir, "data.f32bin"),
-=======
-        index_uri=index_uri,
-        source_uri=os.path.join(dataset_dir, "data"),
-        source_type=source_type,
->>>>>>> 17566455
     )
     result = index.query(query_vectors, k=k, query_type=query_type)
     assert accuracy(result, gt_i) > MINIMUM_ACCURACY
@@ -82,14 +70,8 @@
     gt_i, gt_d = get_groundtruth(dataset_dir, k)
     index = ingest(
         index_type="IVF_FLAT",
-<<<<<<< HEAD
-        array_uri=array_uri,
+        index_uri=index_uri,
         source_uri=os.path.join(dataset_dir, "data.u8bin"),
-=======
-        index_uri=index_uri,
-        source_uri=os.path.join(dataset_dir, "data"),
-        source_type=source_type,
->>>>>>> 17566455
         partitions=partitions,
         input_vectors_per_work_item=int(size / 10),
     )
@@ -135,14 +117,8 @@
 
     index = ingest(
         index_type="IVF_FLAT",
-<<<<<<< HEAD
-        array_uri=array_uri,
+        index_uri=index_uri,
         source_uri=os.path.join(dataset_dir, "data.f32bin"),
-=======
-        index_uri=index_uri,
-        source_uri=os.path.join(dataset_dir, "data"),
-        source_type=source_type,
->>>>>>> 17566455
         partitions=partitions,
         input_vectors_per_work_item=int(size / 10),
     )
@@ -174,13 +150,7 @@
     source_uri = "test/data/siftsmall/siftsmall_base.fvecs"
     queries_uri = "test/data/siftsmall/siftsmall_query.fvecs"
     gt_uri = "test/data/siftsmall/siftsmall_groundtruth.ivecs"
-<<<<<<< HEAD
-    array_uri = os.path.join(tmp_path, "array")
-=======
-    source_type = "FVEC"
-    dtype = np.float32
-    index_uri = os.path.join(tmp_path, "array")
->>>>>>> 17566455
+    index_uri = os.path.join(tmp_path, "array")
     k = 100
     partitions = 100
     nqueries = 100
@@ -202,7 +172,7 @@
     result1 = index.query(query_vectors[10], k=k, nprobe=nprobe)
     assert accuracy(result1, np.array([gt_i[10]])) > MINIMUM_ACCURACY
 
-    index_ram = IVFFlatIndex(uri=array_uri)
+    index_ram = IVFFlatIndex(uri=index_uri)
     result = index_ram.query(query_vectors, k=k, nprobe=nprobe)
     assert accuracy(result, gt_i) > MINIMUM_ACCURACY
 
@@ -222,7 +192,7 @@
     source_uri = "test/data/siftsmall/siftsmall_base.fvecs"
     queries_uri = "test/data/siftsmall/siftsmall_query.fvecs"
     gt_uri = "test/data/siftsmall/siftsmall_groundtruth.ivecs"
-    array_uri = os.path.join(tmp_path, "array")
+    index_uri = os.path.join(tmp_path, "array")
     k = 100
     partitions = 100
     nqueries = 100
@@ -235,7 +205,7 @@
 
     index = ingest(
         index_type="IVF_FLAT",
-        array_uri=array_uri,
+        index_uri=index_uri,
         input_vectors=input_vectors,
         partitions=partitions,
     )
