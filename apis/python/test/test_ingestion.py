--- conflicted
+++ resolved
@@ -4,13 +4,9 @@
 
 from tiledb.vector_search.utils import load_fvecs
 from tiledb.vector_search.ingestion import ingest
-<<<<<<< HEAD
-from tiledb.vector_search.index import FlatIndex, IVFFlatIndex
-from tiledb.vector_search.module import array_to_matrix, kmeans_fit, kmeans_predict
-=======
 from tiledb.vector_search.flat_index import FlatIndex
 from tiledb.vector_search.ivf_flat_index import IVFFlatIndex
->>>>>>> 0daabc26
+from tiledb.vector_search.module import array_to_matrix, kmeans_fit, kmeans_predict
 from tiledb.cloud.dag import Mode
 
 MINIMUM_ACCURACY = 0.85
@@ -287,45 +283,6 @@
     _, result = index.query(query_vectors, k=k, nprobe=nprobe)
     assert accuracy(result, gt_i, external_ids_offset) > MINIMUM_ACCURACY
 
-<<<<<<< HEAD
-def test_kmeans():
-    k = 128
-    d = 16
-    n = k * k
-    max_iter = 100
-
-    import sklearn.model_selection
-    from sklearn.datasets import make_blobs
-    from sklearn.cluster import KMeans
-
-    X, _, centers = make_blobs(n_samples=n, n_features=d, centers=k, return_centers=True)
-    X = X.astype("float32")
-
-    data, queries = sklearn.model_selection.train_test_split(
-        X, test_size=0.1, random_state=1
-    )
-
-    km = KMeans(n_clusters=k)
-    km.fit(data)
-    centroids_sk = km.cluster_centers_
-    results_sk = km.predict(queries)
-
-    centroids_tdb = kmeans_fit(
-        k, "random", max_iter, False, 10, array_to_matrix(np.transpose(data))
-    )
-    centroids_tdb_np = np.transpose(np.array(centroids_tdb))
-    results_tdb = kmeans_predict(centroids_tdb, array_to_matrix(np.transpose(queries)))
-    results_tdb_np = np.array(results_tdb)
-
-    def get_score(centroids, results):
-        x = []
-        for i in range(len(queries)):
-            x.append(np.linalg.norm(queries[i] - centroids[results[i]]))
-        return np.mean(np.array(x))
-
-    print(f"sklearn score: {get_score(centroids_sk, results_sk)}")
-    print(f"tiledb score: {get_score(centroids_tdb_np, results_tdb_np)}")
-=======
 
 def test_ivf_flat_ingestion_with_updates(tmp_path):
     dataset_dir = os.path.join(tmp_path, "dataset")
@@ -411,4 +368,43 @@
     index = index.consolidate_updates()
     _, result = index.query(query_vectors, k=k, nprobe=nprobe)
     assert accuracy(result, gt_i, updated_ids=updated_ids) > MINIMUM_ACCURACY
->>>>>>> 0daabc26
+
+
+
+def test_kmeans():
+    k = 128
+    d = 16
+    n = k * k
+    max_iter = 100
+
+    import sklearn.model_selection
+    from sklearn.datasets import make_blobs
+    from sklearn.cluster import KMeans
+
+    X, _, centers = make_blobs(n_samples=n, n_features=d, centers=k, return_centers=True)
+    X = X.astype("float32")
+
+    data, queries = sklearn.model_selection.train_test_split(
+        X, test_size=0.1, random_state=1
+    )
+
+    km = KMeans(n_clusters=k)
+    km.fit(data)
+    centroids_sk = km.cluster_centers_
+    results_sk = km.predict(queries)
+
+    centroids_tdb = kmeans_fit(
+        k, "random", max_iter, False, 10, array_to_matrix(np.transpose(data))
+    )
+    centroids_tdb_np = np.transpose(np.array(centroids_tdb))
+    results_tdb = kmeans_predict(centroids_tdb, array_to_matrix(np.transpose(queries)))
+    results_tdb_np = np.array(results_tdb)
+
+    def get_score(centroids, results):
+        x = []
+        for i in range(len(queries)):
+            x.append(np.linalg.norm(queries[i] - centroids[results[i]]))
+        return np.mean(np.array(x))
+
+    print(f"sklearn score: {get_score(centroids_sk, results_sk)}")
+    print(f"tiledb score: {get_score(centroids_tdb_np, results_tdb_np)}")