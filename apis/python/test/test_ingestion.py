from common import *

from tiledb.vector_search.utils import load_fvecs
from tiledb.vector_search.ingestion import ingest
from tiledb.vector_search.index import FlatIndex, IVFFlatIndex
from tiledb.cloud.dag import Mode

import pytest

MINIMUM_ACCURACY = 0.85


def test_flat_ingestion_u8(tmp_path):
    dataset_dir = os.path.join(tmp_path, "dataset")
    index_uri = os.path.join(tmp_path, "array")
    create_random_dataset_u8(nb=10000, d=100, nq=100, k=10, path=dataset_dir)
    dtype = np.uint8
    k = 10

    query_vectors = get_queries(dataset_dir, dtype=dtype)
    gt_i, gt_d = get_groundtruth(dataset_dir, k)

    index = ingest(
        index_type="FLAT",
        index_uri=index_uri,
        source_uri=os.path.join(dataset_dir, "data.u8bin"),
    )
    _, result = index.query(query_vectors, k=k)
    assert accuracy(result, gt_i) > MINIMUM_ACCURACY


def test_flat_ingestion_f32(tmp_path):
    dataset_dir = os.path.join(tmp_path, "dataset")
    index_uri = os.path.join(tmp_path, "array")
    create_random_dataset_f32(nb=10000, d=100, nq=100, k=10, path=dataset_dir)
    dtype = np.float32
    k = 10

    query_vectors = get_queries(dataset_dir, dtype=dtype)
    gt_i, gt_d = get_groundtruth(dataset_dir, k)

    index = ingest(
        index_type="FLAT",
        index_uri=index_uri,
        source_uri=os.path.join(dataset_dir, "data.f32bin"),
    )
    _, result = index.query(query_vectors, k=k)
    assert accuracy(result, gt_i) > MINIMUM_ACCURACY

    index_ram = FlatIndex(uri=index_uri)
    _, result = index_ram.query(query_vectors, k=k)
    assert accuracy(result, gt_i) > MINIMUM_ACCURACY


def test_flat_ingestion_external_id_u8(tmp_path):
    dataset_dir = os.path.join(tmp_path, "dataset")
    index_uri = os.path.join(tmp_path, "array")
    size = 10000
    dtype = np.uint8
    create_random_dataset_u8(nb=size, d=100, nq=100, k=10, path=dataset_dir)
    k = 10
    external_ids_offset = 100

    query_vectors = get_queries(dataset_dir, dtype=dtype)
    gt_i, gt_d = get_groundtruth(dataset_dir, k)
    external_ids = np.array([range(external_ids_offset, size+external_ids_offset)], np.uint64)

    index = ingest(
        index_type="FLAT",
        index_uri=index_uri,
        source_uri=os.path.join(dataset_dir, "data.u8bin"),
        external_ids=external_ids
    )
    _, result = index.query(query_vectors, k=k)
    assert accuracy(result, gt_i, external_ids_offset=external_ids_offset) > MINIMUM_ACCURACY


def test_ivf_flat_ingestion_u8(tmp_path):
    dataset_dir = os.path.join(tmp_path, "dataset")
    index_uri = os.path.join(tmp_path, "array")
    k = 10
    size = 100000
    partitions = 100
    dimensions = 128
    nqueries = 100
    nprobe = 20
    create_random_dataset_u8(nb=size, d=dimensions, nq=nqueries, k=k, path=dataset_dir)
    dtype = np.uint8

    query_vectors = get_queries(dataset_dir, dtype=dtype)
    gt_i, gt_d = get_groundtruth(dataset_dir, k)
    index = ingest(
        index_type="IVF_FLAT",
        index_uri=index_uri,
        source_uri=os.path.join(dataset_dir, "data.u8bin"),
        partitions=partitions,
        input_vectors_per_work_item=int(size / 10),
    )
    _, result = index.query(query_vectors, k=k, nprobe=nprobe)
    assert accuracy(result, gt_i) > MINIMUM_ACCURACY

    index_ram = IVFFlatIndex(uri=index_uri, memory_budget=int(size / 10))
    _, result = index_ram.query(query_vectors, k=k, nprobe=nprobe)
    assert accuracy(result, gt_i) > MINIMUM_ACCURACY

    _, result = index_ram.query(
        query_vectors,
        k=k,
        nprobe=nprobe,
        use_nuv_implementation=True,
    )
    assert accuracy(result, gt_i) > MINIMUM_ACCURACY

    _, result = index_ram.query(
        query_vectors,
        k=k,
        nprobe=nprobe,
        mode=Mode.LOCAL,
    )
    assert accuracy(result, gt_i) > MINIMUM_ACCURACY


def test_ivf_flat_ingestion_f32(tmp_path):
    dataset_dir = os.path.join(tmp_path, "dataset")
    index_uri = os.path.join(tmp_path, "array")
    k = 10
    size = 100000
    dimensions = 128
    partitions = 100
    nqueries = 100
    nprobe = 20

    create_random_dataset_f32(nb=size, d=dimensions, nq=nqueries, k=k, path=dataset_dir)
    dtype = np.float32

    query_vectors = get_queries(dataset_dir, dtype=dtype)
    gt_i, gt_d = get_groundtruth(dataset_dir, k)

    index = ingest(
        index_type="IVF_FLAT",
        index_uri=index_uri,
        source_uri=os.path.join(dataset_dir, "data.f32bin"),
        partitions=partitions,
        input_vectors_per_work_item=int(size / 10),
    )

    _, result = index.query(query_vectors, k=k, nprobe=nprobe)
    assert accuracy(result, gt_i) > MINIMUM_ACCURACY

    index_ram = IVFFlatIndex(uri=index_uri, memory_budget=int(size / 10))
    _, result = index_ram.query(query_vectors, k=k, nprobe=nprobe)
    assert accuracy(result, gt_i) > MINIMUM_ACCURACY

    index_ram = IVFFlatIndex(uri=index_uri, memory_budget=int(size / 10))
    _, result = index_ram.query(query_vectors, k=k, nprobe=nprobe)
    assert accuracy(result, gt_i) > MINIMUM_ACCURACY

    _, result = index_ram.query(
        query_vectors,
        k=k,
        nprobe=nprobe,
        use_nuv_implementation=True,
    )
    assert accuracy(result, gt_i) > MINIMUM_ACCURACY

    _, result = index_ram.query(query_vectors, k=k, nprobe=nprobe, mode=Mode.LOCAL)
    assert accuracy(result, gt_i) > MINIMUM_ACCURACY


def test_ivf_flat_ingestion_fvec(tmp_path):
    source_uri = "test/data/siftsmall/siftsmall_base.fvecs"
    queries_uri = "test/data/siftsmall/siftsmall_query.fvecs"
    gt_uri = "test/data/siftsmall/siftsmall_groundtruth.ivecs"
    index_uri = os.path.join(tmp_path, "array")
    k = 100
    partitions = 100
    nqueries = 100
    nprobe = 20

    query_vectors = load_fvecs(queries_uri)
    gt_i, gt_d = get_groundtruth_ivec(gt_uri, k=k, nqueries=nqueries)

    index = ingest(
        index_type="IVF_FLAT",
        index_uri=index_uri,
        source_uri=source_uri,
        partitions=partitions,
    )
    _, result = index.query(query_vectors, k=k, nprobe=nprobe)
    assert accuracy(result, gt_i) > MINIMUM_ACCURACY

    # Test single query vector handling
    _, result1 = index.query(query_vectors[10], k=k, nprobe=nprobe)
    assert accuracy(result1, np.array([gt_i[10]])) > MINIMUM_ACCURACY

    index_ram = IVFFlatIndex(uri=index_uri)
    _, result = index_ram.query(query_vectors, k=k, nprobe=nprobe)
    assert accuracy(result, gt_i) > MINIMUM_ACCURACY

    _, result = index_ram.query(
        query_vectors,
        k=k,
        nprobe=nprobe,
        use_nuv_implementation=True,
    )
    assert accuracy(result, gt_i) > MINIMUM_ACCURACY

<<<<<<< HEAD
=======
    # NB: local mode currently does not return distances
>>>>>>> a1511dc5
    _, result = index_ram.query(query_vectors, k=k, nprobe=nprobe, mode=Mode.LOCAL)
    assert accuracy(result, gt_i) > MINIMUM_ACCURACY


def test_ivf_flat_ingestion_numpy(tmp_path):
    source_uri = "test/data/siftsmall/siftsmall_base.fvecs"
    queries_uri = "test/data/siftsmall/siftsmall_query.fvecs"
    gt_uri = "test/data/siftsmall/siftsmall_groundtruth.ivecs"
    index_uri = os.path.join(tmp_path, "array")
    k = 100
    partitions = 100
    nqueries = 100
    nprobe = 20

    input_vectors = load_fvecs(source_uri)

    query_vectors = load_fvecs(queries_uri)
    gt_i, gt_d = get_groundtruth_ivec(gt_uri, k=k, nqueries=nqueries)

    index = ingest(
        index_type="IVF_FLAT",
        index_uri=index_uri,
        input_vectors=input_vectors,
        partitions=partitions,
    )
    _, result = index.query(query_vectors, k=k, nprobe=nprobe)
    assert accuracy(result, gt_i) > MINIMUM_ACCURACY

    # Test single query vector handling
    _, result1 = index.query(query_vectors[10], k=k, nprobe=nprobe)
    assert accuracy(result1, np.array([gt_i[10]])) > MINIMUM_ACCURACY

    index_ram = IVFFlatIndex(uri=index_uri)
    _, result = index_ram.query(query_vectors, k=k, nprobe=nprobe)
    assert accuracy(result, gt_i) > MINIMUM_ACCURACY

    _, result = index_ram.query(
        query_vectors,
        k=k,
        nprobe=nprobe,
        use_nuv_implementation=True,
    )
    assert accuracy(result, gt_i) > MINIMUM_ACCURACY

    _, result = index_ram.query(query_vectors, k=k, nprobe=nprobe, mode=Mode.LOCAL)
    assert accuracy(result, gt_i) > MINIMUM_ACCURACY
def test_ivf_flat_ingestion_external_ids_numpy(tmp_path):
    source_uri = "test/data/siftsmall/siftsmall_base.fvecs"
    queries_uri = "test/data/siftsmall/siftsmall_query.fvecs"
    gt_uri = "test/data/siftsmall/siftsmall_groundtruth.ivecs"
    index_uri = os.path.join(tmp_path, "array")
    k = 100
    partitions = 100
    nqueries = 100
    nprobe = 20
    size = 10000
    external_ids_offset = 100

    input_vectors = load_fvecs(source_uri)

    query_vectors = load_fvecs(queries_uri)
    gt_i, gt_d = get_groundtruth_ivec(gt_uri, k=k, nqueries=nqueries)
    external_ids = np.array([range(external_ids_offset, size+external_ids_offset)], np.uint64)
    index = ingest(
        index_type="IVF_FLAT",
        index_uri=index_uri,
        input_vectors=input_vectors,
        partitions=partitions,
        external_ids=external_ids
    )
    _, result = index.query(query_vectors, k=k, nprobe=nprobe)
    assert accuracy(result, gt_i, external_ids_offset) > MINIMUM_ACCURACY<|MERGE_RESOLUTION|>--- conflicted
+++ resolved
@@ -205,10 +205,7 @@
     )
     assert accuracy(result, gt_i) > MINIMUM_ACCURACY
 
-<<<<<<< HEAD
-=======
     # NB: local mode currently does not return distances
->>>>>>> a1511dc5
     _, result = index_ram.query(query_vectors, k=k, nprobe=nprobe, mode=Mode.LOCAL)
     assert accuracy(result, gt_i) > MINIMUM_ACCURACY
 
