--- conflicted
+++ resolved
@@ -711,9 +711,6 @@
     assert 0.45 < accuracy(result, gt_i) < 0.55
 
 
-<<<<<<< HEAD
-def test_copy_centroids_uri(tmp_path):
-=======
 def test_ivf_flat_ingestion_tdb_random_sampling_policy(tmp_path):
     dataset_dir = os.path.join(tmp_path, "dataset")
     os.mkdir(dataset_dir)
@@ -851,7 +848,6 @@
             assert accuracy(result, gt_i) > MINIMUM_ACCURACY
 
 def test_ivf_flat_copy_centroids_uri(tmp_path):
->>>>>>> 6f55e6ed
     dataset_dir = os.path.join(tmp_path, "dataset")
     os.mkdir(dataset_dir)
 
