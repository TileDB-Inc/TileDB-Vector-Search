--- conflicted
+++ resolved
@@ -2,16 +2,14 @@
 
 import os
 
-<<<<<<< HEAD
-cmake_args = ['-DTILEDB_VS_PYTHON=ON']
-if tiledb_dir := os.environ.get("TILEDB_DIR", None):
-    cmake_args.append(f"-DTileDB_DIR={tiledb_dir}")
-
-=======
 def get_cmake_overrides():
     import sys
 
     conf = list()
+
+    tiledb_dir = os.environ.get("TILEDB_DIR", None)
+    if tiledb_dir:
+        cmake_args.append(f"-DTileDB_DIR={tiledb_dir}")
 
     key = "CMAKE_OSX_DEPLOYMENT_TARGET"
     val = os.environ.get(key, default=None)
@@ -43,7 +41,6 @@
 cmake_args = ["-DTILEDB_VS_PYTHON=ON"]
 
 cmake_args += get_cmake_overrides()
->>>>>>> a556ef6b
 
 setup(
     name="tiledb-vector-search",
@@ -53,10 +50,6 @@
     packages=["tiledb.vector_search"],
     package_dir={"": "src"},
     cmake_source_dir="../../src",
-<<<<<<< HEAD
-    cmake_args=["-DTILEDB_VS_PYTHON=ON"],
-=======
->>>>>>> a556ef6b
     cmake_args=cmake_args,
     cmake_install_target="install-libtiledbvectorsearch",
     cmake_install_dir="src/tiledb/vector_search",
